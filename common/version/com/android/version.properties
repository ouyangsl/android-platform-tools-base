--- conflicted
+++ resolved
@@ -1,14 +1,8 @@
 # The source of truth for these values are in tools/buildSrc/base
 # Consistency is maintained via tests
 
-<<<<<<< HEAD
-baseVersion = 27.3.0-dev02
-buildVersion = 7.0.0-dev02
-cmdlineToolsVersion = 5.0-dev02
-=======
 baseVersion = 27.3.0-dev
 buildVersion = 7.0.0-dev
 cmdlineToolsVersion = 3.0-dev
->>>>>>> 0ea9cd19
 apiVersion = 3
 nativeApiVersion = 0