--- conflicted
+++ resolved
@@ -1,14 +1,8 @@
 # The source of truth for these values are in tools/buildSrc/base
 # Consistency is maintained via tests
 
-<<<<<<< HEAD
-baseVersion = 30.4.0-beta02
-buildVersion = 7.4.0-beta02
-cmdlineToolsVersion = 8.0-beta02
-=======
 baseVersion = 30.4.0-dev
 buildVersion = 7.4.0-dev
 cmdlineToolsVersion = 9.0-dev
->>>>>>> af1a8706
 apiVersion = 3
 nativeApiVersion = 0