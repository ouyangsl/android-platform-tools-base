/*
 * Copyright (C) 2007 The Android Open Source Project
 *
 * Licensed under the Apache License, Version 2.0 (the "License");
 * you may not use this file except in compliance with the License.
 * You may obtain a copy of the License at
 *
 *      http://www.apache.org/licenses/LICENSE-2.0
 *
 * Unless required by applicable law or agreed to in writing, software
 * distributed under the License is distributed on an "AS IS" BASIS,
 * WITHOUT WARRANTIES OR CONDITIONS OF ANY KIND, either express or implied.
 * See the License for the specific language governing permissions and
 * limitations under the License.
 */

package com.android;

import com.android.support.AndroidxName;
import java.io.File;

/**
 * Constant definition class.<br>
 * <br>
 * Most constants have a prefix defining the content.
 * <ul>
 * <li><code>OS_</code> OS path constant. These paths are different depending on the platform.</li>
 * <li><code>FN_</code> File name constant.</li>
 * <li><code>FD_</code> Folder name constant.</li>
 * <li><code>TAG_</code> XML element tag name</li>
 * <li><code>ATTR_</code> XML attribute name</li>
 * <li><code>VALUE_</code> XML attribute value</li>
 * <li><code>CLASS_</code> Class name</li>
 * <li><code>DOT_</code> File name extension, including the dot </li>
 * <li><code>EXT_</code> File name extension, without the dot </li>
 * </ul>
 */
@SuppressWarnings({"javadoc", "unused"}) // Not documenting all the fields here
public final class SdkConstants {
    public static final int PLATFORM_UNKNOWN = 0;
    public static final int PLATFORM_LINUX = 1;
    public static final int PLATFORM_WINDOWS = 2;
    public static final int PLATFORM_DARWIN = 3;

    /**
     * Returns current platform, one of {@link #PLATFORM_WINDOWS}, {@link #PLATFORM_DARWIN}, {@link
     * #PLATFORM_LINUX} or {@link #PLATFORM_UNKNOWN}.
     */
    public static final int CURRENT_PLATFORM = currentPlatform();

    /**
     * ANDROID_HOME environment variable that specifies the installation path of an Android SDK.
     *
     * @deprecated Use {@link #ANDROID_SDK_ROOT_ENV} instead.
     * @see <a href="https://developer.android.com/studio/command-line/variables">Android SDK
     *     environment variables</a>
     */
    public static final String ANDROID_HOME_ENV = "ANDROID_HOME";

    /**
     * ANDROID_SDK_ROOT environment variable that specifies the installation path of an Android SDK.
     *
     * @see <a href="https://developer.android.com/studio/command-line/variables">Android SDK
     *     environment variables</a>
     */
    public static final String ANDROID_SDK_ROOT_ENV = "ANDROID_SDK_ROOT";

    /** Property in local.properties file that specifies the path of the Android SDK. */
    public static final String SDK_DIR_PROPERTY = "sdk.dir";

    /** Property in local.properties file that specifies the path of the Android NDK. */
    public static final String NDK_DIR_PROPERTY = "ndk.dir";

    /**
     * Property in gradle-wrapper.properties file that specifies the URL to the correct Gradle
     * distribution.
     */
    public static final String GRADLE_DISTRIBUTION_URL_PROPERTY = "distributionUrl"; //$NON-NLS-1$

    /**
     * The encoding we strive to use for all files we write.
     *
     * <p>When possible, use the APIs which take a {@link java.nio.charset.Charset} and pass in
     * {@link com.google.common.base.Charsets#UTF_8} instead of using the String encoding method.
     */
    public static final String UTF_8 = "UTF-8"; //$NON-NLS-1$

    /** Charset for the ini file handled by the SDK. */
    public static final String INI_CHARSET = UTF_8;

    /** Path separator used by Gradle */
    public static final String GRADLE_PATH_SEPARATOR = ":"; //$NON-NLS-1$

    /** An SDK Project's AndroidManifest.xml file */
    public static final String FN_ANDROID_MANIFEST_XML = "AndroidManifest.xml"; //$NON-NLS-1$

    public static final String FN_SHARED_LIBRARY_ANDROID_MANIFEST_XML =
            "SharedLibraryAndroidManifest.xml"; // $NON-NLS-1$
    /** pre-dex jar filename. i.e. "classes.jar" */
    public static final String FN_CLASSES_JAR = "classes.jar"; //$NON-NLS-1$
    /** api.jar filename */
    public static final String FN_API_JAR = "api.jar"; //$NON-NLS-1$
    /** Dex filename inside the APK. i.e. "classes.dex" */
    public static final String FN_APK_CLASSES_DEX = "classes.dex"; //$NON-NLS-1$
    /** Dex filename inside the APK. i.e. "classes.dex" */
    public static final String FN_APK_CLASSES_N_DEX = "classes%d.dex"; //$NON-NLS-1$

    /** intermediate publishing between projects */
    public static final String FN_INTERMEDIATE_RES_JAR = "res.jar";                   //$NON-NLS-1$
    public static final String FN_INTERMEDIATE_FULL_JAR = "full.jar"; //$NON-NLS-1$

    /** list of splits for a variant */
    public static final String FN_APK_LIST = "apk-list.gson"; //$NON-NLS-1$

    /** An SDK Project's build.xml file */
    public static final String FN_BUILD_XML = "build.xml"; //$NON-NLS-1$
    /** An SDK Project's build.gradle file */
    public static final String FN_BUILD_GRADLE = "build.gradle"; //$NON-NLS-1$
    /** An SDK Project's build.gradle Kotlin script file */
    public static final String FN_BUILD_GRADLE_KTS = "build.gradle.kts"; //$NON-NLS-1$
    /** An SDK Project's settings.gradle file */
    public static final String FN_SETTINGS_GRADLE = "settings.gradle"; //$NON-NLS-1$
    /** An SDK Project's settings.gradle Kotlin script file */
    public static final String FN_SETTINGS_GRADLE_KTS = "settings.gradle.kts"; //$NON-NLS-1$
    /** An SDK Project's gradle.properties file */
    public static final String FN_GRADLE_PROPERTIES = "gradle.properties"; //$NON-NLS-1$
    /** An SDK Project's gradle daemon executable */
    public static final String FN_GRADLE_UNIX = "gradle"; //$NON-NLS-1$
    /** An SDK Project's gradle.bat daemon executable (gradle for windows) */
    public static final String FN_GRADLE_WIN = FN_GRADLE_UNIX + ".bat"; //$NON-NLS-1$
    /** An SDK Project's gradlew file */
    public static final String FN_GRADLE_WRAPPER_UNIX = "gradlew"; //$NON-NLS-1$
    /** An SDK Project's gradlew.bat file (gradlew for windows) */
    public static final String FN_GRADLE_WRAPPER_WIN =
            FN_GRADLE_WRAPPER_UNIX + ".bat"; //$NON-NLS-1$
    /** An SDK Project's gradle wrapper library */
    public static final String FN_GRADLE_WRAPPER_JAR = "gradle-wrapper.jar"; //$NON-NLS-1$
    /** Name of the framework library, i.e. "android.jar" */
    public static final String FN_FRAMEWORK_LIBRARY = "android.jar"; //$NON-NLS-1$
    /** Name of the framework library, i.e. "uiautomator.jar" */
    public static final String FN_UI_AUTOMATOR_LIBRARY = "uiautomator.jar"; //$NON-NLS-1$
    /** Name of the layout attributes, i.e. "attrs.xml" */
    public static final String FN_ATTRS_XML = "attrs.xml"; //$NON-NLS-1$
    /** Name of the layout attributes, i.e. "attrs_manifest.xml" */
    public static final String FN_ATTRS_MANIFEST_XML = "attrs_manifest.xml"; //$NON-NLS-1$
    /** framework aidl import file */
    public static final String FN_FRAMEWORK_AIDL = "framework.aidl"; //$NON-NLS-1$
    /** framework renderscript folder */
    public static final String FN_FRAMEWORK_RENDERSCRIPT = "renderscript"; //$NON-NLS-1$
    /** framework include folder */
    public static final String FN_FRAMEWORK_INCLUDE = "include"; //$NON-NLS-1$
    /** framework include (clang) folder */
    public static final String FN_FRAMEWORK_INCLUDE_CLANG = "clang-include"; //$NON-NLS-1$
    /** layoutlib.jar file */
    public static final String FN_LAYOUTLIB_JAR = "layoutlib.jar"; //$NON-NLS-1$
    /** widget list file */
    public static final String FN_WIDGETS = "widgets.txt"; //$NON-NLS-1$
    /** Intent activity actions list file */
    public static final String FN_INTENT_ACTIONS_ACTIVITY = "activity_actions.txt"; //$NON-NLS-1$
    /** Intent broadcast actions list file */
    public static final String FN_INTENT_ACTIONS_BROADCAST = "broadcast_actions.txt"; //$NON-NLS-1$
    /** Intent service actions list file */
    public static final String FN_INTENT_ACTIONS_SERVICE = "service_actions.txt"; //$NON-NLS-1$
    /** Intent category list file */
    public static final String FN_INTENT_CATEGORIES = "categories.txt"; //$NON-NLS-1$
    /** Name of the lint library, i.e. "lint.jar" */
    public static final String FN_LINT_JAR = "lint.jar"; //$NON-NLS-1$

    /** annotations support jar */
    public static final String FN_ANNOTATIONS_JAR = "annotations.jar"; //$NON-NLS-1$

    /** platform build property file */
    public static final String FN_BUILD_PROP = "build.prop"; //$NON-NLS-1$
    /** plugin properties file */
    public static final String FN_PLUGIN_PROP = "plugin.prop"; //$NON-NLS-1$
    /** add-on manifest file */
    public static final String FN_MANIFEST_INI = "manifest.ini"; //$NON-NLS-1$
    /** add-on layout device XML file. */
    public static final String FN_DEVICES_XML = "devices.xml"; //$NON-NLS-1$
    /** hardware properties definition file */
    public static final String FN_HARDWARE_INI = "hardware-properties.ini"; //$NON-NLS-1$

    /** project property file */
    public static final String FN_PROJECT_PROPERTIES = "project.properties"; //$NON-NLS-1$

    /** project local property file */
    public static final String FN_LOCAL_PROPERTIES = "local.properties"; //$NON-NLS-1$

    /** project ant property file */
    public static final String FN_ANT_PROPERTIES = "ant.properties"; //$NON-NLS-1$

    /** project local property file */
    public static final String FN_GRADLE_WRAPPER_PROPERTIES =
            "gradle-wrapper.properties"; //$NON-NLS-1$

    /** Skin layout file */
    public static final String FN_SKIN_LAYOUT = "layout"; //$NON-NLS-1$

    /** dx.jar file */
    public static final String FN_DX_JAR = "dx.jar"; //$NON-NLS-1$

    /** dx executable (with extension for the current OS) */
    public static final String FN_DX =
            "dx" + ext(".bat", ""); //$NON-NLS-1$ //$NON-NLS-2$ //$NON-NLS-3$

    /** aapt executable (with extension for the current OS) */
    public static final String FN_AAPT =
            "aapt" + ext(".exe", ""); //$NON-NLS-1$ //$NON-NLS-2$ //$NON-NLS-3$

    /** aapt2 executable (with extension for the current OS) */
    public static final String FN_AAPT2 =
            "aapt2" + ext(".exe", ""); //$NON-NLS-1$ //$NON-NLS-2$ //$NON-NLS-3$

    /** aidl executable (with extension for the current OS) */
    public static final String FN_AIDL =
            "aidl" + ext(".exe", ""); //$NON-NLS-1$ //$NON-NLS-2$ //$NON-NLS-3$

    /** renderscript executable (with extension for the current OS) */
    public static final String FN_RENDERSCRIPT =
            "llvm-rs-cc" + ext(".exe", ""); //$NON-NLS-1$ //$NON-NLS-2$ //$NON-NLS-3$

    /** renderscript support exe (with extension for the current OS) */
    public static final String FN_BCC_COMPAT =
            "bcc_compat" + ext(".exe", ""); //$NON-NLS-1$ //$NON-NLS-2$ //$NON-NLS-3$

    /** renderscript support linker for ARM (with extension for the current OS) */
    public static final String FN_LD_ARM =
            "arm-linux-androideabi-ld" + ext(".exe", ""); //$NON-NLS-1$ //$NON-NLS-2$ //$NON-NLS-3$

    /** renderscript support linker for ARM64 (with extension for the current OS) */
    public static final String FN_LD_ARM64 =
            "aarch64-linux-android-ld" + ext(".exe", ""); //$NON-NLS-1$ //$NON-NLS-2$ //$NON-NLS-3$

    /** renderscript support linker for X86 (with extension for the current OS) */
    public static final String FN_LD_X86 =
            "i686-linux-android-ld" + ext(".exe", ""); //$NON-NLS-1$ //$NON-NLS-2$ //$NON-NLS-3$

    /** renderscript support linker for X86_64 (with extension for the current OS) */
    public static final String FN_LD_X86_64 =
            "x86_64-linux-android-ld" + ext(".exe", ""); //$NON-NLS-1$ //$NON-NLS-2$ //$NON-NLS-3$

    /** renderscript support linker for MIPS (with extension for the current OS) */
    public static final String FN_LD_MIPS =
            "mipsel-linux-android-ld" + ext(".exe", ""); //$NON-NLS-1$ //$NON-NLS-2$ //$NON-NLS-3$

    /** adb executable (with extension for the current OS) */
    public static final String FN_ADB =
            "adb" + ext(".exe", ""); //$NON-NLS-1$ //$NON-NLS-2$ //$NON-NLS-3$

    /** emulator executable for the current OS */
    public static final String FN_EMULATOR =
            "emulator" + ext(".exe", ""); //$NON-NLS-1$ //$NON-NLS-2$ //$NON-NLS-3$

    /** emulator-check executable for the current OS */
    public static final String FN_EMULATOR_CHECK =
            "emulator-check" + ext(".exe", ""); //$NON-NLS-1$ //$NON-NLS-2$ //$NON-NLS-3$

    /** zipalign executable (with extension for the current OS) */
    public static final String FN_ZIPALIGN =
            "zipalign" + ext(".exe", ""); //$NON-NLS-1$ //$NON-NLS-2$ //$NON-NLS-3$

    /** dexdump executable (with extension for the current OS) */
    public static final String FN_DEXDUMP =
            "dexdump" + ext(".exe", ""); //$NON-NLS-1$ //$NON-NLS-2$ //$NON-NLS-3$

    /** proguard executable (with extension for the current OS) */
    public static final String FN_PROGUARD =
            "proguard" + ext(".bat", ".sh"); //$NON-NLS-1$ //$NON-NLS-2$ //$NON-NLS-3$

    /** find_lock for Windows (with extension for the current OS) */
    public static final String FN_FIND_LOCK =
            "find_lock" + ext(".exe", ""); //$NON-NLS-1$ //$NON-NLS-2$ //$NON-NLS-3$

    /** hprof-conv executable (with extension for the current OS) */
    public static final String FN_HPROF_CONV =
            "hprof-conv" + ext(".exe", ""); //$NON-NLS-1$ //$NON-NLS-2$ //$NON-NLS-3$

    /** jack.jar */
    public static final String FN_JACK = "jack.jar"; //$NON-NLS-1$
    /** jill.jar */
    public static final String FN_JILL = "jill.jar"; //$NON-NLS-1$
    /** code coverage plugin for jack */
    public static final String FN_JACK_COVERAGE_PLUGIN = "jack-coverage-plugin.jar"; //$NON-NLS-1$
    /** jack-jacoco-report.jar */
    public static final String FN_JACK_JACOCO_REPORTER = "jack-jacoco-reporter.jar"; //$NON-NLS-1$
    /** core-lambda-stubs.jar necessary for lambda compilation. */
    public static final String FN_CORE_LAMBDA_STUBS = "core-lambda-stubs.jar"; // $NON-NLS-1$

    /** split-select */
    public static final String FN_SPLIT_SELECT = "split-select" + ext(".exe", "");

    /** glslc */
    public static final String FD_SHADER_TOOLS = "shader-tools";

    public static final String FN_GLSLC = "glslc" + ext(".exe", "");

    /** properties file for SDK Updater packages */
    public static final String FN_SOURCE_PROP = "source.properties"; //$NON-NLS-1$
    /** properties file for content hash of installed packages */
    public static final String FN_CONTENT_HASH_PROP = "content_hash.properties"; //$NON-NLS-1$
    /** properties file for the SDK */
    public static final String FN_SDK_PROP = "sdk.properties"; //$NON-NLS-1$

    public static final String FN_ANDROIDX_RS_JAR = "androidx-rs.jar"; //$NON-NLS-1$
    public static final String FN_RENDERSCRIPT_V8_JAR = "renderscript-v8.jar"; //$NON-NLS-1$

    public static final String FN_ANDROIDX_RENDERSCRIPT_PACKAGE =
            "androidx.renderscript"; //$NON-NLS-1$
    public static final String FN_RENDERSCRIPT_V8_PACKAGE =
            "android.support.v8.renderscript"; //$NON-NLS-1$

    /** filename for gdbserver. */
    public static final String FN_GDBSERVER = "gdbserver"; //$NON-NLS-1$

    public static final String FN_GDB_SETUP = "gdb.setup"; //$NON-NLS-1$

    /** proguard config file in a bundle. */
    public static final String FN_PROGUARD_TXT = "proguard.txt"; //$NON-NLS-1$
    /** global Android proguard config file */
    public static final String FN_ANDROID_PROGUARD_FILE = "proguard-android.txt"; //$NON-NLS-1$
    /** global Android proguard config file with optimization enabled */
    public static final String FN_ANDROID_OPT_PROGUARD_FILE =
            "proguard-android-optimize.txt"; //$NON-NLS-1$
    /** default proguard config file with new file extension (for project specific stuff) */
    public static final String FN_PROJECT_PROGUARD_FILE = "proguard-project.txt"; //$NON-NLS-1$
    /** proguard rules generated by aapt */
    public static final String FN_AAPT_RULES = "aapt_rules.txt";
    /** merged proguard rules generated by aapt, from base and its features */
    public static final String FN_MERGED_AAPT_RULES = "merged_aapt_rules.txt";
    /** File holding a list of advanced features */
    public static final String FN_ADVANCED_FEATURES = "advancedFeatures.ini";
    /** File holding a list of advanced features when user is on canary channel */
    public static final String FN_ADVANCED_FEATURES_CANARY = "advancedFeaturesCanary.ini";

    /* Folder Names for Android Projects . */

    /** Resources folder name, i.e. "res". */
    public static final String FD_RESOURCES = "res"; //$NON-NLS-1$
    /** Assets folder name, i.e. "assets" */
    public static final String FD_ASSETS = "assets"; //$NON-NLS-1$
    /**
     * Default source folder name in an SDK project, i.e. "src".
     *
     * <p>Note: this is not the same as {@link #FD_PKG_SOURCES} which is an SDK sources folder for
     * packages.
     */
    public static final String FD_SOURCES = "src"; //$NON-NLS-1$
    /** Default main source set folder name, i.e. "main" */
    public static final String FD_MAIN = "main"; //$NON-NLS-1$
    /** Default test source set folder name, i.e. "androidTest" */
    public static final String FD_TEST = "androidTest"; //$NON-NLS-1$
    /** Default java code folder name, i.e. "java" */
    public static final String FD_JAVA = "java"; //$NON-NLS-1$
    /** Default native code folder name, i.e. "jni" */
    public static final String FD_JNI = "jni"; //$NON-NLS-1$
    /** Default gradle folder name, i.e. "gradle" */
    public static final String FD_GRADLE = "gradle"; //$NON-NLS-1$
    /** Default gradle wrapper folder name, i.e. "gradle/wrapper" */
    public static final String FD_GRADLE_WRAPPER =
            FD_GRADLE + File.separator + "wrapper"; //$NON-NLS-1$
    /** Default generated source folder name, i.e. "gen" */
    public static final String FD_GEN_SOURCES = "gen"; //$NON-NLS-1$
    /**
     * Default native library folder name inside the project, i.e. "libs" While the folder inside
     * the .apk is "lib", we call that one libs because that's what we use in ant for both .jar and
     * .so and we need to make the 2 development ways compatible.
     */
    public static final String FD_NATIVE_LIBS = "libs"; //$NON-NLS-1$
    /** Native lib folder inside the APK: "lib" */
    public static final String FD_APK_NATIVE_LIBS = "lib"; //$NON-NLS-1$
    /** Default output folder name, i.e. "bin" */
    public static final String FD_OUTPUT = "bin"; //$NON-NLS-1$
    /** Classes output folder name, i.e. "classes" */
    public static final String FD_CLASSES_OUTPUT = "classes"; //$NON-NLS-1$
    /** proguard output folder for mapping, etc.. files */
    public static final String FD_PROGUARD = "proguard"; //$NON-NLS-1$
    /** aidl output folder for copied aidl files */
    public static final String FD_AIDL = "aidl"; //$NON-NLS-1$
    /** aar libs folder */
    public static final String FD_AAR_LIBS = "libs"; //$NON-NLS-1$
    /** symbols output folder */
    public static final String FD_SYMBOLS = "symbols"; //$NON-NLS-1$
    /** resource blame output folder */
    public static final String FD_BLAME = "blame"; //$NON-NLS-1$

    /** rs Libs output folder for support mode */
    public static final String FD_RS_LIBS = "rsLibs"; //$NON-NLS-1$
    /** rs Libs output folder for support mode */
    public static final String FD_RS_OBJ = "rsObj"; //$NON-NLS-1$

    /** jars folder */
    public static final String FD_JARS = "jars"; //$NON-NLS-1$

    /* Folder Names for the Android SDK */

    /** Name of the SDK platforms folder. */
    public static final String FD_PLATFORMS = "platforms"; //$NON-NLS-1$
    /** Name of the SDK addons folder. */
    public static final String FD_ADDONS = "add-ons"; //$NON-NLS-1$
    /** Name of the SDK system-images folder. */
    public static final String FD_SYSTEM_IMAGES = "system-images"; //$NON-NLS-1$
    /**
     * Name of the SDK sources folder where source packages are installed.
     *
     * <p>Note this is not the same as {@link #FD_SOURCES} which is the folder name where sources
     * are installed inside a project.
     */
    public static final String FD_PKG_SOURCES = "sources"; //$NON-NLS-1$
    /** Name of the SDK tools folder. */
    public static final String FD_TOOLS = "tools"; //$NON-NLS-1$
    /** Name of the SDK emulator folder. */
    public static final String FD_EMULATOR = "emulator"; //$NON-NLS-1$
    /** Name of the SDK tools/support folder. */
    public static final String FD_SUPPORT = "support"; //$NON-NLS-1$
    /** Name of the SDK platform tools folder. */
    public static final String FD_PLATFORM_TOOLS = "platform-tools"; //$NON-NLS-1$
    /** Name of the SDK build tools folder. */
    public static final String FD_BUILD_TOOLS = "build-tools"; //$NON-NLS-1$
    /** Name of the SDK tools/lib folder. */
    public static final String FD_LIB = "lib"; //$NON-NLS-1$
    /** Name of the SDK docs folder. */
    public static final String FD_DOCS = "docs"; //$NON-NLS-1$
    /** Name of the doc folder containing API reference doc (javadoc) */
    public static final String FD_DOCS_REFERENCE = "reference"; //$NON-NLS-1$
    /** Name of the SDK images folder. */
    public static final String FD_IMAGES = "images"; //$NON-NLS-1$
    /** Name of the ABI to support. */
    public static final String ABI_ARMEABI = "armeabi"; //$NON-NLS-1$

    public static final String ABI_ARMEABI_V7A = "armeabi-v7a"; //$NON-NLS-1$
    public static final String ABI_ARM64_V8A = "arm64-v8a"; //$NON-NLS-1$
    public static final String ABI_INTEL_ATOM = "x86"; //$NON-NLS-1$
    public static final String ABI_INTEL_ATOM64 = "x86_64"; //$NON-NLS-1$
    public static final String ABI_MIPS = "mips"; //$NON-NLS-1$
    public static final String ABI_MIPS64 = "mips64"; //$NON-NLS-1$
    /** Name of the CPU arch to support. */
    public static final String CPU_ARCH_ARM = "arm"; //$NON-NLS-1$

    public static final String CPU_ARCH_ARM64 = "arm64"; //$NON-NLS-1$
    public static final String CPU_ARCH_INTEL_ATOM = "x86"; //$NON-NLS-1$
    public static final String CPU_ARCH_INTEL_ATOM64 = "x86_64"; //$NON-NLS-1$
    public static final String CPU_ARCH_MIPS = "mips"; //$NON-NLS-1$
    /** TODO double-check this is appropriate value for mips64 */
    public static final String CPU_ARCH_MIPS64 = "mips64"; //$NON-NLS-1$
    /** Name of the CPU model to support. */
    public static final String CPU_MODEL_CORTEX_A8 = "cortex-a8"; //$NON-NLS-1$

    /** Name of the SDK skins folder. */
    public static final String FD_SKINS = "skins"; //$NON-NLS-1$
    /** Name of the SDK samples folder. */
    public static final String FD_SAMPLES = "samples"; //$NON-NLS-1$
    /** Name of the SDK extras folder. */
    public static final String FD_EXTRAS = "extras"; //$NON-NLS-1$

    public static final String FD_ANDROID_EXTRAS = "android"; //$NON-NLS-1$
    public static final String FD_M2_REPOSITORY = "m2repository"; //$NON-NLS-1$
    public static final String FD_NDK = "ndk-bundle"; //$NON-NLS-1$
    public static final String FD_LLDB = "lldb"; //$NON-NLS-1$
    public static final String FD_CMAKE = "cmake"; //$NON-NLS-1$
    public static final String FD_NDK_SIDE_BY_SIDE = "ndk"; //$NON-NLS-1$
    public static final String FD_GAPID = "gapid"; //$NON-NLS-1$
    /** Sample data for the project sample data */
    public static final String FD_SAMPLE_DATA = "sampledata";

    /**
     * Name of an extra's sample folder. Ideally extras should have one {@link #FD_SAMPLES} folder
     * containing one or more sub-folders (one per sample). However some older extras might contain
     * a single "sample" folder with directly the samples files in it. When possible we should
     * encourage extras' owners to move to the multi-samples format.
     */
    public static final String FD_SAMPLE = "sample"; //$NON-NLS-1$
    /** Name of the SDK templates folder, i.e. "templates" */
    public static final String FD_TEMPLATES = "templates"; //$NON-NLS-1$
    /** Name of the SDK Ant folder, i.e. "ant" */
    public static final String FD_ANT = "ant"; //$NON-NLS-1$
    /** Name of the SDK data folder, i.e. "data" */
    public static final String FD_DATA = "data"; //$NON-NLS-1$
    /** Name of the SDK renderscript folder, i.e. "rs" */
    public static final String FD_RENDERSCRIPT = "rs"; //$NON-NLS-1$
    /** Name of the Java resources folder, i.e. "resources" */
    public static final String FD_JAVA_RES = "resources"; //$NON-NLS-1$
    /** Name of the SDK resources folder, i.e. "res" */
    public static final String FD_RES = "res"; //$NON-NLS-1$
    /** Name of the SDK font folder, i.e. "fonts" */
    public static final String FD_FONTS = "fonts"; //$NON-NLS-1$
    /** Name of the android sources directory and the root of the SDK sources package folder. */
    public static final String FD_ANDROID_SOURCES = "sources"; //$NON-NLS-1$
    /** Name of the addon libs folder. */
    public static final String FD_ADDON_LIBS = "libs"; //$NON-NLS-1$
    /** Name of the merged resources folder. */
    public static final String FD_MERGED = "merged"; //$NON-NLS-1$
    /** Name of the compiled resources folder. */
    public static final String FD_COMPILED = "compiled"; //$NON-NLS-1$
    /** Name of the folder containing partial R files. */
    public static final String FD_PARTIAL_R = "partial-r"; //$NON-NLS-1$
    /** Name of the output dex folder. */
    public static final String FD_DEX = "dex"; //$NON-NLS-1$
    /** Name of the generated source folder. */
    public static final String FD_SOURCE_GEN = "source";
    /** Name of the generated R.class source folder */
    public static final String FD_RES_CLASS = "r";

    /** Name of the cache folder in the $HOME/.android. */
    public static final String FD_CACHE = "cache"; //$NON-NLS-1$

    /** API codename of a release (non preview) system image or platform. */
    public static final String CODENAME_RELEASE = "REL"; //$NON-NLS-1$

    /**
     * Namespace pattern for the custom resource XML, i.e. "http://schemas.android.com/apk/res/%s"
     *
     * <p>This string contains a %s. It must be combined with the desired Java package, e.g.:
     *
     * <pre>
     *    String.format(SdkConstants.NS_CUSTOM_RESOURCES_S, "android");
     *    String.format(SdkConstants.NS_CUSTOM_RESOURCES_S, "com.test.mycustomapp");
     * </pre>
     *
     * Note: if you need an URI specifically for the "android" namespace, consider using {@link
     * #ANDROID_URI} instead.
     */
    public static final String NS_CUSTOM_RESOURCES_S =
            "http://schemas.android.com/apk/res/%1$s"; //$NON-NLS-1$

    /** The name of the uses-library that provides "android.test.runner" */
    public static final String ANDROID_TEST_RUNNER_LIB = "android.test.runner"; //$NON-NLS-1$

    /* Folder path relative to the SDK root */
    /**
     * Path of the documentation directory relative to the sdk folder. This is an OS path, ending
     * with a separator.
     */
    public static final String OS_SDK_DOCS_FOLDER = FD_DOCS + File.separator;

    /**
     * Path of the tools directory relative to the sdk folder, or to a platform folder. This is an
     * OS path, ending with a separator.
     */
    public static final String OS_SDK_TOOLS_FOLDER = FD_TOOLS + File.separator;

    /**
     * Path of the lib directory relative to the sdk folder, or to a platform folder. This is an OS
     * path, ending with a separator.
     */
    public static final String OS_SDK_TOOLS_LIB_FOLDER =
            OS_SDK_TOOLS_FOLDER + FD_LIB + File.separator;

    /**
     * Path of the lib directory relative to the sdk folder, or to a platform folder. This is an OS
     * path, ending with a separator.
     */
    public static final String OS_SDK_TOOLS_LIB_EMULATOR_FOLDER =
            OS_SDK_TOOLS_LIB_FOLDER + "emulator" + File.separator; //$NON-NLS-1$

    /**
     * Path of the platform tools directory relative to the sdk folder. This is an OS path, ending
     * with a separator.
     */
    public static final String OS_SDK_PLATFORM_TOOLS_FOLDER = FD_PLATFORM_TOOLS + File.separator;

    /**
     * Path of the build tools directory relative to the sdk folder. This is an OS path, ending with
     * a separator.
     */
    public static final String OS_SDK_BUILD_TOOLS_FOLDER = FD_BUILD_TOOLS + File.separator;

    /**
     * Path of the Platform tools Lib directory relative to the sdk folder. This is an OS path,
     * ending with a separator.
     */
    public static final String OS_SDK_PLATFORM_TOOLS_LIB_FOLDER =
            OS_SDK_PLATFORM_TOOLS_FOLDER + FD_LIB + File.separator;

    /**
     * Path of the bin folder of proguard folder relative to the sdk folder. This is an OS path,
     * ending with a separator.
     */
    public static final String OS_SDK_TOOLS_PROGUARD_BIN_FOLDER =
            OS_SDK_TOOLS_FOLDER
                    + "proguard" //$NON-NLS-1$
                    + File.separator
                    + "bin" //$NON-NLS-1$
                    + File.separator;

    /**
     * Path of the template gradle wrapper folder relative to the sdk folder. This is an OS path,
     * ending with a separator.
     */
    public static final String OS_SDK_TOOLS_TEMPLATES_GRADLE_WRAPPER_FOLDER =
            OS_SDK_TOOLS_FOLDER
                    + FD_TEMPLATES
                    + File.separator
                    + FD_GRADLE_WRAPPER
                    + File.separator;

    /* Folder paths relative to a platform or add-on folder */

    /**
     * Path of the images directory relative to a platform or addon folder. This is an OS path,
     * ending with a separator.
     */
    public static final String OS_IMAGES_FOLDER = FD_IMAGES + File.separator;

    /**
     * Path of the skin directory relative to a platform or addon folder. This is an OS path, ending
     * with a separator.
     */
    public static final String OS_SKINS_FOLDER = FD_SKINS + File.separator;

    /* Folder paths relative to a Platform folder */

    /**
     * Path of the data directory relative to a platform folder. This is an OS path, ending with a
     * separator.
     */
    public static final String OS_PLATFORM_DATA_FOLDER = FD_DATA + File.separator;

    /**
     * Path of the renderscript directory relative to a platform folder. This is an OS path, ending
     * with a separator.
     */
    public static final String OS_PLATFORM_RENDERSCRIPT_FOLDER = FD_RENDERSCRIPT + File.separator;

    /**
     * Path of the samples directory relative to a platform folder. This is an OS path, ending with
     * a separator.
     */
    public static final String OS_PLATFORM_SAMPLES_FOLDER = FD_SAMPLES + File.separator;

    /**
     * Path of the resources directory relative to a platform folder. This is an OS path, ending
     * with a separator.
     */
    public static final String OS_PLATFORM_RESOURCES_FOLDER =
            OS_PLATFORM_DATA_FOLDER + FD_RES + File.separator;

    /**
     * Path of the fonts directory relative to a platform folder. This is an OS path, ending with a
     * separator.
     */
    public static final String OS_PLATFORM_FONTS_FOLDER =
            OS_PLATFORM_DATA_FOLDER + FD_FONTS + File.separator;

    /**
     * Path of the android source directory relative to a platform folder. This is an OS path,
     * ending with a separator.
     */
    public static final String OS_PLATFORM_SOURCES_FOLDER = FD_ANDROID_SOURCES + File.separator;

    /**
     * Path of the android templates directory relative to a platform folder. This is an OS path,
     * ending with a separator.
     */
    public static final String OS_PLATFORM_TEMPLATES_FOLDER = FD_TEMPLATES + File.separator;

    /**
     * Path of the Ant build rules directory relative to a platform folder. This is an OS path,
     * ending with a separator.
     */
    public static final String OS_PLATFORM_ANT_FOLDER = FD_ANT + File.separator;

    /** Path of the attrs.xml file relative to a platform folder. */
    public static final String OS_PLATFORM_ATTRS_XML =
            OS_PLATFORM_RESOURCES_FOLDER
                    + SdkConstants.FD_RES_VALUES
                    + File.separator
                    + FN_ATTRS_XML;

    /** Path of the attrs_manifest.xml file relative to a platform folder. */
    public static final String OS_PLATFORM_ATTRS_MANIFEST_XML =
            OS_PLATFORM_RESOURCES_FOLDER
                    + SdkConstants.FD_RES_VALUES
                    + File.separator
                    + FN_ATTRS_MANIFEST_XML;

    /** Path of the layoutlib.jar file relative to a platform folder. */
    public static final String OS_PLATFORM_LAYOUTLIB_JAR =
            OS_PLATFORM_DATA_FOLDER + FN_LAYOUTLIB_JAR;

    /** Path of the renderscript include folder relative to a platform folder. */
    public static final String OS_FRAMEWORK_RS =
            FN_FRAMEWORK_RENDERSCRIPT + File.separator + FN_FRAMEWORK_INCLUDE;
    /** Path of the renderscript (clang) include folder relative to a platform folder. */
    public static final String OS_FRAMEWORK_RS_CLANG =
            FN_FRAMEWORK_RENDERSCRIPT + File.separator + FN_FRAMEWORK_INCLUDE_CLANG;

    /* Folder paths relative to a addon folder */

    /**
     * Path of the images directory relative to a folder folder. This is an OS path, ending with a
     * separator.
     */
    public static final String OS_ADDON_LIBS_FOLDER = FD_ADDON_LIBS + File.separator;

    /** Skin default */
    public static final String SKIN_DEFAULT = "default"; //$NON-NLS-1$

    /** SDK property: ant templates revision */
    public static final String PROP_SDK_ANT_TEMPLATES_REVISION =
            "sdk.ant.templates.revision"; //$NON-NLS-1$

    /** SDK property: default skin */
    public static final String PROP_SDK_DEFAULT_SKIN = "sdk.skin.default"; //$NON-NLS-1$

    /** LLDB SDK package major.minor revision compatible with the current version of Studio */
    public static final String LLDB_PINNED_REVISION = "3.1";

    /* Android Class Constants */
    public static final String CLASS_ACTIVITY = "android.app.Activity"; //$NON-NLS-1$
    public static final String CLASS_APPLICATION = "android.app.Application"; //$NON-NLS-1$
    public static final String CLASS_SERVICE = "android.app.Service"; //$NON-NLS-1$
    public static final String CLASS_BROADCASTRECEIVER =
            "android.content.BroadcastReceiver"; //$NON-NLS-1$
    public static final String CLASS_CONTENTPROVIDER =
            "android.content.ContentProvider"; //$NON-NLS-1$
    public static final String CLASS_ATTRIBUTE_SET = "android.util.AttributeSet"; //$NON-NLS-1$
    public static final String CLASS_INSTRUMENTATION = "android.app.Instrumentation"; //$NON-NLS-1$
    public static final String CLASS_INSTRUMENTATION_RUNNER =
            "android.test.InstrumentationTestRunner"; //$NON-NLS-1$
    public static final String CLASS_BUNDLE = "android.os.Bundle"; //$NON-NLS-1$
    public static final String CLASS_R = "android.R"; //$NON-NLS-1$
    public static final String CLASS_R_PREFIX = CLASS_R + "."; //$NON-NLS-1$
    public static final String CLASS_MANIFEST_PERMISSION =
            "android.Manifest$permission"; //$NON-NLS-1$
    public static final String CLASS_INTENT = "android.content.Intent"; //$NON-NLS-1$
    public static final String CLASS_CONTEXT = "android.content.Context"; //$NON-NLS-1$
    public static final String CLASS_RESOURCES = "android.content.res.Resources"; //$NON-NLS-1$
    public static final String CLS_TYPED_ARRAY = "android.content.res.TypedArray"; //$NON-NLS-1$
    public static final String CLASS_VIEW = "android.view.View"; //$NON-NLS-1$
    public static final String CLASS_VIEWGROUP = "android.view.ViewGroup"; //$NON-NLS-1$
    public static final String CLASS_NAME_LAYOUTPARAMS = "LayoutParams"; //$NON-NLS-1$
    public static final String CLASS_VIEWGROUP_LAYOUTPARAMS =
            CLASS_VIEWGROUP + "$" + CLASS_NAME_LAYOUTPARAMS; //$NON-NLS-1$
    public static final String CLASS_NAME_FRAMELAYOUT = "FrameLayout"; //$NON-NLS-1$
    public static final String CLASS_FRAMELAYOUT =
            "android.widget." + CLASS_NAME_FRAMELAYOUT; //$NON-NLS-1$
    public static final String CLASS_PREFERENCE = "android.preference.Preference"; //$NON-NLS-1$
    public static final String CLASS_NAME_PREFERENCE_SCREEN = "PreferenceScreen"; //$NON-NLS-1$
    public static final String CLASS_PREFERENCES =
            "android.preference." + CLASS_NAME_PREFERENCE_SCREEN; //$NON-NLS-1$
    public static final String CLASS_PREFERENCEGROUP =
            "android.preference.PreferenceGroup"; //$NON-NLS-1$
    public static final String CLASS_PARCELABLE = "android.os.Parcelable"; //$NON-NLS-1$
    public static final String CLASS_PARCEL = "android.os.Parcel"; //$NON-NLS-1$
    public static final String CLASS_FRAGMENT = "android.app.Fragment"; //$NON-NLS-1$
    public static final AndroidxName CLASS_V4_FRAGMENT =
            AndroidxName.of("android.support.v4.app.", "Fragment");
    public static final String CLASS_ACTION_PROVIDER = "android.view.ActionProvider"; //$NON-NLS-1$
    public static final String CLASS_BACKUP_AGENT = "android.app.backup.BackupAgent"; //$NON-NLS-1$
    /**
     * MockView is part of the layoutlib bridge and used to display classes that have no rendering
     * in the graphical layout editor.
     */
    public static final String CLASS_MOCK_VIEW =
            "com.android.layoutlib.bridge.MockView"; //$NON-NLS-1$

    public static final String CLASS_LAYOUT_INFLATER = "android.view.LayoutInflater"; //$NON-NLS-1$

    /* Android Support Class Constants */
    public static final AndroidxName CLASS_APP_COMPAT_ACTIVITY =
            AndroidxName.of("android.support.v7.app.", "AppCompatActivity");
    public static final AndroidxName CLASS_MEDIA_ROUTE_ACTION_PROVIDER =
            AndroidxName.of("android.support.v7.app.", "MediaRouteActionProvider");

    public static final AndroidxName CLASS_NESTED_SCROLL_VIEW =
            AndroidxName.of("android.support.v4.widget.", "NestedScrollView");
    public static final AndroidxName CLASS_VIEW_PAGER =
            AndroidxName.of("android.support.v4.view.", "ViewPager");
    public static final AndroidxName CLASS_DRAWER_LAYOUT =
            AndroidxName.of("android.support.v4.widget.", "DrawerLayout");

    public static final AndroidxName CLASS_GRID_LAYOUT_V7 =
            AndroidxName.of("android.support.v7.widget.", "GridLayout");
    public static final AndroidxName CLASS_TOOLBAR_V7 =
            AndroidxName.of("android.support.v7.widget.", "Toolbar");
    public static final AndroidxName CLASS_RECYCLER_VIEW_V7 =
            AndroidxName.of("android.support.v7.widget.", "RecyclerView");
    public static final AndroidxName CLASS_RECYCLER_VIEW_ADAPTER =
            AndroidxName.of("android.support.v7.widget.", "RecyclerView$Adapter");
    public static final AndroidxName CLASS_RECYCLER_VIEW_LAYOUT_MANAGER =
            AndroidxName.of("android.support.v7.widget.", "RecyclerView$LayoutManager");
    public static final AndroidxName CLASS_RECYCLER_VIEW_VIEW_HOLDER =
            AndroidxName.of("android.support.v7.widget.", "RecyclerView$ViewHolder");

    public static final AndroidxName CLASS_CARD_VIEW =
            AndroidxName.of("android.support.v7.widget.", "CardView");
    public static final AndroidxName CLASS_ACTION_MENU_VIEW =
            AndroidxName.of("android.support.v7.widget.", "ActionMenuView");

    public static final AndroidxName CLASS_SUPPORT_PREFERENCE_SCREEN =
            AndroidxName.of("android.support.v7.preference.", "PreferenceScreen");

    public static final String CLASS_AD_VIEW = "com.google.android.gms.ads.AdView"; //$NON-NLS-1$
    public static final String CLASS_MAP_FRAGMENT =
            "com.google.android.gms.maps.MapFragment"; //$NON-NLS-1$
    public static final String CLASS_MAP_VIEW = "com.google.android.gms.maps.MapView"; //$NON-NLS-1$

    public static final AndroidxName CLASS_BROWSE_FRAGMENT =
            AndroidxName.of("android.support.v17.leanback.app.", "BrowseFragment");
    public static final AndroidxName CLASS_DETAILS_FRAGMENT =
            AndroidxName.of("android.support.v17.leanback.app.", "DetailsFragment");
    public static final AndroidxName CLASS_PLAYBACK_OVERLAY_FRAGMENT =
            AndroidxName.of("android.support.v17.leanback.app.", "PlaybackOverlayFragment");
    public static final AndroidxName CLASS_SEARCH_FRAGMENT =
            AndroidxName.of("android.support.v17.leanback.app.", "SearchFragment");

    public static final String CLASS_PERCENT_RELATIVE_LAYOUT =
            "android.support.percent.PercentRelativeLayout"; //$NON-NLS-1$
    public static final String CLASS_PERCENT_FRAME_LAYOUT =
            "android.support.percent.PercentFrameLayout"; //$NON-NLS-1$

    public static final AndroidxName MULTI_DEX_APPLICATION =
            AndroidxName.of("android.support.multidex.", "MultiDexApplication");

    /* Material Components */
    public static final AndroidxName CLASS_APP_BAR_LAYOUT =
            AndroidxName.of("android.support.design.widget.", "AppBarLayout");
    public static final AndroidxName CLASS_BOTTOM_NAVIGATION_VIEW =
            AndroidxName.of("android.support.design.widget.", "BottomNavigationView");
    public static final AndroidxName CLASS_COORDINATOR_LAYOUT =
            AndroidxName.of("android.support.design.widget.", "CoordinatorLayout");
    public static final AndroidxName CLASS_COLLAPSING_TOOLBAR_LAYOUT =
            AndroidxName.of("android.support.design.widget.", "CollapsingToolbarLayout");
    public static final AndroidxName CLASS_FLOATING_ACTION_BUTTON =
            AndroidxName.of("android.support.design.widget.", "FloatingActionButton");
    public static final AndroidxName CLASS_NAVIGATION_VIEW =
            AndroidxName.of("android.support.design.widget.", "NavigationView");
    public static final AndroidxName CLASS_SNACKBAR =
            AndroidxName.of("android.support.design.widget.", "Snackbar");
    public static final AndroidxName CLASS_TAB_LAYOUT =
            AndroidxName.of("android.support.design.widget.", "TabLayout");
    public static final AndroidxName CLASS_TAB_ITEM =
            AndroidxName.of("android.support.design.widget.", "TabItem");
    public static final AndroidxName CLASS_TEXT_INPUT_LAYOUT =
            AndroidxName.of("android.support.design.widget.", "TextInputLayout");
    public static final AndroidxName CLASS_TEXT_INPUT_EDIT_TEXT =
            AndroidxName.of("android.support.design.widget.", "TextInputEditText");
    public static final String CLASS_BOTTOM_APP_BAR =
            "com.google.android.material.bottomappbar.BottomAppBar";
    public static final String CLASS_CHIP = "com.google.android.material.chip.Chip";
    public static final String CLASS_CHIP_GROUP = "com.google.android.material.chip.ChipGroup";
    public static final String CLASS_MATERIAL_BUTTON =
            "com.google.android.material.button.MaterialButton";

    /* Android ConstraintLayout Constants */
    public static final AndroidxName CLASS_CONSTRAINT_LAYOUT =
            AndroidxName.of("android.support.constraint.", "ConstraintLayout");
    public static final AndroidxName CLASS_MOTION_LAYOUT =
            AndroidxName.of("android.support.constraint.motion.", "MotionLayout");
    public static final AndroidxName CLASS_CONSTRAINT_LAYOUT_HELPER =
            AndroidxName.of("android.support.constraint.", "ConstraintHelper");
    public static final AndroidxName CLASS_CONSTRAINT_LAYOUT_BARRIER =
            AndroidxName.of("android.support.constraint.", "Barrier");
    public static final AndroidxName CLASS_CONSTRAINT_LAYOUT_GROUP =
            AndroidxName.of("android.support.constraint.", "Group");
    public static final AndroidxName CLASS_CONSTRAINT_LAYOUT_CHAIN =
            AndroidxName.of("android.support.constraint.", "Chain");
    public static final AndroidxName CLASS_CONSTRAINT_LAYOUT_LAYER =
            AndroidxName.of("android.support.constraint.", "Layer");
    public static final AndroidxName CLASS_CONSTRAINT_LAYOUT_CONSTRAINTS =
            AndroidxName.of("android.support.constraint.", "Constraints");
    public static final AndroidxName CLASS_CONSTRAINT_LAYOUT_REFERENCE =
            AndroidxName.of("android.support.constraint.", "Reference");
    public static final AndroidxName CLASS_CONSTRAINT_LAYOUT_PARAMS =
            AndroidxName.of("android.support.constraint.", "ConstraintLayout$LayoutParams");
    public static final AndroidxName CLASS_TABLE_CONSTRAINT_LAYOUT =
            AndroidxName.of("android.support.constraint.", "TableConstraintLayout");
    public static final AndroidxName CLASS_CONSTRAINT_LAYOUT_GUIDELINE =
            AndroidxName.of("android.support.constraint.", "Guideline");

    public static final String CONSTRAINT_LAYOUT_LIB_GROUP_ID = "com.android.support.constraint";
    public static final String CONSTRAINT_LAYOUT_LIB_ARTIFACT_ID = "constraint-layout";
    public static final String CONSTRAINT_LAYOUT_LIB_ARTIFACT =
            CONSTRAINT_LAYOUT_LIB_GROUP_ID + ":" + CONSTRAINT_LAYOUT_LIB_ARTIFACT_ID;
    /** Latest known version of the ConstraintLayout library (as a string) */
    public static final String LATEST_CONSTRAINT_LAYOUT_VERSION = "1.0.2";

    /* FlexboxLayout constants */
    public static final String CLASS_FLEXBOX_LAYOUT = "com.google.android.flexbox.FlexboxLayout";
    public static final String FLEXBOX_LAYOUT = CLASS_FLEXBOX_LAYOUT;
    public static final String FLEXBOX_LAYOUT_LIB_GROUP_ID = "com.google.android";
    public static final String FLEXBOX_LAYOUT_LIB_ARTIFACT_ID = "flexbox";
    public static final String FLEXBOX_LAYOUT_LIB_ARTIFACT =
            FLEXBOX_LAYOUT_LIB_GROUP_ID + ":" + FLEXBOX_LAYOUT_LIB_ARTIFACT_ID;
    public static final String LATEST_FLEXBOX_LAYOUT_VERSION = "0.2.3";

    public static final String CLASS_SIMPLE_EXO_PLAYER_VIEW =
            "com.google.android.exoplayer2.ui.SimpleExoPlayerView";
    public static final String CLASS_EXO_PLAYBACK_CONTROL_VIEW =
            "com.google.android.exoplayer2.ui.PlaybackControlView";
    public static final String SIMPLE_EXO_PLAYER_VIEW = CLASS_SIMPLE_EXO_PLAYER_VIEW;
    public static final String EXO_PLAYBACK_CONTROL_VIEW = CLASS_EXO_PLAYBACK_CONTROL_VIEW;
    public static final String EXO_PLAYER_GROUP_ID = "com.google.android.exoplayer";
    public static final String EXO_PLAYER_ARTIFACT_ID = "exoplayer";
    public static final String EXO_PLAYER_ARTIFACT =
            EXO_PLAYER_GROUP_ID + ":" + EXO_PLAYER_ARTIFACT_ID;

    /**
     * Returns the appropriate name for the 'mksdcard' command, which is 'mksdcard.exe' for Windows
     * and 'mksdcard' for all other platforms.
     */
    public static String mkSdCardCmdName() {
        String os = System.getProperty("os.name"); //$NON-NLS-1$
        String cmd = "mksdcard"; //$NON-NLS-1$
        if (os.startsWith("Windows")) { //$NON-NLS-1$
            cmd += ".exe"; //$NON-NLS-1$
        }
        return cmd;
    }

    /**
     * Returns current platform
     *
     * @return one of {@link #PLATFORM_WINDOWS}, {@link #PLATFORM_DARWIN}, {@link #PLATFORM_LINUX}
     *     or {@link #PLATFORM_UNKNOWN}.
     */
    public static int currentPlatform() {
        String os = System.getProperty("os.name"); //$NON-NLS-1$
        if (os.startsWith("Mac OS")) { //$NON-NLS-1$
            return PLATFORM_DARWIN;
        } else if (os.startsWith("Windows")) { //$NON-NLS-1$
            return PLATFORM_WINDOWS;
        } else if (os.startsWith("Linux")) { //$NON-NLS-1$
            return PLATFORM_LINUX;
        }

        return PLATFORM_UNKNOWN;
    }

    /**
     * Returns current platform's UI name
     *
     * @return one of "Windows", "Mac OS X", "Linux" or "other".
     */
    public static String currentPlatformName() {
        String os = System.getProperty("os.name"); //$NON-NLS-1$
        if (os.startsWith("Mac OS")) { //$NON-NLS-1$
            return "Mac OS X"; //$NON-NLS-1$
        } else if (os.startsWith("Windows")) { //$NON-NLS-1$
            return "Windows"; //$NON-NLS-1$
        } else if (os.startsWith("Linux")) { //$NON-NLS-1$527
            return "Linux"; //$NON-NLS-1$
        }

        return "Other";
    }

    private static String ext(String windowsExtension, String nonWindowsExtension) {
        if (CURRENT_PLATFORM == PLATFORM_WINDOWS) {
            return windowsExtension;
        } else {
            return nonWindowsExtension;
        }
    }

    /** Default anim resource folder name, i.e. "anim" */
    public static final String FD_RES_ANIM = "anim"; //$NON-NLS-1$
    /** Default animator resource folder name, i.e. "animator" */
    public static final String FD_RES_ANIMATOR = "animator"; //$NON-NLS-1$
    /** Default color resource folder name, i.e. "color" */
    public static final String FD_RES_COLOR = "color"; //$NON-NLS-1$
    /** Default drawable resource folder name, i.e. "drawable" */
    public static final String FD_RES_DRAWABLE = "drawable"; //$NON-NLS-1$
    /** Default interpolator resource folder name, i.e. "interpolator" */
    public static final String FD_RES_INTERPOLATOR = "interpolator"; //$NON-NLS-1$
    /** Default layout resource folder name, i.e. "layout" */
    public static final String FD_RES_LAYOUT = "layout"; //$NON-NLS-1$
    /** Default menu resource folder name, i.e. "menu" */
    public static final String FD_RES_MENU = "menu"; //$NON-NLS-1$
    /** Default mipmap resource folder name, i.e. "mipmap" */
    public static final String FD_RES_MIPMAP = "mipmap"; //$NON-NLS-1$
    /** Default navigation resource folder name, i.e. "navigation" */
    public static final String FD_RES_NAVIGATION = "navigation"; //$NON-NLS-1$
    /** Default values resource folder name, i.e. "values" */
    public static final String FD_RES_VALUES = "values"; //$NON-NLS-1$
    /** Default xml resource folder name, i.e. "xml" */
    public static final String FD_RES_XML = "xml"; //$NON-NLS-1$
    /** Default raw resource folder name, i.e. "raw" */
    public static final String FD_RES_RAW = "raw"; //$NON-NLS-1$
    /** Base name for the resource package files */
    public static final String FN_RES_BASE = "resources"; //$NON-NLS-1$
    /** Separator between the resource folder qualifier. */
    public static final String RES_QUALIFIER_SEP = "-"; //$NON-NLS-1$

    // ---- XML ----

    /** URI of the reserved "xml" prefix. */
    public static final String XML_NAMESPACE_URI = "http://www.w3.org/XML/1998/namespace";
    /** URI of the reserved "xmlns" prefix */
    public static final String XMLNS_URI = "http://www.w3.org/2000/xmlns/"; //$NON-NLS-1$
    /** The "xmlns" attribute name */
    public static final String XMLNS = "xmlns"; //$NON-NLS-1$
    /** The default prefix used for the {@link #XMLNS_URI} */
    public static final String XMLNS_PREFIX = "xmlns:"; //$NON-NLS-1$
    /** Qualified name of the xmlns android declaration element */
    public static final String XMLNS_ANDROID = "xmlns:android"; //$NON-NLS-1$
    /** The default prefix used for the {@link #ANDROID_URI} name space */
    public static final String ANDROID_NS_NAME = "android"; //$NON-NLS-1$
    /** The default prefix used for the {@link #ANDROID_URI} name space including the colon */
    public static final String ANDROID_NS_NAME_PREFIX = "android:"; //$NON-NLS-1$

    public static final int ANDROID_NS_NAME_PREFIX_LEN = ANDROID_NS_NAME_PREFIX.length();
    /** The default prefix used for the {@link #TOOLS_URI} name space */
    public static final String TOOLS_NS_NAME = "tools"; //$NON-NLS-1$
    /** The default prefix used for the {@link #TOOLS_URI} name space including the colon */
    public static final String TOOLS_NS_NAME_PREFIX = "tools:"; //$NON-NLS-1$

    /** The default prefix used for the app */
    public static final String APP_PREFIX = "app"; //$NON-NLS-1$
    /** The entity for the ampersand character */
    public static final String AMP_ENTITY = "&amp;"; //$NON-NLS-1$
    /** The entity for the quote character */
    public static final String QUOT_ENTITY = "&quot;"; //$NON-NLS-1$
    /** The entity for the apostrophe character */
    public static final String APOS_ENTITY = "&apos;"; //$NON-NLS-1$
    /** The entity for the less than character */
    public static final String LT_ENTITY = "&lt;"; //$NON-NLS-1$
    /** The entity for the greater than character */
    public static final String GT_ENTITY = "&gt;"; //$NON-NLS-1$
    /** The entity for a newline */
    public static final String NEWLINE_ENTITY = "&#xA;"; //$NON-NLS-1$

    // ---- Elements and Attributes ----

    /** Namespace URI prefix used for all resources. */
    public static final String URI_DOMAIN_PREFIX = "http://schemas.android.com/";
    /** Namespace URI prefix used together with a package names. */
    public static final String URI_PREFIX = "http://schemas.android.com/apk/res/"; //$NON-NLS-1$
    /** Namespace used in XML files for Android attributes */
    public static final String ANDROID_URI =
            "http://schemas.android.com/apk/res/android"; //$NON-NLS-1$
    /** @deprecated Use {@link #ANDROID_URI}. */
    @Deprecated public static final String NS_RESOURCES = ANDROID_URI;
    /** Namespace used in XML files for Android Tooling attributes */
    public static final String TOOLS_URI = "http://schemas.android.com/tools"; //$NON-NLS-1$
    /** Namespace used for auto-adjusting namespaces */
    public static final String AUTO_URI = "http://schemas.android.com/apk/res-auto"; //$NON-NLS-1$
    /** Namespace used for specifying module distribution */
    public static final String DIST_URI = "http://schemas.android.com/apk/distribution";

    public static final String AAPT_URI = "http://schemas.android.com/aapt"; //$NON-NLS-1$
    /** Namespace for xliff in string resources. */
    public static final String XLIFF_URI = "urn:oasis:names:tc:xliff:document:1.2";
    /** Default prefix used for tools attributes */
    public static final String TOOLS_PREFIX = "tools"; //$NON-NLS-1$
    /** Default prefix used for xliff tags. */
    public static final String XLIFF_PREFIX = "xliff"; //$NON-NLS-1$
    /** Default prefix used for aapt attributes */
    public static final String AAPT_PREFIX = "aapt"; //$NON-NLS-1$
    /** Default prefix used for distribution attributes */
    public static final String DIST_PREFIX = "dist"; //$NON-NLS-1$

    public static final String R_CLASS = "R"; //$NON-NLS-1$
    public static final String ANDROID_PKG = "android"; //$NON-NLS-1$
    public static final String ANDROID_SUPPORT_PKG = "android.support";
    public static final String ANDROIDX_PKG = "androidx";
    public static final String MATERIAL2_PKG = "com.google.android.material";
    public static final String MATERIAL1_PKG = "android.support.design.widget";

    public static final String SHERPA_PREFIX = "app"; //$NON-NLS-1$
    public static final String SHERPA_URI = "http://schemas.android.com/apk/res-auto"; //$NON-NLS-1$

    /** Namespace for Instant App attributes in manifest files */

    // Tags: Manifest
    public static final String TAG_MANIFEST = "manifest";
    public static final String TAG_SERVICE = "service"; //$NON-NLS-1$
    public static final String TAG_PERMISSION = "permission"; //$NON-NLS-1$
    public static final String TAG_PERMISSION_GROUP = "permission-group"; //$NON-NLS-1$
    public static final String TAG_USES_FEATURE = "uses-feature"; //$NON-NLS-1$
    public static final String TAG_USES_PERMISSION = "uses-permission"; //$NON-NLS-1$
    public static final String TAG_USES_PERMISSION_SDK_23 = "uses-permission-sdk-23"; //$NON-NLS-1$
    public static final String TAG_USES_PERMISSION_SDK_M = "uses-permission-sdk-m"; //$NON-NLS-1$
    public static final String TAG_USES_LIBRARY = "uses-library"; //$NON-NLS-1$
    public static final String TAG_APPLICATION = "application"; //$NON-NLS-1$
    public static final String TAG_INTENT_FILTER = "intent-filter"; //$NON-NLS-1$
    public static final String TAG_CATEGORY = "category"; //$NON-NLS-1$
    public static final String TAG_USES_SDK = "uses-sdk"; //$NON-NLS-1$
    public static final String TAG_ACTIVITY = "activity"; //$NON-NLS-1$
    public static final String TAG_ACTIVITY_ALIAS = "activity-alias"; //$NON-NLS-1$
    public static final String TAG_RECEIVER = "receiver"; //$NON-NLS-1$
    public static final String TAG_PROVIDER = "provider"; //$NON-NLS-1$
    public static final String TAG_GRANT_PERMISSION = "grant-uri-permission"; //$NON-NLS-1$
    public static final String TAG_PATH_PERMISSION = "path-permission"; //$NON-NLS-1$
    public static final String TAG_ACTION = "action"; //$NON-NLS-1$
    public static final String TAG_INSTRUMENTATION = "instrumentation";
    public static final String TAG_META_DATA = "meta-data";
    public static final String TAG_RESOURCE = "resource";
    public static final String TAG_MODULE = "module";

    // Tags: Resources
    public static final String TAG_RESOURCES = "resources"; //$NON-NLS-1$
    public static final String TAG_STRING = "string"; //$NON-NLS-1$
    public static final String TAG_ARRAY = "array"; //$NON-NLS-1$
    public static final String TAG_STYLE = "style"; //$NON-NLS-1$
    public static final String TAG_ITEM = "item"; //$NON-NLS-1$
    public static final String TAG_GROUP = "group"; //$NON-NLS-1$
    public static final String TAG_STRING_ARRAY = "string-array"; //$NON-NLS-1$
    public static final String TAG_PLURALS = "plurals"; //$NON-NLS-1$
    public static final String TAG_INTEGER_ARRAY = "integer-array"; //$NON-NLS-1$
    public static final String TAG_COLOR = "color"; //$NON-NLS-1$
    public static final String TAG_DIMEN = "dimen"; //$NON-NLS-1$
    public static final String TAG_DRAWABLE = "drawable"; //$NON-NLS-1$
    public static final String TAG_MENU = "menu"; //$NON-NLS-1$
    public static final String TAG_ENUM = "enum"; //$NON-NLS-1$
    public static final String TAG_FLAG = "flag"; //$NON-NLS-1$
    public static final String TAG_ATTR = "attr"; //$NON-NLS-1$
    public static final String TAG_DECLARE_STYLEABLE = "declare-styleable"; //$NON-NLS-1$
    public static final String TAG_EAT_COMMENT = "eat-comment"; //$NON-NLS-1$
    public static final String TAG_SKIP = "skip"; //$NON-NLS-1$
    public static final String TAG_PUBLIC = "public"; //$NON-NLS-1$

    // Tags: Adaptive icon
    public static final String TAG_ADAPTIVE_ICON = "adaptive-icon";
    public static final String TAG_MASKABLE_ICON = "maskable-icon";

    // Font family tag
    public static final String TAG_FONT_FAMILY = "font-family";
    public static final String TAG_FONT = "font";

    // Tags: XML
    public static final String TAG_HEADER = "header"; //$NON-NLS-1$
    public static final String TAG_APPWIDGET_PROVIDER = "appwidget-provider"; //$NON-NLS-1$
    public static final String TAG_PREFERENCE_SCREEN = "PreferenceScreen"; //$NON-NLS-1$

    // Tags: Layouts
    public static final String VIEW_TAG = "view"; //$NON-NLS-1$
    public static final String VIEW_INCLUDE = "include"; //$NON-NLS-1$
    public static final String VIEW_MERGE = "merge"; //$NON-NLS-1$
    public static final String VIEW_FRAGMENT = "fragment"; //$NON-NLS-1$
    public static final String REQUEST_FOCUS = "requestFocus"; //$NON-NLS-1$
    public static final String TAG = "tag"; //$NON-NLS-1$

    // Tags: Navigation
    public static final String TAG_INCLUDE = "include";
    public static final String TAG_DEEP_LINK = "deepLink";
    public static final String TAG_NAVIGATION = "navigation";

    public static final String VIEW = "View"; //$NON-NLS-1$
    public static final String VIEW_GROUP = "ViewGroup"; //$NON-NLS-1$
    public static final String FRAME_LAYOUT = "FrameLayout"; //$NON-NLS-1$
    public static final String LINEAR_LAYOUT = "LinearLayout"; //$NON-NLS-1$
    public static final String RELATIVE_LAYOUT = "RelativeLayout"; //$NON-NLS-1$
    public static final String GRID_LAYOUT = "GridLayout"; //$NON-NLS-1$
    public static final String SCROLL_VIEW = "ScrollView"; //$NON-NLS-1$
    public static final String BUTTON = "Button"; //$NON-NLS-1$
    public static final String COMPOUND_BUTTON = "CompoundButton"; //$NON-NLS-1$
    public static final String ADAPTER_VIEW = "AdapterView"; //$NON-NLS-1$
    public static final String STACK_VIEW = "StackView"; //$NON-NLS-1$
    public static final String GALLERY = "Gallery"; //$NON-NLS-1$
    public static final String GRID_VIEW = "GridView"; //$NON-NLS-1$
    public static final String TAB_HOST = "TabHost"; //$NON-NLS-1$
    public static final String RADIO_GROUP = "RadioGroup"; //$NON-NLS-1$
    public static final String RADIO_BUTTON = "RadioButton"; //$NON-NLS-1$
    public static final String SWITCH = "Switch"; //$NON-NLS-1$
    public static final String EDIT_TEXT = "EditText"; //$NON-NLS-1$
    public static final String LIST_VIEW = "ListView"; //$NON-NLS-1$
    public static final String TEXT_VIEW = "TextView"; //$NON-NLS-1$
    public static final String CHECKED_TEXT_VIEW = "CheckedTextView"; //$NON-NLS-1$
    public static final String IMAGE_VIEW = "ImageView"; //$NON-NLS-1$
    public static final String SURFACE_VIEW = "SurfaceView"; //$NON-NLS-1$
    public static final String ABSOLUTE_LAYOUT = "AbsoluteLayout"; //$NON-NLS-1$
    public static final String TABLE_LAYOUT = "TableLayout"; //$NON-NLS-1$
    public static final String TABLE_ROW = "TableRow"; //$NON-NLS-1$
    public static final String TAB_WIDGET = "TabWidget"; //$NON-NLS-1$
    public static final String IMAGE_BUTTON = "ImageButton"; //$NON-NLS-1$
    public static final String ZOOM_BUTTON = "ZoomButton"; //$NON-NLS-1$
    public static final String SEEK_BAR = "SeekBar"; //$NON-NLS-1$
    public static final String VIEW_STUB = "ViewStub"; //$NON-NLS-1$
    public static final String SPINNER = "Spinner"; //$NON-NLS-1$
    public static final String WEB_VIEW = "WebView"; //$NON-NLS-1$
    public static final String TOGGLE_BUTTON = "ToggleButton"; //$NON-NLS-1$
    public static final String CHECK_BOX = "CheckBox"; //$NON-NLS-1$
    public static final String ABS_LIST_VIEW = "AbsListView"; //$NON-NLS-1$
    public static final String PROGRESS_BAR = "ProgressBar"; //$NON-NLS-1$
    public static final String RATING_BAR = "RatingBar"; //$NON-NLS-1$
    public static final String ABS_SPINNER = "AbsSpinner"; //$NON-NLS-1$
    public static final String ABS_SEEK_BAR = "AbsSeekBar"; //$NON-NLS-1$
    public static final String VIEW_ANIMATOR = "ViewAnimator"; //$NON-NLS-1$
    public static final String VIEW_FLIPPER = "ViewFlipper"; //$NON-NLS-1$
    public static final String VIEW_SWITCHER = "ViewSwitcher"; //$NON-NLS-1$
    public static final String TEXT_SWITCHER = "TextSwitcher"; //$NON-NLS-1$
    public static final String IMAGE_SWITCHER = "ImageSwitcher"; //$NON-NLS-1$
    public static final String EXPANDABLE_LIST_VIEW = "ExpandableListView"; //$NON-NLS-1$
    public static final String HORIZONTAL_SCROLL_VIEW = "HorizontalScrollView"; //$NON-NLS-1$
    public static final String MULTI_AUTO_COMPLETE_TEXT_VIEW =
            "MultiAutoCompleteTextView"; //$NON-NLS-1$
    public static final String AUTO_COMPLETE_TEXT_VIEW = "AutoCompleteTextView"; //$NON-NLS-1$
    public static final String CHECKABLE = "Checkable"; //$NON-NLS-1$
    public static final String TEXTURE_VIEW = "TextureView"; //$NON-NLS-1$
    public static final String DIALER_FILTER = "DialerFilter"; //$NON-NLS-1$
    public static final String ADAPTER_VIEW_FLIPPER = "AdapterViewFlipper"; //$NON-NLS-1$
    public static final String ADAPTER_VIEW_ANIMATOR = "AdapterViewAnimator"; //$NON-NLS-1$
    public static final String VIDEO_VIEW = "VideoView"; //$NON-NLS-1$
    public static final String SEARCH_VIEW = "SearchView"; //$NON-NLS-1$

    /* Android Support Tag Constants */
    public static final AndroidxName COORDINATOR_LAYOUT = CLASS_COORDINATOR_LAYOUT;
    public static final AndroidxName APP_BAR_LAYOUT = CLASS_APP_BAR_LAYOUT;
    public static final AndroidxName BOTTOM_NAVIGATION_VIEW = CLASS_BOTTOM_NAVIGATION_VIEW;
    public static final AndroidxName FLOATING_ACTION_BUTTON = CLASS_FLOATING_ACTION_BUTTON;
    public static final String CHIP = CLASS_CHIP;
    public static final String CHIP_GROUP = CLASS_CHIP_GROUP;
    public static final AndroidxName COLLAPSING_TOOLBAR_LAYOUT = CLASS_COLLAPSING_TOOLBAR_LAYOUT;
    public static final AndroidxName NAVIGATION_VIEW = CLASS_NAVIGATION_VIEW;
    public static final AndroidxName SNACKBAR = CLASS_SNACKBAR;
    public static final AndroidxName TAB_LAYOUT = CLASS_TAB_LAYOUT;
    public static final AndroidxName TAB_ITEM = CLASS_TAB_ITEM;
    public static final AndroidxName TEXT_INPUT_LAYOUT = CLASS_TEXT_INPUT_LAYOUT;
    public static final AndroidxName TEXT_INPUT_EDIT_TEXT = CLASS_TEXT_INPUT_EDIT_TEXT;
    public static final String BOTTOM_APP_BAR = CLASS_BOTTOM_APP_BAR;
    public static final String MATERIAL_BUTTON = CLASS_MATERIAL_BUTTON;
    public static final AndroidxName NESTED_SCROLL_VIEW = CLASS_NESTED_SCROLL_VIEW;
    public static final AndroidxName DRAWER_LAYOUT = CLASS_DRAWER_LAYOUT;
    public static final AndroidxName VIEW_PAGER = CLASS_VIEW_PAGER;
    public static final AndroidxName GRID_LAYOUT_V7 = CLASS_GRID_LAYOUT_V7;
    public static final AndroidxName TOOLBAR_V7 = CLASS_TOOLBAR_V7;
    public static final AndroidxName RECYCLER_VIEW = CLASS_RECYCLER_VIEW_V7;
    public static final AndroidxName CARD_VIEW = CLASS_CARD_VIEW;
    public static final AndroidxName ACTION_MENU_VIEW = CLASS_ACTION_MENU_VIEW;
    public static final String AD_VIEW = CLASS_AD_VIEW;
    public static final String MAP_FRAGMENT = CLASS_MAP_FRAGMENT;
    public static final String MAP_VIEW = CLASS_MAP_VIEW;
    public static final AndroidxName BROWSE_FRAGMENT = CLASS_BROWSE_FRAGMENT;
    public static final AndroidxName DETAILS_FRAGMENT = CLASS_DETAILS_FRAGMENT;
    public static final AndroidxName PLAYBACK_OVERLAY_FRAGMENT = CLASS_PLAYBACK_OVERLAY_FRAGMENT;
    public static final AndroidxName SEARCH_FRAGMENT = CLASS_SEARCH_FRAGMENT;

    /* Android ConstraintLayout Tag Constants */
    public static final AndroidxName CONSTRAINT_LAYOUT = CLASS_CONSTRAINT_LAYOUT;
    public static final AndroidxName MOTION_LAYOUT = CLASS_MOTION_LAYOUT;
    public static final AndroidxName TABLE_CONSTRAINT_LAYOUT = CLASS_TABLE_CONSTRAINT_LAYOUT;
    public static final AndroidxName CONSTRAINT_LAYOUT_GUIDELINE =
            CLASS_CONSTRAINT_LAYOUT_GUIDELINE;
    public static final AndroidxName CONSTRAINT_LAYOUT_BARRIER = CLASS_CONSTRAINT_LAYOUT_BARRIER;
    public static final String CONSTRAINT_BARRIER_TOP = "top";
    public static final String CONSTRAINT_BARRIER_BOTTOM = "bottom";
    public static final String CONSTRAINT_BARRIER_LEFT = "left";
    public static final String CONSTRAINT_BARRIER_RIGHT = "right";
    public static final String CONSTRAINT_BARRIER_START = "start";
    public static final String CONSTRAINT_BARRIER_END = "end";
    public static final String CONSTRAINT_REFERENCED_IDS = "constraint_referenced_ids";

    // Tags: Drawables
    public static final String TAG_ANIMATED_SELECTOR = "animated-selector";
    public static final String TAG_ANIMATED_VECTOR = "animated-vector"; //$NON-NLS-1$
    public static final String TAG_BITMAP = "bitmap"; //$NON-NLS-1$
    public static final String TAG_CLIP_PATH = "clip-path";
    public static final String TAG_GRADIENT = "gradient";
    public static final String TAG_INSET = "inset"; //$NON-NLS-1$
    public static final String TAG_LAYER_LIST = "layer-list"; //$NON-NLS-1$
    public static final String TAG_PATH = "path";
    public static final String TAG_RIPPLE = "ripple";
    public static final String TAG_SHAPE = "shape";
    public static final String TAG_SELECTOR = "selector"; //$NON-NLS-1$
    public static final String TAG_TRANSITION = "transition"; //$NON-NLS-1$
    public static final String TAG_VECTOR = "vector"; //$NON-NLS-1$

    // Tags: Data-Binding
    public static final String TAG_LAYOUT = "layout"; //$NON-NLS-1$
    public static final String TAG_DATA = "data"; //$NON-NLS-1$
    public static final String TAG_VARIABLE = "variable"; //$NON-NLS-1$
    public static final String TAG_IMPORT = "import"; //$NON-NLS-1$

    // Attributes: Manifest
    public static final String ATTR_EXPORTED = "exported"; //$NON-NLS-1$
    public static final String ATTR_PERMISSION = "permission"; //$NON-NLS-1$
    public static final String ATTR_PROCESS = "process"; //$NON-NLS-1$
    public static final String ATTR_MIN_SDK_VERSION = "minSdkVersion"; //$NON-NLS-1$
    public static final String ATTR_TARGET_SDK_VERSION = "targetSdkVersion"; //$NON-NLS-1$
    public static final String ATTR_ICON = "icon"; //$NON-NLS-1$
    public static final String ATTR_ROUND_ICON = "roundIcon"; //$NON-NLS-1$
    public static final String ATTR_PACKAGE = "package"; //$NON-NLS-1$
    public static final String ATTR_CORE_APP = "coreApp"; //$NON-NLS-1$
    public static final String ATTR_THEME = "theme"; //$NON-NLS-1$
    public static final String ATTR_SCHEME = "scheme"; //$NON_NLS-1$
    public static final String ATTR_MIME_TYPE = "mimeType"; //$NON_NLS-1$
    public static final String ATTR_HOST = "host"; //$NON_NLS-1$
    public static final String ATTR_PORT = "port"; //$NON_NLS-1$
    public static final String ATTR_PATH = "path"; //$NON-NLS-1$
    public static final String ATTR_PATH_PREFIX = "pathPrefix"; //$NON-NLS-1$
    public static final String ATTR_PATH_PATTERN = "pathPattern"; //$NON-NLS-1$
    public static final String ATTR_ALLOW_BACKUP = "allowBackup"; //$NON_NLS-1$
    public static final String ATTR_DEBUGGABLE = "debuggable"; //$NON-NLS-1$
    public static final String ATTR_READ_PERMISSION = "readPermission"; //$NON_NLS-1$
    public static final String ATTR_WRITE_PERMISSION = "writePermission"; //$NON_NLS-1$
    public static final String ATTR_VERSION_CODE = "versionCode"; //$NON_NLS-1$
    public static final String ATTR_VERSION_NAME = "versionName"; //$NON_NLS-1$
    public static final String ATTR_FULL_BACKUP_CONTENT = "fullBackupContent"; //$NON_NLS-1$
    public static final String ATTR_TEST_ONLY = "testOnly"; //$NON-NLS-1$
    public static final String ATTR_HAS_CODE = "hasCode"; //$NON-NLS-1$
    public static final String ATTR_AUTHORITIES = "authorities"; //$NON-NLS-1$
    public static final String ATTR_MULTIPROCESS = "multiprocess"; //$NON-NLS-1$
    public static final String ATTR_SPLIT = "split";
    public static final String ATTR_FUNCTIONAL_TEST = "functionalTest";
    public static final String ATTR_HANDLE_PROFILING = "handleProfiling";
    public static final String ATTR_TARGET_PACKAGE = "targetPackage";
    public static final String ATTR_EXTRACT_NATIVE_LIBS = "extractNativeLibs";
    public static final String ATTR_SPLIT_NAME = "splitName";
    public static final String ATTR_FEATURE_SPLIT = "featureSplit";
    public static final String ATTR_TARGET_SANDBOX_VERSION = "targetSandboxVersion";
    public static final String ATTR_REQUIRED = "required";
    public static final String ATTR_ON_DEMAND = "onDemand";
    public static final String MANIFEST_ATTR_TITLE = "title";

    // Attributes: Resources
    public static final String ATTR_ATTR = "attr";
    public static final String ATTR_NAME = "name"; //$NON-NLS-1$
    public static final String ATTR_FRAGMENT = "fragment"; //$NON-NLS-1$
    public static final String ATTR_TYPE = "type"; //$NON-NLS-1$
    public static final String ATTR_PARENT = "parent"; //$NON-NLS-1$
    public static final String ATTR_TRANSLATABLE = "translatable"; //$NON-NLS-1$
    public static final String ATTR_COLOR = "color"; //$NON-NLS-1$
    public static final String ATTR_DRAWABLE = "drawable"; //$NON-NLS-1$
    public static final String ATTR_VALUE = "value"; //$NON-NLS-1$
    public static final String ATTR_QUANTITY = "quantity"; //$NON-NLS-1$
    public static final String ATTR_FORMAT = "format"; //$NON-NLS-1$
    public static final String ATTR_PREPROCESSING = "preprocessing"; //$NON-NLS-1$

    // Attributes: Data-Binding
    public static final String ATTR_ALIAS = "alias"; //$NON-NLS-1$

    // Attributes: Layout
    public static final String ATTR_LAYOUT_RESOURCE_PREFIX = "layout_"; //$NON-NLS-1$
    public static final String ATTR_CLASS = "class"; //$NON-NLS-1$
    public static final String ATTR_STYLE = "style"; //$NON-NLS-1$
    public static final String ATTR_CONTEXT = "context"; //$NON-NLS-1$
    public static final String ATTR_ID = "id"; //$NON-NLS-1$
    public static final String ATTR_AUTOFILL_HINTS = "autofillHints"; //$NON-NLS-1$
    public static final String ATTR_TEXT = "text"; //$NON-NLS-1$
    public static final String ATTR_TEXT_SIZE = "textSize"; //$NON-NLS-1$
    public static final String ATTR_LABEL = "label"; //$NON-NLS-1$
    public static final String ATTR_HINT = "hint"; //$NON-NLS-1$
    public static final String ATTR_PROMPT = "prompt"; //$NON-NLS-1$
    public static final String ATTR_ON_CLICK = "onClick"; //$NON-NLS-1$
    public static final String ATTR_INPUT_TYPE = "inputType"; //$NON-NLS-1$
    public static final String ATTR_INPUT_METHOD = "inputMethod"; //$NON-NLS-1$
    public static final String ATTR_LAYOUT_GRAVITY = "layout_gravity"; //$NON-NLS-1$
    public static final String ATTR_LAYOUT_WIDTH = "layout_width"; //$NON-NLS-1$
    public static final String ATTR_LAYOUT_HEIGHT = "layout_height"; //$NON-NLS-1$
    public static final String ATTR_LAYOUT_WEIGHT = "layout_weight"; //$NON-NLS-1$
    public static final String ATTR_PADDING = "padding"; //$NON-NLS-1$
    public static final String ATTR_PADDING_BOTTOM = "paddingBottom"; //$NON-NLS-1$
    public static final String ATTR_PADDING_TOP = "paddingTop"; //$NON-NLS-1$
    public static final String ATTR_PADDING_RIGHT = "paddingRight"; //$NON-NLS-1$
    public static final String ATTR_PADDING_LEFT = "paddingLeft"; //$NON-NLS-1$
    public static final String ATTR_PADDING_START = "paddingStart"; //$NON-NLS-1$
    public static final String ATTR_PADDING_END = "paddingEnd"; //$NON-NLS-1$
    public static final String ATTR_FOREGROUND = "foreground"; //$NON-NLS-1$
    public static final String ATTR_BACKGROUND = "background"; //$NON-NLS-1$
    public static final String ATTR_ORIENTATION = "orientation"; //$NON-NLS-1$
    public static final String ATTR_BARRIER_DIRECTION = "barrierDirection"; //$NON-NLS-1$
    public static final String ATTR_BARRIER_ALLOWS_GONE_WIDGETS = "barrierAllowsGoneWidgets";  //$NON-NLS-1$
    public static final String ATTR_LAYOUT_OPTIMIZATION_LEVEL = "layout_optimizationLevel";  //$NON-NLS-1$
    public static final String ATTR_TRANSITION = "transition"; //$NON-NLS-1$
    public static final String ATTR_TRANSITION_SHOW_PATHS = "showPaths"; //$NON-NLS-1$
    public static final String ATTR_TRANSITION_STATE = "transitionState"; //$NON-NLS-1$
    public static final String ATTR_TRANSITION_POSITION = "transitionPosition"; //$NON-NLS-1$
    public static final String ATTR_LAYOUT = "layout"; //$NON-NLS-1$
    public static final String ATTR_ROW_COUNT = "rowCount"; //$NON-NLS-1$
    public static final String ATTR_COLUMN_COUNT = "columnCount"; //$NON-NLS-1$
    public static final String ATTR_LABEL_FOR = "labelFor"; //$NON-NLS-1$
    public static final String ATTR_BASELINE_ALIGNED = "baselineAligned"; //$NON-NLS-1$
    public static final String ATTR_CONTENT_DESCRIPTION = "contentDescription"; //$NON-NLS-1$
    public static final String ATTR_IME_ACTION_LABEL = "imeActionLabel"; //$NON-NLS-1$
    public static final String ATTR_PRIVATE_IME_OPTIONS = "privateImeOptions"; //$NON-NLS-1$
    public static final String VALUE_NONE = "none"; //$NON-NLS-1$
    public static final String VALUE_NO = "no"; //$NON-NLS-1$
    public static final String VALUE_NO_EXCLUDE_DESCENDANTS = "noExcludeDescendants"; //$NON-NLS-1$
    public static final String VALUE_YES = "yes"; //$NON-NLS-1$
    public static final String VALUE_YES_EXCLUDE_DESCENDANTS = "yesExcludeDescendants"; //$NON-NLS-1$
    public static final String ATTR_NUMERIC = "numeric"; //$NON-NLS-1$
    public static final String ATTR_IME_ACTION_ID = "imeActionId"; //$NON-NLS-1$
    public static final String ATTR_IME_OPTIONS = "imeOptions"; //$NON-NLS-1$
    public static final String ATTR_FREEZES_TEXT = "freezesText"; //$NON-NLS-1$
    public static final String ATTR_EDITOR_EXTRAS = "editorExtras"; //$NON-NLS-1$
    public static final String ATTR_EDITABLE = "editable"; //$NON-NLS-1$
    public static final String ATTR_DIGITS = "digits"; //$NON-NLS-1$
    public static final String ATTR_CURSOR_VISIBLE = "cursorVisible"; //$NON-NLS-1$
    public static final String ATTR_CAPITALIZE = "capitalize"; //$NON-NLS-1$
    public static final String ATTR_PHONE_NUMBER = "phoneNumber"; //$NON-NLS-1$
    public static final String ATTR_PASSWORD = "password"; //$NON-NLS-1$
    public static final String ATTR_BUFFER_TYPE = "bufferType"; //$NON-NLS-1$
    public static final String ATTR_AUTO_TEXT = "autoText"; //$NON-NLS-1$
    public static final String ATTR_ENABLED = "enabled"; //$NON-NLS-1$
    public static final String ATTR_SINGLE_LINE = "singleLine"; //$NON-NLS-1$
    public static final String ATTR_SELECT_ALL_ON_FOCUS = "selectAllOnFocus"; //$NON-NLS-1$
    public static final String ATTR_SCALE_TYPE = "scaleType"; //$NON-NLS-1$
    public static final String ATTR_VISIBILITY = "visibility"; //$NON-NLS-1$
    public static final String ATTR_TEXT_IS_SELECTABLE = "textIsSelectable"; //$NON-NLS-1$
    public static final String ATTR_IMPORTANT_FOR_AUTOFILL =
            "importantForAutofill"; //$NON-NLS-1$
    public static final String ATTR_IMPORTANT_FOR_ACCESSIBILITY =
            "importantForAccessibility"; //$NON-NLS-1$
    public static final String ATTR_ACCESSIBILITY_TRAVERSAL_BEFORE =
            "accessibilityTraversalBefore"; //$NON-NLS-1$
    public static final String ATTR_ACCESSIBILITY_TRAVERSAL_AFTER =
            "accessibilityTraversalAfter"; //$NON-NLS-1$
    public static final String ATTR_LIST_PREFERRED_ITEM_PADDING_LEFT =
            "listPreferredItemPaddingLeft"; //$NON-NLS-1$
    public static final String ATTR_LIST_PREFERRED_ITEM_PADDING_RIGHT =
            "listPreferredItemPaddingRight"; //$NON-NLS-1$
    public static final String ATTR_LIST_PREFERRED_ITEM_PADDING_START =
            "listPreferredItemPaddingStart"; //$NON-NLS-1$
    public static final String ATTR_LIST_PREFERRED_ITEM_PADDING_END =
            "listPreferredItemPaddingEnd"; //$NON-NLS-1$
    public static final String ATTR_INDEX = "index"; //$NON-NLS-1$
    public static final String ATTR_ACTION_BAR_NAV_MODE = "actionBarNavMode"; //$NON-NLS-1$
    public static final String ATTR_MENU = "menu"; //$NON-NLS-1$
    public static final String ATTR_OPEN_DRAWER = "openDrawer"; //$NON-NLS-1$
    public static final String ATTR_SHOW_IN = "showIn"; //$NON-NLS-1$
    public static final String ATTR_PARENT_TAG = "parentTag"; //$NON-NLS-1$
    public static final String ATTR_WIDTH = "width"; //$NON-NLS-1$
    public static final String ATTR_HEIGHT = "height"; //$NON-NLS-1$
    public static final String ATTR_NAV_GRAPH = "navGraph";

    // Attributes: Drawable
    public static final String ATTR_VIEWPORT_HEIGHT = "viewportHeight";
    public static final String ATTR_VIEWPORT_WIDTH = "viewportWidth";
    public static final String ATTR_PATH_DATA = "pathData";
    public static final String ATTR_FILL_COLOR = "fillColor";

    // Attributes: Gradients
    public static final String ATTR_END_X = "endX";
    public static final String ATTR_END_Y = "endY";
    public static final String ATTR_START_X = "startX";
    public static final String ATTR_START_Y = "startY";
    public static final String ATTR_CENTER_X = "centerX";
    public static final String ATTR_CENTER_Y = "centerY";
    public static final String ATTR_GRADIENT_RADIUS = "gradientRadius";
    public static final String ATTR_STOP_COLOR = "color";
    public static final String ATTR_STOP_OFFSET = "offset";

    // Attributes: Navigation
    public static final String ATTR_GRAPH = "graph";
    public static final String ATTR_URI = "uri";
    public static final String ATTR_AUTO_VERIFY = "autoVerify";
    public static final String ATTR_DEFAULT_NAV_HOST = "defaultNavHost";
    public static final String ATTR_START_DESTINATION = "startDestination";
    public static final String ATTR_NULLABLE = "nullable";
    public static final String ATTR_ARG_TYPE = "argType";

    // android.view.View
    public static final String ATTR_NEXT_CLUSTER_FORWARD = "nextClusterForward";
    public static final String ATTR_NEXT_FOCUS_DOWN = "nextFocusDown";
    public static final String ATTR_NEXT_FOCUS_FORWARD = "nextFocusForward";
    public static final String ATTR_NEXT_FOCUS_LEFT = "nextFocusLeft";
    public static final String ATTR_NEXT_FOCUS_RIGHT = "nextFocusRight";
    public static final String ATTR_NEXT_FOCUS_UP = "nextFocusUp";
    public static final String ATTR_SCROLLBAR_THUMB_HORIZONTAL = "scrollbarThumbHorizontal";
    public static final String ATTR_SCROLLBAR_THUMB_VERTICAL = "scrollbarThumbVertical";
    public static final String ATTR_SCROLLBAR_TRACK_HORIZONTAL = "scrollbarTrackHorizontal";
    public static final String ATTR_SCROLLBAR_TRACK_VERTICAL = "scrollbarTrackVertical";

    // android.view.ViewGroup
    public static final String ATTR_LAYOUT_MARGIN_HORIZONTAL = "layout_marginHorizontal"; //$NON-NLS-1$
    public static final String ATTR_LAYOUT_MARGIN_VERTICAL = "layout_marginVertical"; //$NON-NLS-1$
    public static final String ATTR_PADDING_HORIZONTAL = "layout_paddingHorizontal"; //$NON-NLS-1$
    public static final String ATTR_PADDING_VERTICAL = "layout_paddingVertical"; //$NON-NLS-1$

    // AutoCompleteTextView
    public static final String ATTR_DROP_DOWN_ANCHOR = "dropDownAnchor";

    // ProgressBar
    public static final String ATTR_INTERPOLATOR = "interpolator";

    // AppCompatSeekBar
    public static final String ATTR_TICK_MARK = "tickMark";

    // AbsSeekBar
    public static final String ATTR_TICK_MARK_TINT = "tickMarkTint";

    // Toolbar
    public static final String ATTR_COLLAPSE_ICON = "collapseIcon";
    public static final String ATTR_LOGO = "logo";
    public static final String ATTR_TITLE_TEXT_COLOR = "titleTextColor";
    public static final String ATTR_SUBTITLE_TEXT_COLOR = "subtitleTextColor";

    // ViewAnimator
    public static final String ATTR_IN_ANIMATION = "inAnimation";
    public static final String ATTR_OUT_ANIMATION = "outAnimation";

    // TabWidget
    public static final String ATTR_TAB_STRIP_LEFT = "tabStripLeft";
    public static final String ATTR_TAB_STRIP_RIGHT = "tabStripRight";

    // DatePicker
    public static final String ATTR_CALENDAR_TEXT_COLOR = "calendarTextColor";
    public static final String ATTR_DAY_OF_WEEK_BACKGROUND = "dayOfWeekBackground";
    public static final String ATTR_YEAR_LIST_SELECTOR_COLOR = "yearListSelectorColor";
    public static final String ATTR_HEADER_BACKGROUND = "headerBackground";

    // TimePicker
    public static final String ATTR_AM_PM_BACKGROUND_COLOR = "amPmBackgroundColor";
    public static final String ATTR_AM_PM_TEXT_COLOR = "amPmTextColor";
    public static final String ATTR_NUMBERS_INNER_TEXT_COLOR = "numbersInnerTextColor";
    public static final String ATTR_NUMBERS_SELECTOR_COLOR = "numbersSelectorColor";
    public static final String ATTR_NUMBERS_TEXT_COLOR = "numbersTextColor";
    public static final String ATTR_NUMBERS_BACKGROUND_COLOR = "numbersBackgroundColor";

    // RelativeLayout
    public static final String ATTR_IGNORE_GRAVITY = "ignoreGravity";

    // AnalogClock
    public static final String ATTR_DIAL = "dial";
    public static final String ATTR_HAND_HOUR = "hand_hour";
    public static final String ATTR_HAND_MINUTE = "hand_minute";

    // CalendarView
    public static final String ATTR_SELECTED_DATE_VERTICAL_BAR = "selectedDateVerticalBar";

    // TextView attributes
    public static final String ATTR_TEXT_APPEARANCE = "textAppearance"; //$NON-NLS-1$
    public static final String ATTR_FONT_FAMILY = "fontFamily"; //$NON-NLS-1$
    public static final String ATTR_TYPEFACE = "typeface"; //$NON-NLS-1$
    public static final String ATTR_LINE_SPACING_EXTRA = "lineSpacingExtra"; //$NON-NLS-1$
    public static final String ATTR_TEXT_STYLE = "textStyle"; //$NON-NLS-1$
    public static final String ATTR_TEXT_ALIGNMENT = "textAlignment"; //$NON-NLS-1$
    public static final String ATTR_TEXT_COLOR = "textColor"; //$NON-NLS-1$
    public static final String ATTR_TEXT_COLOR_HINT = "textColorHint"; //$NON-NLS-1$
    public static final String ATTR_TEXT_COLOR_LINK = "textColorLink"; //$NON-NLS-1$
    public static final String ATTR_TEXT_ALL_CAPS = "textAllCaps"; //$NON-NLS-1$
    public static final String ATTR_SHADOW_COLOR = "shadowColor";
    public static final String ATTR_TEXT_COLOR_HIGHLIGHT = "textColorHighlight";
    public static final String ATTR_AUTO_SIZE_PRESET_SIZES = "autoSizePresetSizes";

    // Tools attributes for AdapterView inheritors
    public static final String ATTR_LISTFOOTER = "listfooter"; //$NON-NLS-1$
    public static final String ATTR_LISTHEADER = "listheader"; //$NON-NLS-1$
    public static final String ATTR_LISTITEM = "listitem"; //$NON-NLS-1$
    public static final String ATTR_ITEM_COUNT = "itemCount";

    // Tools attributes for scrolling
    public static final String ATTR_SCROLLX = "scrollX"; //$NON-NLS-1$
    public static final String ATTR_SCROLLY = "scrollY"; //$NON-NLS-1$

    // Tools attribute for using a different view at design time
    public static final String ATTR_USE_HANDLER = "useHandler";

    // AbsoluteLayout layout params
    public static final String ATTR_LAYOUT_Y = "layout_y"; //$NON-NLS-1$
    public static final String ATTR_LAYOUT_X = "layout_x"; //$NON-NLS-1$

    // GridLayout layout params
    public static final String ATTR_LAYOUT_ROW = "layout_row"; //$NON-NLS-1$
    public static final String ATTR_LAYOUT_ROW_SPAN = "layout_rowSpan"; //$NON-NLS-1$
    public static final String ATTR_LAYOUT_COLUMN = "layout_column"; //$NON-NLS-1$
    public static final String ATTR_LAYOUT_COLUMN_SPAN = "layout_columnSpan"; //$NON-NLS-1$

    // ProgressBar/RatingBar attributes
    public static final String ATTR_MAXIMUM = "max"; //$NON-NLS-1$
    public static final String ATTR_PROGRESS = "progress"; //$NON-NLS-1$
    public static final String ATTR_PROGRESS_DRAWABLE = "progressDrawable"; //$NON-NLS-1$
    public static final String ATTR_PROGRESS_TINT = "progressTint"; //$NON-NLS-1$
    public static final String ATTR_PROGRESS_BACKGROUND_TINT =
            "progressBackgroundTint"; //$NON-NLS-1$
    public static final String ATTR_SECONDARY_PROGRESS_TINT = "secondaryProgressTint"; //$NON-NLS-1$
    public static final String ATTR_INDETERMINATE = "indeterminate"; //$NON-NLS-1$
    public static final String ATTR_INDETERMINATE_DRAWABLE = "indeterminateDrawable"; //$NON-NLS-1$
    public static final String ATTR_INDETERMINATE_TINT = "indeterminateTint"; //$NON-NLS-1$
    public static final String ATTR_RATING = "rating"; //$NON-NLS-1$
    public static final String ATTR_NUM_STARS = "numStars"; //$NON-NLS-1$
    public static final String ATTR_STEP_SIZE = "stepSize"; //$NON-NLS-1$
    public static final String ATTR_IS_INDICATOR = "isIndicator"; //$NON-NLS-1$
    public static final String ATTR_THUMB = "thumb"; //$NON-NLS-1$

    // ImageView attributes
    public static final String ATTR_ADJUST_VIEW_BOUNDS = "adjustViewBounds"; //$NON-NLS-1$
    public static final String ATTR_CROP_TO_PADDING = "cropToPadding"; //$NON-NLS-1$

    // Font attributes of a TAG_FONT_FAMILY element
    public static final String ATTR_FONT_PROVIDER_AUTHORITY = "fontProviderAuthority";
    public static final String ATTR_FONT_PROVIDER_QUERY = "fontProviderQuery";
    public static final String ATTR_FONT_PROVIDER_PACKAGE = "fontProviderPackage";
    public static final String ATTR_FONT_PROVIDER_CERTS = "fontProviderCerts";

    // Font attributes of a TAG_FONT element
    public static final String ATTR_FONT_STYLE = "fontStyle";
    public static final String ATTR_FONT_WEIGHT = "fontWeight";
    public static final String ATTR_FONT = "font";

    // ConstraintLayout layout params
    public static final String ATTR_LAYOUT_EDITOR_ABSOLUTE_X =
            "layout_editor_absoluteX"; //$NON-NLS-1$
    public static final String ATTR_LAYOUT_EDITOR_ABSOLUTE_Y =
            "layout_editor_absoluteY"; //$NON-NLS-1$
    public static final String ATTR_LAYOUT_LEFT_CREATOR =
            "layout_constraintLeft_creator"; //$NON-NLS-1$
    public static final String ATTR_LAYOUT_RIGHT_CREATOR =
            "layout_constraintRight_creator"; //$NON-NLS-1$
    public static final String ATTR_LAYOUT_TOP_CREATOR =
            "layout_constraintTop_creator"; //$NON-NLS-1$
    public static final String ATTR_LAYOUT_BOTTOM_CREATOR =
            "layout_constraintBottom_creator"; //$NON-NLS-1$
    public static final String ATTR_LAYOUT_BASELINE_CREATOR =
            "layout_constraintBaseline_creator"; //$NON-NLS-1$
    public static final String ATTR_LAYOUT_CENTER_CREATOR =
            "layout_constraintCenter_creator"; //$NON-NLS-1$
    public static final String ATTR_LAYOUT_CENTER_X_CREATOR =
            "layout_constraintCenterX_creator"; //$NON-NLS-1$
    public static final String ATTR_LAYOUT_CENTER_Y_CREATOR =
            "layout_constraintCenterY_creator"; //$NON-NLS-1$
    public static final String ATTR_LAYOUT_LEFT_TO_LEFT_OF =
            "layout_constraintLeft_toLeftOf"; //$NON-NLS-1$
    public static final String ATTR_LAYOUT_LEFT_TO_RIGHT_OF =
            "layout_constraintLeft_toRightOf"; //$NON-NLS-1$
    public static final String ATTR_LAYOUT_RIGHT_TO_LEFT_OF =
            "layout_constraintRight_toLeftOf"; //$NON-NLS-1$
    public static final String ATTR_LAYOUT_RIGHT_TO_RIGHT_OF =
            "layout_constraintRight_toRightOf"; //$NON-NLS-1$
    public static final String ATTR_LAYOUT_TOP_TO_TOP_OF =
            "layout_constraintTop_toTopOf"; //$NON-NLS-1$
    public static final String ATTR_LAYOUT_TOP_TO_BOTTOM_OF =
            "layout_constraintTop_toBottomOf"; //$NON-NLS-1$
    public static final String ATTR_LAYOUT_BOTTOM_TO_TOP_OF =
            "layout_constraintBottom_toTopOf"; //$NON-NLS-1$
    public static final String ATTR_LAYOUT_BOTTOM_TO_BOTTOM_OF =
            "layout_constraintBottom_toBottomOf"; //$NON-NLS-1$
    public static final String ATTR_LAYOUT_BASELINE_TO_BASELINE_OF =
            "layout_constraintBaseline_toBaselineOf"; //$NON-NLS-1$

    public static final String ATTR_LAYOUT_START_TO_END_OF =
            "layout_constraintStart_toEndOf"; //$NON-NLS-1$
    public static final String ATTR_LAYOUT_START_TO_START_OF =
            "layout_constraintStart_toStartOf"; //$NON-NLS-1$
    public static final String ATTR_LAYOUT_END_TO_START_OF =
            "layout_constraintEnd_toStartOf"; //$NON-NLS-1$
    public static final String ATTR_LAYOUT_END_TO_END_OF =
            "layout_constraintEnd_toEndOf"; //$NON-NLS-1$
    public static final String ATTR_LAYOUT_GONE_MARGIN_LEFT = "layout_goneMarginLeft"; //$NON-NLS-1$
    public static final String ATTR_LAYOUT_GONE_MARGIN_TOP = "layout_goneMarginTop"; //$NON-NLS-1$
    public static final String ATTR_LAYOUT_GONE_MARGIN_RIGHT =
            "layout_goneMarginRight"; //$NON-NLS-1$
    public static final String ATTR_LAYOUT_GONE_MARGIN_BOTTOM =
            "layout_goneMarginBottom"; //$NON-NLS-1$
    public static final String ATTR_LAYOUT_GONE_MARGIN_START =
            "layout_goneMarginStart"; //$NON-NLS-1$
    public static final String ATTR_LAYOUT_GONE_MARGIN_END = "layout_goneMarginEnd"; //$NON-NLS-1$

    public static final String ATTR_LAYOUT_HORIZONTAL_BIAS =
            "layout_constraintHorizontal_bias"; //$NON-NLS-1$
    public static final String ATTR_LAYOUT_VERTICAL_BIAS =
            "layout_constraintVertical_bias"; //$NON-NLS-1$

    public static final String ATTR_LAYOUT_WIDTH_DEFAULT =
            "layout_constraintWidth_default"; //$NON-NLS-1$
    public static final String ATTR_LAYOUT_HEIGHT_DEFAULT =
            "layout_constraintHeight_default"; //$NON-NLS-1$
    public static final String ATTR_LAYOUT_WIDTH_MIN = "layout_constraintWidth_min"; //$NON-NLS-1$
    public static final String ATTR_LAYOUT_WIDTH_MAX = "layout_constraintWidth_max"; //$NON-NLS-1$
    public static final String ATTR_LAYOUT_WIDTH_PERCENT = "layout_constraintWidth_percent"; //$NON-NLS-1$=
    public static final String ATTR_LAYOUT_HEIGHT_MIN = "layout_constraintHeight_min"; //$NON-NLS-1$
    public static final String ATTR_LAYOUT_HEIGHT_MAX = "layout_constraintHeight_max"; //$NON-NLS-1$
    public static final String ATTR_LAYOUT_HEIGHT_PERCENT = "layout_constraintHeight_percent"; //$NON-NLS-1$=

    public static final String ATTR_LAYOUT_DIMENSION_RATIO =
            "layout_constraintDimensionRatio"; //$NON-NLS-1$
    public static final String ATTR_LAYOUT_VERTICAL_CHAIN_STYLE =
            "layout_constraintVertical_chainStyle"; //$NON-NLS-1$
    public static final String ATTR_LAYOUT_HORIZONTAL_CHAIN_STYLE =
            "layout_constraintHorizontal_chainStyle"; //$NON-NLS-1$
    public static final String ATTR_LAYOUT_VERTICAL_WEIGHT =
            "layout_constraintVertical_weight"; //$NON-NLS-1$
    public static final String ATTR_LAYOUT_HORIZONTAL_WEIGHT =
            "layout_constraintHorizontal_weight"; //$NON-NLS-1$
    public static final String ATTR_LAYOUT_CHAIN_SPREAD = "spread"; //$NON_NLS-1$
    public static final String ATTR_LAYOUT_CHAIN_SPREAD_INSIDE = "spread_inside"; //$NON_NLS-1$
    public static final String ATTR_LAYOUT_CHAIN_PACKED = "packed"; //$NON_NLS-1$
    public static final String ATTR_LAYOUT_CHAIN_HELPER_USE_RTL = "chainUseRtl"; //$NON_NLS-1$
    public static final String ATTR_LAYOUT_CONSTRAINTSET = "constraintSet"; //$NON_NLS-1$
    public static final String ATTR_LAYOUT_CONSTRAINT_CIRCLE = "layout_constraintCircle"; //$NON_NLS-1$
    public static final String ATTR_LAYOUT_CONSTRAINT_CIRCLE_ANGLE = "layout_constraintCircleAngle"; //$NON_NLS-1$
    public static final String ATTR_LAYOUT_CONSTRAINT_CIRCLE_RADIUS = "layout_constraintCircleRadius"; //$NON_NLS-1$
    public static final String ATTR_LAYOUT_CONSTRAINED_HEIGHT = "layout_constrainedHeight"; //$NON_NLS-1$
    public static final String ATTR_LAYOUT_CONSTRAINED_WIDTH = "layout_constrainedWidth"; //$NON_NLS-1$

    public static final String ATTR_GUIDELINE_ORIENTATION_HORIZONTAL = "horizontal"; //$NON-NLS-1$
    public static final String ATTR_GUIDELINE_ORIENTATION_VERTICAL = "vertical"; //$NON-NLS-1$
    public static final String LAYOUT_CONSTRAINT_GUIDE_BEGIN =
            "layout_constraintGuide_begin"; //$NON-NLS-1$
    public static final String LAYOUT_CONSTRAINT_GUIDE_END =
            "layout_constraintGuide_end"; //$NON-NLS-1$
    public static final String LAYOUT_CONSTRAINT_GUIDE_PERCENT =
            "layout_constraintGuide_percent"; //$NON-NLS-1$
    public static final String LAYOUT_CONSTRAINT_DEPRECATED_GUIDE_PERCENT =
            "layout_constraintGuide_Percent"; //$NON-NLS-1$
    public static final String ATTR_LOCKED = "locked"; //$NON-NLS-1$
    public static final String ATTR_CONSTRAINT_LAYOUT_DESCRIPTION =
      "layoutDescription"; //$NON-NLS-1$

    // AbsListView
    public static final String ATTR_LIST_SELECTOR = "listSelector";

    // ListView
    public static final String ATTR_OVER_SCROLL_FOOTER = "overScrollFooter";
    public static final String ATTR_OVER_SCROLL_HEADER = "overScrollHeader";
    public static final String ATTR_CHILD_DIVIDER = "childDivider";

    // SearchView
    public static final String ATTR_QUERY_BACKGROUND = "queryBackground";
    public static final String ATTR_SUBMIT_BACKGROUND = "submitBackground";

    // SimpleExoPlayerView
    public static final String ATTR_RESIZE_MODE = "resize_mode";
    public static final String ATTR_FAST_FORWARD_INCREMENT = "fastforward_increment";
    public static final String ATTR_REWIND_INCREMENT = "rewind_increment";

    // FlexboxLayout params
    public static final String ATTR_FLEX_DIRECTION = "flexDirection";
    public static final String ATTR_FLEX_WRAP = "flexWrap";
    public static final String ATTR_JUSTIFY_CONTENT = "justifyContent";
    public static final String ATTR_ALIGN_ITEMS = "alignItems";
    public static final String ATTR_ALIGN_CONTENT = "alignContent";

    // FlexboxLayout layout params
    public static final String ATTR_LAYOUT_ORDER = "layout_order";
    public static final String ATTR_LAYOUT_FLEX_GROW = "layout_flexGrow";
    public static final String ATTR_LAYOUT_FLEX_SHRINK = "layout_flexShrink";
    public static final String ATTR_LAYOUT_ALIGN_SELF = "layout_alignSelf";
    public static final String ATTR_LAYOUT_FLEX_BASIS_PERCENT = "layout_flexBasisPercent";
    public static final String ATTR_LAYOUT_MIN_WIDTH = "layout_minWidth";
    public static final String ATTR_LAYOUT_MIN_HEIGHT = "layout_minHeight";
    public static final String ATTR_LAYOUT_MAX_WIDTH = "layout_maxWidth";
    public static final String ATTR_LAYOUT_MAX_HEIGHT = "layout_maxHeight";
    public static final String ATTR_LAYOUT_WRAP_BEFORE = "layout_wrapBefore";

    // TableRow
    public static final String ATTR_LAYOUT_SPAN = "layout_span"; //$NON-NLS-1$

    // RelativeLayout layout params:
    public static final String ATTR_LAYOUT_ALIGN_LEFT = "layout_alignLeft"; //$NON-NLS-1$
    public static final String ATTR_LAYOUT_ALIGN_RIGHT = "layout_alignRight"; //$NON-NLS-1$
    public static final String ATTR_LAYOUT_ALIGN_START = "layout_alignStart"; //$NON-NLS-1$
    public static final String ATTR_LAYOUT_ALIGN_END = "layout_alignEnd"; //$NON-NLS-1$
    public static final String ATTR_LAYOUT_ALIGN_TOP = "layout_alignTop"; //$NON-NLS-1$
    public static final String ATTR_LAYOUT_ALIGN_BOTTOM = "layout_alignBottom"; //$NON-NLS-1$
    public static final String ATTR_LAYOUT_ALIGN_PARENT_LEFT =
            "layout_alignParentLeft"; //$NON-NLS-1$
    public static final String ATTR_LAYOUT_ALIGN_PARENT_RIGHT =
            "layout_alignParentRight"; //$NON-NLS-1$
    public static final String ATTR_LAYOUT_ALIGN_PARENT_START =
            "layout_alignParentStart"; //$NON-NLS-1$
    public static final String ATTR_LAYOUT_ALIGN_PARENT_END = "layout_alignParentEnd"; //$NON-NLS-1$
    public static final String ATTR_LAYOUT_ALIGN_PARENT_TOP = "layout_alignParentTop"; //$NON-NLS-1$
    public static final String ATTR_LAYOUT_ALIGN_PARENT_BOTTOM =
            "layout_alignParentBottom"; //$NON-NLS-1$
    public static final String ATTR_LAYOUT_ALIGN_WITH_PARENT_MISSING =
            "layout_alignWithParentIfMissing"; //$NON-NLS-1$
    public static final String ATTR_LAYOUT_ALIGN_BASELINE = "layout_alignBaseline"; //$NON-NLS-1$
    public static final String ATTR_LAYOUT_CENTER_IN_PARENT = "layout_centerInParent"; //$NON-NLS-1$
    public static final String ATTR_LAYOUT_CENTER_VERTICAL = "layout_centerVertical"; //$NON-NLS-1$
    public static final String ATTR_LAYOUT_CENTER_HORIZONTAL =
            "layout_centerHorizontal"; //$NON-NLS-1$
    public static final String ATTR_LAYOUT_TO_RIGHT_OF = "layout_toRightOf"; //$NON-NLS-1$
    public static final String ATTR_LAYOUT_TO_LEFT_OF = "layout_toLeftOf"; //$NON-NLS-1$
    public static final String ATTR_LAYOUT_TO_START_OF = "layout_toStartOf"; //$NON-NLS-1$
    public static final String ATTR_LAYOUT_TO_END_OF = "layout_toEndOf"; //$NON-NLS-1$
    public static final String ATTR_LAYOUT_BELOW = "layout_below"; //$NON-NLS-1$
    public static final String ATTR_LAYOUT_ABOVE = "layout_above"; //$NON-NLS-1$

    // Spinner
    public static final String ATTR_DROPDOWN_SELECTOR = "dropDownSelector"; //$NON-NLS-1$
    public static final String ATTR_POPUP_BACKGROUND = "popupBackground"; //$NON-NLS-1$
    public static final String ATTR_SPINNER_MODE = "spinnerMode"; //$NON-NLS-1$

    // Margins
    public static final String ATTR_LAYOUT_MARGIN = "layout_margin"; //$NON-NLS-1$
    public static final String ATTR_LAYOUT_MARGIN_LEFT = "layout_marginLeft"; //$NON-NLS-1$
    public static final String ATTR_LAYOUT_MARGIN_RIGHT = "layout_marginRight"; //$NON-NLS-1$
    public static final String ATTR_LAYOUT_MARGIN_START = "layout_marginStart"; //$NON-NLS-1$
    public static final String ATTR_LAYOUT_MARGIN_END = "layout_marginEnd"; //$NON-NLS-1$
    public static final String ATTR_LAYOUT_MARGIN_TOP = "layout_marginTop"; //$NON-NLS-1$
    public static final String ATTR_LAYOUT_MARGIN_BOTTOM = "layout_marginBottom"; //$NON-NLS-1$

    // Attributes: Drawables
    public static final String ATTR_TILE_MODE = "tileMode"; //$NON-NLS-1$

    // Attributes: Design and support lib
    public static final String ATTR_LAYOUT_ANCHOR = "layout_anchor"; //$NON-NLS-1$
    public static final String ATTR_LAYOUT_ANCHOR_GRAVITY = "layout_anchorGravity"; //$NON-NLS-1$
    public static final String ATTR_LAYOUT_BEHAVIOR = "layout_behavior"; //$NON-NLS-1$
    public static final String ATTR_LAYOUT_KEYLINE = "layout_keyline"; //$NON-NLS-1$
    public static final String ATTR_BACKGROUND_TINT = "backgroundTint"; //$NON-NLS-1$
    public static final String ATTR_BACKGROUND_TINT_MODE = "backgroundTintMode"; //$NON-NLS-1$
    public static final String ATTR_DRAWABLE_TINT = "drawableTint"; //$NON-NLS-1$
    public static final String ATTR_FOREGROUND_TINT = "foregroundTint"; //$NON-NLS-1$
    public static final String ATTR_FOREGROUND_TINT_MODE = "foregroundTintMode"; //$NON-NLS-1$
    public static final String ATTR_RIPPLE_COLOR = "rippleColor"; //$NON-NLS-1$
    public static final String ATTR_TINT = "tint"; //$NON-NLS-1$
    public static final String ATTR_FAB_SIZE = "fabSize"; //$NON-NLS-1$
    public static final String ATTR_ELEVATION = "elevation"; //$NON-NLS-1$
    public static final String ATTR_FITS_SYSTEM_WINDOWS = "fitsSystemWindows"; //$NON-NLS-1$
    public static final String ATTR_EXPANDED = "expanded"; //$NON-NLS-1$
    public static final String ATTR_LAYOUT_SCROLL_FLAGS = "layout_scrollFlags"; //$NON-NLS-1$
    public static final String ATTR_LAYOUT_COLLAPSE_MODE = "layout_collapseMode"; //$NON-NLS-1$
    public static final String ATTR_COLLAPSE_PARALLAX_MULTIPLIER =
            "layout_collapseParallaxMultiplier"; //$NON-NLS-1$
    public static final String ATTR_SCROLLBAR_STYLE = "scrollbarStyle"; //$NON-NLS-1$
    public static final String ATTR_FILL_VIEWPORT = "fillViewport"; //$NON-NLS-1$
    public static final String ATTR_CLIP_TO_PADDING = "clipToPadding"; //$NON-NLS-1$
    public static final String ATTR_CLIP_CHILDREN = "clipChildren"; //$NON-NLS-1$
    public static final String ATTR_HEADER_LAYOUT = "headerLayout"; //$NON-NLS-1$
    public static final String ATTR_ITEM_BACKGROUND = "itemBackground"; //$NON-NLS-1$
    public static final String ATTR_ITEM_ICON_TINT = "itemIconTint"; //$NON-NLS-1$
    public static final String ATTR_ITEM_TEXT_APPEARANCE = "itemTextAppearance"; //$NON-NLS-1$
    public static final String ATTR_ITEM_TEXT_COLOR = "itemTextColor"; //$NON-NLS-1$
    public static final String ATTR_POPUP_THEME = "popupTheme"; //$NON-NLS-1$
    public static final String ATTR_MIN_HEIGHT = "minHeight"; //$NON-NLS-1$
    public static final String ATTR_MAX_HEIGHT = "maxHeight"; //$NON-NLS-1$
    public static final String ATTR_ACTION_BAR = "actionBar"; //$NON-NLS-1$
    public static final String ATTR_TOOLBAR_ID = "toolbarId"; //$NON-NLS-1$
    public static final String ATTR_CACHE_COLOR_HINT = "cacheColorHint"; //$NON-NLS-1$
    public static final String ATTR_DIVIDER = "divider"; //$NON-NLS-1$
    public static final String ATTR_DIVIDER_PADDING = "dividerPadding"; //$NON-NLS-1$
    public static final String ATTR_DIVIDER_HEIGHT = "dividerHeight"; //$NON-NLS-1$
    public static final String ATTR_FOOTER_DIVIDERS_ENABLED = "footerDividersEnabled"; //$NON-NLS-1$
    public static final String ATTR_HEADER_DIVIDERS_ENABLED = "headerDividersEnabled"; //$NON-NLS-1$
    public static final String ATTR_CARD_BACKGROUND_COLOR = "cardBackgroundColor"; //$NON-NLS-1$
    public static final String ATTR_CARD_CORNER_RADIUS = "cardCornerRadius"; //$NON-NLS-1$
    public static final String ATTR_CONTENT_PADDING = "contentPadding"; //$NON-NLS-1$
    public static final String ATTR_CARD_ELEVATION = "cardElevation"; //$NON-NLS-1$
    public static final String ATTR_CARD_PREVENT_CORNER_OVERLAP =
            "cardPreventCornerOverlap"; //$NON-NLS-1$
    public static final String ATTR_CARD_USE_COMPAT_PADDING = "cardUseCompatPadding"; //$NON-NLS-1$
    public static final String ATTR_ENTRIES = "entries"; //$NON-NLS-1$
    public static final String ATTR_MIN_WIDTH = "minWidth"; //$NON-NLS-1$
    public static final String ATTR_MAX_WIDTH = "maxWidth"; //$NON-NLS-1$
    public static final String ATTR_DROPDOWN_HEIGHT = "dropDownHeight"; //$NON-NLS-1$
    public static final String ATTR_DROPDOWN_WIDTH = "dropDownWidth"; //$NON-NLS-1$
    public static final String ATTR_DRAW_SELECTOR_ON_TOP = "drawSelectorOnTop"; //$NON-NLS-1$
    public static final String ATTR_SCROLLBARS = "scrollbars"; //$NON-NLS-1$
    public static final String ATTR_COMPLETION_HINT = "completionHint"; //$NON-NLS-1$
    public static final String ATTR_COMPLETION_HINT_VIEW = "completionHintView"; //$NON-NLS-1$
    public static final String ATTR_LAYOUT_MANAGER = "layoutManager"; //$NON-NLS-1$
    public static final String ATTR_SPAN_COUNT = "spanCount";
    public static final String ATTR_NAVIGATION_ICON = "navigationIcon";

    // Material BottomAppBar Attributes
    public static final String ATTR_FAB_ALIGNMENT_MODE = "fabAlignmentMode";
    public static final String ATTR_FAB_ANIMATION_MODE = "fabAnimationMode";
    public static final String ATTR_FAB_CRADLE_MARGIN = "fabCradleMargin";
    public static final String ATTR_FAB_CRADLE_ROUNDED_CORNER_RADIUS =
            "fabCradleRoundedCornerRadius";
    public static final String ATTR_FAB_CRADLE_VERTICAL_OFFSET = "fabCradleVerticalOffset";

    // Material Button Attributes
    public static final String ATTR_INSET_LEFT = "insetLeft";
    public static final String ATTR_INSET_RIGHT = "insetRight";
    public static final String ATTR_INSET_TOP = "insetTop";
    public static final String ATTR_INSET_BOTTOM = "insetBottom";
    public static final String ATTR_ICON_PADDING = "iconPadding";
    public static final String ATTR_ICON_TINT = "iconTint";
    public static final String ATTR_ICON_TINT_MODE = "iconTintMode";
    public static final String ATTR_ADDITIONAL_PADDING_START_FOR_ICON =
            "additionalPaddingStartForIcon";
    public static final String ATTR_ADDITIONAL_PADDING_END_FOR_ICON = "additionalPaddingEndForIcon";
    public static final String ATTR_STROKE_COLOR = "strokeColor";
    public static final String ATTR_STROKE_WIDTH = "strokeWidth";
    public static final String ATTR_CORNER_RADIUS = "cornerRadius";

    // Material CollapsingToolbarLayout
    public static final String ATTR_CONTENT_SCRIM = "contentScrim";
    public static final String ATTR_STATUS_BAR_SCRIM = "statusBarScrim";

    // Material FloatingActionButton Attributes
    public static final String ATTR_FAB_CUSTOM_SIZE = "fabCustomSize";
    public static final String ATTR_HOVERED_FOCUSED_TRANSLATION_Z = "hoveredFocusedTranslationZ";
    public static final String ATTR_PRESSED_TRANSLATION_Z = "pressedTranslationZ";
    public static final String ATTR_BORDER_WIDTH = "borderWidth";
    public static final String ATTR_COMPAT_PADDING = "useCompatPadding";
    public static final String ATTR_MAX_IMAGE_SIZE = "maxImageSize";
    public static final String ATTR_SHOW_MOTION_SPEC = "showMotionSpec";
    public static final String ATTR_HIDE_MOTION_SPEC = "hideMotionSpec";

    // Material NavigationView
    public static final String ATTR_INSET_BACKGROUND = "insetBackground";
    public static final String ATTR_INSET_FOREGROUND = "insetForeground";

    // Material BottomNavigationView Attributes
    public static final String ATTR_ITEM_HORIZONTAL_TRANSLATION_ENABLED =
            "itemHorizontalTranslationEnabled";
    public static final String ATTR_LABEL_VISIBILITY_MODE = "labelVisibilityMode";

    // Material ChipGroup Attributes
    public static final String ATTR_CHIP_SPACING = "chipSpacing";
    public static final String ATTR_CHIP_SPACING_HORIZONTAL = "chipSpacingHorizontal";
    public static final String ATTR_CHIP_SPACING_VERTICAL = "chipSpacingVertical";
    public static final String ATTR_SINGLE_SELECTION = "singleSelection";
    public static final String ATTR_CHECKED_CHIP = "checkedChip";

    // Material Chip (ChipDrawable) Attributes
    public static final String ATTR_CHIP_TEXT = "chipText";
    public static final String ATTR_CHIP_ICON = "chipIcon";
    public static final String ATTR_CHIP_ICON_VISIBLE = "chipIconVisible";
    public static final String ATTR_CHECKED_ICON = "checkedIcon";
    public static final String ATTR_CHECKED_ICON_VISIBLE = "checkedIconVisible";
    public static final String ATTR_CLOSE_ICON = "closeIcon";
    public static final String ATTR_CLOSE_ICON_VISIBLE = "closeIconVisible";

    // Material TabLayout Attributes
    public static final String ATTR_TAB_INDICATOR_HEIGHT = "tabIndicatorHeight";
    public static final String ATTR_TAB_BACKGROUND = "tabBackground";
    public static final String ATTR_TAB_INDICATOR = "tabIndicator";
    public static final String ATTR_TAB_INDICATOR_GRAVITY = "tabIndicatorGravity";
    public static final String ATTR_TAB_INDICATOR_ANIMATION_DURATION =
            "tabIndicatorAnimationDuration";
    public static final String ATTR_TAB_INDICATOR_FULL_WIDTH = "tabIndicatorFullWidth";
    public static final String ATTR_TAB_MODE = "tabMode";
    public static final String ATTR_TAB_GRAVITY = "tabGravity";
    public static final String ATTR_TAB_CONTENT_START = "tabContentStart";
    public static final String ATTR_TAB_INDICATOR_COLOR = "tabIndicatorColor";
    public static final String ATTR_TAB_SELECTED_TEXT_COLOR = "tabSelectedTextColor";
    public static final String ATTR_TAB_TEXT_APPEARANCE = "tabTextAppearance";
    public static final String ATTR_TAB_INLINE_LABEL = "tabInlineLabel";
    public static final String ATTR_TAB_MIN_WIDTH = "tabMinWidth";
    public static final String ATTR_TAB_MAX_WIDTH = "tabMaxWidth";
    public static final String ATTR_TAB_TEXT_COLOR = "tabTextColor";
    public static final String ATTR_TAB_PADDING = "tabPadding";
    public static final String ATTR_TAB_PADDING_START = "tabPaddingStart";
    public static final String ATTR_TAB_PADDING_END = "tabPaddingEnd";
    public static final String ATTR_TAB_PADDING_TOP = "tabPaddingTop";
    public static final String ATTR_TAB_PADDING_BOTTOM = "tabPaddingBottom";
    public static final String ATTR_TAB_ICON_TINT = "tabIconTint";
    public static final String ATTR_TAB_ICON_TINT_MODE = "tabIconTintMode";
    public static final String ATTR_TAB_RIPPLE_COLOR = "tabRippleColor";
    public static final String ATTR_TAB_UNBOUNDED_RIPPLE = "tabUnboundedRipple";
    public static final String ATTR_LAYOUT_SCROLL_INTERPOLATOR = "layout_scrollInterpolator";

    // Material TextInputLayout Attributes
    public static final String ATTR_HINT_ENABLED = "hintEnabled";
    public static final String ATTR_HINT_ANIMATION_ENABLED = "hintAnimationEnabled";
    public static final String ATTR_HINT_TEXT_APPEARANCE = "hintTextAppearance";
    public static final String ATTR_HELPER_TEXT = "helperText";
    public static final String ATTR_HELPER_TEXT_ENABLED = "helperTextEnabled";
    public static final String ATTR_HELPER_TEXT_TEXT_APPEARANCE = "helperTextTextAppearance";
    public static final String ATTR_ERROR_ENABLED = "errorEnabled";
    public static final String ATTR_ERROR_TEXT_APPEARANCE = "errorTextAppearance";
    public static final String ATTR_COUNTER_ENABLED = "counterEnabled";
    public static final String ATTR_COUNTER_MAX_LENGTH = "counterMaxLength";
    public static final String ATTR_COUNTER_TEXT_APPEARANCE = "counterTextAppearance";
    public static final String ATTR_COUNTER_OVERFLOW_TEXT_APPEARANCE =
            "counterOverflowTextAppearance";
    public static final String ATTR_PASSWORD_TOGGLE_ENABLED = "passwordToggleEnabled";
    public static final String ATTR_PASSWORD_TOGGLE_DRAWABLE = "passwordToggleDrawable";
    public static final String ATTR_PASSWORD_TOGGLE_CONTENT_DESCRIPTION =
            "passwordToggleContentDescription";
    public static final String ATTR_PASSWORD_TOGGLE_TINT = "passwordToggleTint";
    public static final String ATTR_PASSWORD_TOGGLE_TINT_MODE = "passwordToggleTintMode";
    public static final String ATTR_BOX_BACKGROUND_MODE = "boxBackgroundMode";
    public static final String ATTR_BOX_COLLAPSED_PADDING_TOP = "boxCollapsedPaddingTop";
    public static final String ATTR_BOX_STROKE_COLOR = "boxStrokeColor";
    public static final String ATTR_BOX_BACKGROUND_COLOR = "boxBackgroundColor";
    public static final String ATTR_BOX_STROKE_WIDTH = "boxStrokeWidth";

    // Values: Manifest
    public static final String VALUE_SPLIT_ACTION_BAR_WHEN_NARROW =
            "splitActionBarWhenNarrow"; // NON-NLS-$1

    // Values: Layouts
    public static final String VALUE_FILL_PARENT = "fill_parent"; //$NON-NLS-1$
    public static final String VALUE_MATCH_PARENT = "match_parent"; //$NON-NLS-1$
    public static final String VALUE_MATCH_CONSTRAINT = "0dp"; //$NON-NLS-1$
    public static final String VALUE_VERTICAL = "vertical"; //$NON-NLS-1$
    public static final String VALUE_TRUE = "true"; //$NON-NLS-1$
    public static final String VALUE_EDITABLE = "editable"; //$NON-NLS-1$
    public static final String VALUE_AUTO_FIT = "auto_fit"; //$NON-NLS-1$
    public static final String VALUE_SELECTABLE_ITEM_BACKGROUND =
            "?android:attr/selectableItemBackground"; //$NON-NLS-1$

    // Values: Resources
    public static final String VALUE_ID = "id"; //$NON-NLS-1$

    // Values: Drawables
    public static final String VALUE_DISABLED = "disabled"; //$NON-NLS-1$
    public static final String VALUE_CLAMP = "clamp"; //$NON-NLS-1$

    // Value delimiters: Manifest
    public static final String VALUE_DELIMITER_PIPE = "|"; //$NON-NLS-1$

    // Menus
    public static final String ATTR_CHECKABLE = "checkable";
    public static final String ATTR_CHECKABLE_BEHAVIOR = "checkableBehavior";
    public static final String ATTR_ORDER_IN_CATEGORY = "orderInCategory";
    public static final String ATTR_SHOW_AS_ACTION = "showAsAction";
    public static final String ATTR_TITLE = "title";
    public static final String ATTR_VISIBLE = "visible";
    public static final String VALUE_IF_ROOM = "ifRoom"; //$NON-NLS-1$
    public static final String VALUE_ALWAYS = "always"; //$NON-NLS-1$

    // Units
    public static final String UNIT_DP = "dp"; //$NON-NLS-1$
    public static final String UNIT_DIP = "dip"; //$NON-NLS-1$
    public static final String UNIT_SP = "sp"; //$NON-NLS-1$
    public static final String UNIT_PX = "px"; //$NON-NLS-1$
    public static final String UNIT_IN = "in"; //$NON-NLS-1$
    public static final String UNIT_MM = "mm"; //$NON-NLS-1$
    public static final String UNIT_PT = "pt"; //$NON-NLS-1$

    // Filenames and folder names
    public static final String ANDROID_MANIFEST_XML = "AndroidManifest.xml"; //$NON-NLS-1$
    public static final String OLD_PROGUARD_FILE = "proguard.cfg"; //$NON-NLS-1$
    public static final String CLASS_FOLDER =
            "bin" + File.separator + "classes"; //$NON-NLS-1$ //$NON-NLS-2$
    public static final String GEN_FOLDER = "gen"; //$NON-NLS-1$
    public static final String SRC_FOLDER = "src"; //$NON-NLS-1$
    public static final String LIBS_FOLDER = "libs"; //$NON-NLS-1$
    public static final String BIN_FOLDER = "bin"; //$NON-NLS-1$

    public static final String RES_FOLDER = "res"; //$NON-NLS-1$
    public static final String DOT_XML = ".xml"; //$NON-NLS-1$
    public static final String DOT_XSD = ".xsd"; //$NON-NLS-1$
    public static final String DOT_GIF = ".gif"; //$NON-NLS-1$
    public static final String DOT_JPG = ".jpg"; //$NON-NLS-1$
    public static final String DOT_JPEG = ".jpeg"; //$NON-NLS-1$
    public static final String DOT_WEBP = ".webp"; //$NON-NLS-1$
    public static final String DOT_PNG = ".png"; //$NON-NLS-1$
    public static final String DOT_9PNG = ".9.png"; //$NON-NLS-1$
    public static final String DOT_JAVA = ".java"; //$NON-NLS-1$
    public static final String DOT_KT = ".kt"; //$NON-NLS-1$
    public static final String DOT_KTS = ".kts"; //$NON-NLS-1$
    public static final String DOT_CLASS = ".class"; //$NON-NLS-1$
    public static final String DOT_JAR = ".jar"; //$NON-NLS-1$
    public static final String DOT_SRCJAR = ".srcjar"; //$NON-NLS-1$
    public static final String DOT_GRADLE = ".gradle"; //$NON-NLS-1$
    public static final String DOT_PROPERTIES = ".properties"; //$NON-NLS-1$
    public static final String DOT_JSON = ".json"; //$NON-NLS-1$
    public static final String DOT_PSD = ".psd"; //$NON-NLS-1$
    public static final String DOT_TTF = ".ttf"; //$NON-NLS-1$
    public static final String DOT_TTC = ".ttc"; //$NON-NLS-1$
    public static final String DOT_OTF = ".otf"; //$NON-NLS-1$

    /** Extension of the Application package Files, i.e. "apk". */
    public static final String EXT_ANDROID_PACKAGE = "apk"; //$NON-NLS-1$
    /** Extension of the InstantApp package Files, i.e. "iapk". */
    public static final String EXT_INSTANTAPP_PACKAGE = "iapk"; //$NON-NLS-1$
    /** Extension for Android archive files */
    public static final String EXT_AAR = "aar"; //$NON-NLS-1$
    /** Extension for Android atom files. */
    public static final String EXT_ATOM = "atom"; //$NON-NLS-1$
    /** Extension of java files, i.e. "java" */
    public static final String EXT_JAVA = "java"; //$NON-NLS-1$
    /** Extension of compiled java files, i.e. "class" */
    public static final String EXT_CLASS = "class"; //$NON-NLS-1$
    /** Extension of xml files, i.e. "xml" */
    public static final String EXT_XML = "xml"; //$NON-NLS-1$
    /** Extension of gradle files, i.e. "gradle" */
    public static final String EXT_GRADLE = "gradle"; //$NON-NLS-1$
    /** Extension of Kotlin gradle files, i.e. "gradle.kts" */
    public static final String EXT_GRADLE_KTS = "gradle.kts"; //$NON-NLS-1$
    /** Extension of jar files, i.e. "jar" */
    public static final String EXT_JAR = "jar"; //$NON-NLS-1$
    /** Extension of ZIP files, i.e. "zip" */
    public static final String EXT_ZIP = "zip"; //$NON-NLS-1$
    /** Extension of aidl files, i.e. "aidl" */
    public static final String EXT_AIDL = "aidl"; //$NON-NLS-1$
    /** Extension of Renderscript files, i.e. "rs" */
    public static final String EXT_RS = "rs"; //$NON-NLS-1$
    /** Extension of Renderscript files, i.e. "rsh" */
    public static final String EXT_RSH = "rsh"; //$NON-NLS-1$
    /** Extension of FilterScript files, i.e. "fs" */
    public static final String EXT_FS = "fs"; //$NON-NLS-1$
    /** Extension of Renderscript bitcode files, i.e. "bc" */
    public static final String EXT_BC = "bc"; //$NON-NLS-1$
    /** Extension of dependency files, i.e. "d" */
    public static final String EXT_DEP = "d"; //$NON-NLS-1$
    /** Extension of native libraries, i.e. "so" */
    public static final String EXT_NATIVE_LIB = "so"; //$NON-NLS-1$
    /** Extension of dex files, i.e. "dex" */
    public static final String EXT_DEX = "dex"; //$NON-NLS-1$
    /** Extension for temporary resource files, ie "ap_ */
    public static final String EXT_RES = "ap_"; //$NON-NLS-1$
    /** Extension for pre-processable images. Right now pngs */
    public static final String EXT_PNG = "png"; //$NON-NLS-1$
    /** Extension of app bundle files, i.e. "aab" */
    public static final String EXT_APP_BUNDLE = "aab"; //$NON-NLS-1$

    public static final String EXT_HPROF = "hprof"; //$NON-NLS-1$
    public static final String EXT_GZ = "gz"; //$NON-NLS-1$

    public static final String EXT_JSON = "json";

    public static final String EXT_CSV = "csv";

    private static final String DOT = "."; //$NON-NLS-1$

    /** Dot-Extension of the Application package Files, i.e. ".apk". */
    public static final String DOT_ANDROID_PACKAGE = DOT + EXT_ANDROID_PACKAGE;
    /** Dot-Extension for Android archive files */
    public static final String DOT_AAR = DOT + EXT_AAR; //$NON-NLS-1$
    /** Dot-Extension of zip files, i.e. ".zip" */
    public static final String DOT_ZIP = DOT + EXT_ZIP;
    /** Dot-Extension of aidl files, i.e. ".aidl" */
    public static final String DOT_AIDL = DOT + EXT_AIDL;
    /** Dot-Extension of renderscript files, i.e. ".rs" */
    public static final String DOT_RS = DOT + EXT_RS;
    /** Dot-Extension of renderscript header files, i.e. ".rsh" */
    public static final String DOT_RSH = DOT + EXT_RSH;
    /** Dot-Extension of FilterScript files, i.e. ".fs" */
    public static final String DOT_FS = DOT + EXT_FS;
    /** Dot-Extension of renderscript bitcode files, i.e. ".bc" */
    public static final String DOT_BC = DOT + EXT_BC;
    /** Dot-Extension of dependency files, i.e. ".d" */
    public static final String DOT_DEP = DOT + EXT_DEP;
    /** Dot-Extension of native dynamic libraries, i.e. ".so" */
    public static final String DOT_NATIVE_LIBS = DOT + EXT_NATIVE_LIB;
    /** Dot-Extension of dex files, i.e. ".dex" */
    public static final String DOT_DEX = DOT + EXT_DEX;
    /** Dot-Extension for temporary resource files, ie "ap_ */
    public static final String DOT_RES = DOT + EXT_RES;
    /** Dot-Extension for BMP files, i.e. ".bmp" */
    public static final String DOT_BMP = ".bmp"; //$NON-NLS-1$
    /** Dot-Extension for SVG files, i.e. ".svg" */
    public static final String DOT_SVG = ".svg"; //$NON-NLS-1$
    /** Dot-Extension for template files */
    public static final String DOT_FTL = ".ftl"; //$NON-NLS-1$
    /** Dot-Extension of text files, i.e. ".txt" */
    public static final String DOT_TXT = ".txt"; //$NON-NLS-1$
    /** Dot-Extension for Java heap dumps. */
    public static final String DOT_HPROF = DOT + EXT_HPROF; //$NON-NLS-1$

    /** Resource base name for java files and classes */
    public static final String FN_RESOURCE_BASE = "R"; //$NON-NLS-1$
    /** Resource java class filename, i.e. "R.java" */
    public static final String FN_RESOURCE_CLASS = FN_RESOURCE_BASE + DOT_JAVA;
    /** Resource class file filename, i.e. "R.class" */
    public static final String FN_COMPILED_RESOURCE_CLASS = FN_RESOURCE_BASE + DOT_CLASS;
    /** Resource text filename, i.e. "R.txt" */
    public static final String FN_RESOURCE_TEXT = FN_RESOURCE_BASE + DOT_TXT;
    /** Filename for public resources in AAR archives */
    public static final String FN_PUBLIC_TXT = "public.txt";
    /** Resource static library */
    public static final String FN_RESOURCE_STATIC_LIBRARY = "res.apk";
    /** Resource shared library */
    public static final String FN_RESOURCE_SHARED_STATIC_LIBRARY = "shared.apk";
    /** R class jar, used for resource static library */
    public static final String FN_R_CLASS_JAR = "R.jar";
    /** Generated manifest class name */
    public static final String FN_MANIFEST_BASE = "Manifest"; //$NON-NLS-1$
    /** Generated BuildConfig class name */
    public static final String FN_BUILD_CONFIG_BASE = "BuildConfig"; //$NON-NLS-1$
    /** Manifest java class filename, i.e. "Manifest.java" */
    public static final String FN_MANIFEST_CLASS = FN_MANIFEST_BASE + DOT_JAVA;
    /** BuildConfig java class filename, i.e. "BuildConfig.java" */
    public static final String FN_BUILD_CONFIG = FN_BUILD_CONFIG_BASE + DOT_JAVA;

    public static final String DRAWABLE_FOLDER = "drawable"; //$NON-NLS-1$
    public static final String MIPMAP_FOLDER = "mipmap"; //$NON-NLS-1$
    public static final String DRAWABLE_XHDPI = "drawable-xhdpi"; //$NON-NLS-1$
    public static final String DRAWABLE_XXHDPI = "drawable-xxhdpi"; //$NON-NLS-1$
    public static final String DRAWABLE_XXXHDPI = "drawable-xxxhdpi"; //$NON-NLS-1$
    public static final String DRAWABLE_HDPI = "drawable-hdpi"; //$NON-NLS-1$
    public static final String DRAWABLE_MDPI = "drawable-mdpi"; //$NON-NLS-1$
    public static final String DRAWABLE_LDPI = "drawable-ldpi"; //$NON-NLS-1$

    // Resources
    public static final String PREFIX_RESOURCE_REF = "@"; //$NON-NLS-1$
    public static final String PREFIX_THEME_REF = "?"; //$NON-NLS-1$
    public static final String PREFIX_BINDING_EXPR = "@{"; //$NON-NLS-1$
    public static final String PREFIX_TWOWAY_BINDING_EXPR = "@={"; //$NON-NLS-1$
    public static final String MANIFEST_PLACEHOLDER_PREFIX = "${"; //$NON-NLS-1$
    public static final String MANIFEST_PLACEHOLDER_SUFFIX = "}"; //$NON-NLS-1$
    public static final String ANDROID_PREFIX = "@android:"; //$NON-NLS-1$
    public static final String ANDROID_THEME_PREFIX = "?android:"; //$NON-NLS-1$
    public static final String LAYOUT_RESOURCE_PREFIX = "@layout/"; //$NON-NLS-1$
    public static final String STYLE_RESOURCE_PREFIX = "@style/"; //$NON-NLS-1$
    public static final String COLOR_RESOURCE_PREFIX = "@color/"; //$NON-NLS-1$
    public static final String NEW_ID_PREFIX = "@+id/"; //$NON-NLS-1$
    public static final String ID_PREFIX = "@id/"; //$NON-NLS-1$
    public static final String DRAWABLE_PREFIX = "@drawable/"; //$NON-NLS-1$
    public static final String STRING_PREFIX = "@string/"; //$NON-NLS-1$
    public static final String DIMEN_PREFIX = "@dimen/"; //$NON-NLS-1$
    public static final String MIPMAP_PREFIX = "@mipmap/"; //$NON-NLS-1$
    public static final String FONT_PREFIX = "@font/"; //$NON-NLS-1$
    public static final String AAPT_ATTR_PREFIX = "@aapt:_aapt/";
    public static final String SAMPLE_PREFIX = "@sample/";
    public static final String NAVIGATION_PREFIX = "@navigation/"; //$NON-NLS-1$

    public static final String TOOLS_SAMPLE_PREFIX = "@tools:sample/";

    public static final String ANDROID_LAYOUT_RESOURCE_PREFIX = "@android:layout/"; //$NON-NLS-1$
    public static final String ANDROID_STYLE_RESOURCE_PREFIX = "@android:style/"; //$NON-NLS-1$
    public static final String ANDROID_COLOR_RESOURCE_PREFIX = "@android:color/"; //$NON-NLS-1$
    public static final String ANDROID_NEW_ID_PREFIX = "@android:+id/"; //$NON-NLS-1$
    public static final String ANDROID_ID_PREFIX = "@android:id/"; //$NON-NLS-1$
    public static final String ANDROID_DRAWABLE_PREFIX = "@android:drawable/"; //$NON-NLS-1$
    public static final String ANDROID_STRING_PREFIX = "@android:string/"; //$NON-NLS-1$

    public static final String RESOURCE_CLZ_ID = "id"; //$NON-NLS-1$
    public static final String RESOURCE_CLZ_COLOR = "color"; //$NON-NLS-1$
    public static final String RESOURCE_CLZ_ARRAY = "array"; //$NON-NLS-1$
    public static final String RESOURCE_CLZ_ATTR = "attr"; //$NON-NLS-1$
    public static final String RESOURCE_CLZ_STYLEABLE = "styleable"; //$NON-NLS-1$
    public static final String NULL_RESOURCE = "@null"; //$NON-NLS-1$
    public static final String TRANSPARENT_COLOR = "@android:color/transparent"; //$NON-NLS-1$
    public static final String REFERENCE_STYLE = "style/"; //$NON-NLS-1$
    public static final String PREFIX_ANDROID = "android:"; //$NON-NLS-1$
    public static final String PREFIX_APP = "app:"; //$NON-NLS-1$

    // Resource Types
    public static final String DRAWABLE_TYPE = "drawable"; //$NON-NLS-1$
    public static final String MENU_TYPE = "menu"; //$NON-NLS-1$

    // Packages
    public static final String ANDROID_PKG_PREFIX = ANDROID_PKG + "."; //$NON-NLS-1$
    public static final String ANDROIDX_PKG_PREFIX = ANDROIDX_PKG + "."; //$NON-NLS-1$
    public static final String WIDGET_PKG_PREFIX = "android.widget."; //$NON-NLS-1$
    public static final String VIEW_PKG_PREFIX = "android.view."; //$NON-NLS-1$

    // Project properties
    public static final String ANDROID_LIBRARY = "android.library"; //$NON-NLS-1$
    public static final String PROGUARD_CONFIG = "proguard.config"; //$NON-NLS-1$
    public static final String ANDROID_LIBRARY_REFERENCE_FORMAT =
            "android.library.reference.%1$d"; //$NON-NLS-1$
    public static final String PROJECT_PROPERTIES = "project.properties"; //$NON-NLS-1$

    // Java References
    public static final String ATTR_REF_PREFIX = "?attr/"; //$NON-NLS-1$
    public static final String R_PREFIX = "R."; //$NON-NLS-1$
    public static final String R_ID_PREFIX = "R.id."; //$NON-NLS-1$
    public static final String R_LAYOUT_RESOURCE_PREFIX = "R.layout."; //$NON-NLS-1$
    public static final String R_DRAWABLE_PREFIX = "R.drawable."; //$NON-NLS-1$
    public static final String R_STYLEABLE_PREFIX = "R.styleable."; //$NON-NLS-1$
    public static final String R_ATTR_PREFIX = "R.attr."; //$NON-NLS-1$

    // Attributes related to tools
    public static final String ATTR_IGNORE = "ignore"; //$NON-NLS-1$
    public static final String ATTR_LOCALE = "locale"; //$NON-NLS-1$

    // SuppressLint
    public static final String SUPPRESS_ALL = "all"; //$NON-NLS-1$
    public static final String SUPPRESS_LINT = "SuppressLint"; //$NON-NLS-1$
    public static final String TARGET_API = "TargetApi"; //$NON-NLS-1$
    public static final String ATTR_TARGET_API = "targetApi"; //$NON-NLS-1$
    public static final String FQCN_SUPPRESS_LINT =
            "android.annotation." + SUPPRESS_LINT; //$NON-NLS-1$
    public static final String FQCN_TARGET_API = "android.annotation." + TARGET_API; //$NON-NLS-1$
    public static final String KOTLIN_SUPPRESS = "kotlin.Suppress";

    // Class Names
    public static final String CONSTRUCTOR_NAME = "<init>"; //$NON-NLS-1$
    public static final String CLASS_CONSTRUCTOR = "<clinit>"; //$NON-NLS-1$
    public static final String ANDROID_VIEW_VIEW = "android/view/View"; //$NON-NLS-1$

    // Method Names
    public static final String FORMAT_METHOD = "format"; //$NON-NLS-1$
    public static final String GET_STRING_METHOD = "getString"; //$NON-NLS-1$

    public static final String ATTR_TAG = "tag"; //$NON-NLS-1$
    public static final String ATTR_NUM_COLUMNS = "numColumns"; //$NON-NLS-1$

    // Some common layout element names
    public static final String CALENDAR_VIEW = "CalendarView"; //$NON-NLS-1$
    public static final String CHRONOMETER = "Chronometer"; //$NON-NLS-1$
    public static final String TEXT_CLOCK = "TextClock"; //$NON-NLS-1$
    public static final String SPACE = "Space"; //$NON-NLS-1$
    public static final String GESTURE_OVERLAY_VIEW = "GestureOverlayView"; //$NON-NLS-1$
    public static final String QUICK_CONTACT_BADGE = "QuickContactBadge"; //$NON-NLS-1$

    public static final String ATTR_HANDLE = "handle"; //$NON-NLS-1$
    public static final String ATTR_BUTTON = "button"; //$NON-NLS-1$
    public static final String ATTR_BUTTON_TINT = "buttonTint"; //$NON-NLS-1$
    public static final String ATTR_CONTENT = "content"; //$NON-NLS-1$
    public static final String ATTR_CHECKED = "checked"; //$NON-NLS-1$
    public static final String ATTR_CHECK_MARK = "checkMark"; //$NON-NLS-1$
    public static final String ATTR_CHECK_MARK_TINT = "checkMarkTint"; //$NON-NLS-1$
    public static final String ATTR_DUPLICATE_PARENT_STATE = "duplicateParentState"; //$NON-NLS-1$
    public static final String ATTR_FOCUSABLE = "focusable"; //$NON-NLS-1$
    public static final String ATTR_CLICKABLE = "clickable"; //$NON-NLS-1$
    public static final String ATTR_TEXT_OFF = "textOff"; //$NON-NLS-1$
    public static final String ATTR_TEXT_ON = "textOn"; //$NON-NLS-1$
    public static final String ATTR_CHECKED_BUTTON = "checkedButton"; //$NON-NLS-1$
    public static final String ATTR_SWITCH_TEXT_APPEARANCE = "switchTextAppearance"; //$NON-NLS-1$
    public static final String ATTR_SWITCH_MIN_WIDTH = "switchMinWidth"; //$NON-NLS-1$
    public static final String ATTR_SWITCH_PADDING = "switchPadding"; //$NON-NLS-1$
    public static final String ATTR_THUMB_TINT = "thumbTint"; //$NON-NLS-1$
    public static final String ATTR_TRACK = "track"; //$NON-NLS-1$
    public static final String ATTR_TRACK_TINT = "trackTint"; //$NON-NLS-1$
    public static final String ATTR_SHOW_TEXT = "showText"; //$NON-NLS-1$
    public static final String ATTR_SPLIT_TRACK = "splitTrack"; //$NON-NLS-1$
    public static final String ATTR_STATE_LIST_ANIMATOR = "stateListAnimator"; //$NON-NLS-1$
    public static final String ATTR_LAYOUT_ANIMATION = "layoutAnimation";

    // TextView
    public static final String ATTR_DRAWABLE_RIGHT = "drawableRight"; //$NON-NLS-1$
    public static final String ATTR_DRAWABLE_LEFT = "drawableLeft"; //$NON-NLS-1$
    public static final String ATTR_DRAWABLE_START = "drawableStart"; //$NON-NLS-1$
    public static final String ATTR_DRAWABLE_END = "drawableEnd"; //$NON-NLS-1$
    public static final String ATTR_DRAWABLE_BOTTOM = "drawableBottom"; //$NON-NLS-1$
    public static final String ATTR_DRAWABLE_TOP = "drawableTop"; //$NON-NLS-1$
    public static final String ATTR_DRAWABLE_PADDING = "drawablePadding"; //$NON-NLS-1$

    public static final String ATTR_USE_DEFAULT_MARGINS = "useDefaultMargins"; //$NON-NLS-1$
    public static final String ATTR_MARGINS_INCLUDED_IN_ALIGNMENT =
            "marginsIncludedInAlignment"; //$NON-NLS-1$

    public static final String VALUE_WRAP_CONTENT = "wrap_content"; //$NON-NLS-1$
    public static final String VALUE_FALSE = "false"; //$NON-NLS-1$
    public static final String VALUE_N_DP = "%ddp"; //$NON-NLS-1$
    public static final String VALUE_ZERO_DP = "0dp"; //$NON-NLS-1$
    public static final String VALUE_ONE_DP = "1dp"; //$NON-NLS-1$
    public static final String VALUE_TOP = "top"; //$NON-NLS-1$
    public static final String VALUE_BOTTOM = "bottom"; //$NON-NLS-1$
    public static final String VALUE_CENTER_VERTICAL = "center_vertical"; //$NON-NLS-1$
    public static final String VALUE_CENTER_HORIZONTAL = "center_horizontal"; //$NON-NLS-1$
    public static final String VALUE_FILL_HORIZONTAL = "fill_horizontal"; //$NON-NLS-1$
    public static final String VALUE_FILL_VERTICAL = "fill_vertical"; //$NON-NLS-1$
    public static final String VALUE_0 = "0"; //$NON-NLS-1$
    public static final String VALUE_1 = "1"; //$NON-NLS-1$

    // Gravity values. These have the GRAVITY_ prefix in front of value because we already
    // have VALUE_CENTER_HORIZONTAL defined for layouts, and its definition conflicts
    // (centerHorizontal versus center_horizontal)
    public static final String GRAVITY_VALUE_ = "center"; //$NON-NLS-1$
    public static final String GRAVITY_VALUE_CENTER = "center"; //$NON-NLS-1$
    public static final String GRAVITY_VALUE_LEFT = "left"; //$NON-NLS-1$
    public static final String GRAVITY_VALUE_RIGHT = "right"; //$NON-NLS-1$
    public static final String GRAVITY_VALUE_START = "start"; //$NON-NLS-1$
    public static final String GRAVITY_VALUE_END = "end"; //$NON-NLS-1$
    public static final String GRAVITY_VALUE_BOTTOM = "bottom"; //$NON-NLS-1$
    public static final String GRAVITY_VALUE_TOP = "top"; //$NON-NLS-1$
    public static final String GRAVITY_VALUE_FILL_HORIZONTAL = "fill_horizontal"; //$NON-NLS-1$
    public static final String GRAVITY_VALUE_FILL_VERTICAL = "fill_vertical"; //$NON-NLS-1$
    public static final String GRAVITY_VALUE_CENTER_HORIZONTAL = "center_horizontal"; //$NON-NLS-1$
    public static final String GRAVITY_VALUE_CENTER_VERTICAL = "center_vertical"; //$NON-NLS-1$
    public static final String GRAVITY_VALUE_CLIP_HORIZONTAL = "clip_horizontal"; //$NON-NLS-1$
    public static final String GRAVITY_VALUE_CLIP_VERTICAL = "clip_vertical"; //$NON-NLS-1$
    public static final String GRAVITY_VALUE_FILL = "fill"; //$NON-NLS-1$

    // Mockup
    public static final String ATTR_MOCKUP = "mockup"; //$NON-NLS-1$
    public static final String ATTR_MOCKUP_CROP = "mockup_crop"; //$NON-NLS-1$
    public static final String ATTR_MOCKUP_POSITION = "mockup_crop"; //$NON-NLS-1$
    public static final String ATTR_MOCKUP_OPACITY = "mockup_opacity"; //$NON-NLS-1$

    // Baselines
    /**
     * Root tag in baseline files (which can be the XML output report files from lint, or a
     * subset of these
     */
    @SuppressWarnings("unused") // used from IDE
    public static final String TAG_ISSUES = "issues";
    public static final String TAG_ISSUE = "issue";
    public static final String TAG_LOCATION = "location";
    public static final String ATTR_MESSAGE = "message";
    public static final String ATTR_FILE = "file";
    public static final String ATTR_LINE = "line";
    public static final String ATTR_COLUMN = "column";

    public static final class ImageViewAttributes {
        public static final String TINT = "tint";
    }

    public static final class PreferenceTags {
        public static final String CHECK_BOX_PREFERENCE = "CheckBoxPreference";
        public static final String EDIT_TEXT_PREFERENCE = "EditTextPreference";
        public static final String LIST_PREFERENCE = "ListPreference";
        public static final String MULTI_SELECT_LIST_PREFERENCE = "MultiSelectListPreference";
        public static final String PREFERENCE_CATEGORY = "PreferenceCategory";
        public static final String PREFERENCE_SCREEN = "PreferenceScreen";
        public static final String RINGTONE_PREFERENCE = "RingtonePreference";
        public static final String SWITCH_PREFERENCE = "SwitchPreference";
        public static final String INTENT = "intent";
    }

    public static final class PreferenceAttributes {
        public static final String ATTR_DEFAULT_VALUE = "defaultValue";
        public static final String ATTR_DEPENDENCY = "dependency";
        public static final String ATTR_DIALOG_ICON = "dialogIcon";
        public static final String ATTR_DISABLE_DEPENDENTS_STATE = "disableDependentsState";
        public static final String ATTR_ENTRIES = "entries";
        public static final String ATTR_ENTRY_VALUES = "entryValues";
        public static final String ATTR_ICON = "icon";
        public static final String ATTR_KEY = "key";
        public static final String ATTR_PERSISTENT = "persistent";
        public static final String ATTR_RINGTONE_TYPE = "ringtoneType";
        public static final String ATTR_SHOW_DEFAULT = "showDefault";
        public static final String ATTR_SHOW_SILENT = "showSilent";
        public static final String ATTR_SINGLE_LINE = "singleLine";
        public static final String ATTR_SUMMARY = "summary";
        public static final String ATTR_SUMMARY_ON = "summaryOn";
        public static final String ATTR_SUMMARY_OFF = "summaryOff";
        public static final String ATTR_SWITCH_TEXT_ON = "switchTextOn";
        public static final String ATTR_SWITCH_TEXT_OFF = "switchTextOff";
    }

    // Text Alignment values.
    public static class TextAlignment {
        public static final String NONE = "none"; //$NON-NLS-1$
        public static final String INHERIT = "inherit"; //$NON-NLS-1$
        public static final String GRAVITY = "gravity"; //$NON-NLS-1$
        public static final String TEXT_START = "textStart"; //$NON-NLS-1$
        public static final String TEXT_END = "textEnd"; //$NON-NLS-1$
        public static final String CENTER = "center"; //$NON-NLS-1$
        public static final String VIEW_START = "viewStart"; //$NON-NLS-1$
        public static final String VIEW_END = "viewEnd"; //$NON-NLS-1$
    }

    public static class TextStyle {
        public static final String VALUE_NORMAL = "normal"; //$NON-NLS-1$
        public static final String VALUE_BOLD = "bold"; //$NON-NLS-1$
        public static final String VALUE_ITALIC = "italic"; //$NON-NLS-1$
    }

    public static final class ViewAttributes {
        public static final String MIN_HEIGHT = "minHeight";
    }

    /** The top level android package as a prefix, "android.". */
    public static final String ANDROID_SUPPORT_PKG_PREFIX =
            ANDROID_PKG_PREFIX + "support."; //$NON-NLS-1$
    /** Architecture component package prefix */
    public static final String ANDROID_ARCH_PKG_PREFIX = ANDROID_PKG_PREFIX + "arch.";

    /** The android.view. package prefix */
    public static final String ANDROID_VIEW_PKG = ANDROID_PKG_PREFIX + "view."; //$NON-NLS-1$

    /** The android.widget. package prefix */
    public static final String ANDROID_WIDGET_PREFIX = ANDROID_PKG_PREFIX + "widget."; //$NON-NLS-1$

    /** The android.webkit. package prefix */
    public static final String ANDROID_WEBKIT_PKG = ANDROID_PKG_PREFIX + "webkit."; //$NON-NLS-1$

    /** The android.app. package prefix */
    public static final String ANDROID_APP_PKG = ANDROID_PKG_PREFIX + "app."; //$NON-NLS-1$

    /** The android.support.v4. package prefix */
    public static final String ANDROID_SUPPORT_V4_PKG =
            ANDROID_SUPPORT_PKG_PREFIX + "v4."; //$NON-NLS-1$

    /** The android.support.v7. package prefix */
    public static final String ANDROID_SUPPORT_V7_PKG =
            ANDROID_SUPPORT_PKG_PREFIX + "v7."; //$NON-NLS-1$

    /** The android.support.design. package prefix */
    public static final String ANDROID_SUPPORT_DESIGN_PKG =
            ANDROID_SUPPORT_PKG_PREFIX + "design."; //$NON-NLS-1$

    /** The com.google.android.material. package prefix */
    public static final String ANDROID_MATERIAL_PKG = "com.google.android.material.";

    /** The android.support.constraint. package prefix */
    public static final String CONSTRAINT_LAYOUT_PKG = "android.support.constraint.";

    /** The androidx.constraintlayout. package prefix */
    public static final String ANDROIDX_CONSTRAINT_LAYOUT_PKG = "androidx.constraintlayout.";

    /** The androidx.recyclerview. package prefix */
    public static final String ANDROIDX_RECYCLER_VIEW_PKG = "androidx.recyclerview.";

    /** The androidx.cardview. package prefix */
    public static final String ANDROIDX_CARD_VIEW_PKG = "androidx.cardview.";

    /** The androidx.gridlayout. package prefix */
    public static final String ANDROIDX_GRID_LAYOUT_PKG = "androidx.gridlayout.";

    /** The androidx.leanback. package prefix */
    public static final String ANDROIDX_LEANBACK_PKG = "androidx.leanback.";

    /** The androidx.core. package prefix */
    public static final String ANDROIDX_CORE_PKG = "androidx.core.";

    /** The androidx.viewpager. package prefix */
    public static final String ANDROIDX_VIEWPAGER_PKG = "androidx.viewpager.";

    /** The androidx.appcompat. package prefix */
    public static final String ANDROIDX_APPCOMPAT_PKG = "androidx.appcompat.";

    /** The android.support.v17.leanback. package prefix */
    public static final String ANDROID_SUPPORT_LEANBACK_V17_PKG =
            ANDROID_SUPPORT_PKG_PREFIX + "v17.leanback."; //$NON-NLS-1$

    /** The com.google.android.gms. package prefix */
    public static final String GOOGLE_PLAY_SERVICES_PKG = "com.google.android.gms."; //$NON-NLS-1$

    /** The com.google.android.gms.ads. package prefix */
    public static final String GOOGLE_PLAY_SERVICES_ADS_PKG =
            GOOGLE_PLAY_SERVICES_PKG + "ads."; //$NON-NLS-1$

    /** The com.google.android.gms.ads. package prefix */
    public static final String GOOGLE_PLAY_SERVICES_MAPS_PKG =
            GOOGLE_PLAY_SERVICES_PKG + "maps."; //$NON-NLS-1$

    /** The LayoutParams inner-class name suffix, .LayoutParams */
    public static final String DOT_LAYOUT_PARAMS = ".LayoutParams"; //$NON-NLS-1$

    /** The fully qualified class name of an EditText view */
    public static final String FQCN_EDIT_TEXT = "android.widget.EditText"; //$NON-NLS-1$

    /** The fully qualified class name of a LinearLayout view */
    public static final String FQCN_LINEAR_LAYOUT = "android.widget.LinearLayout"; //$NON-NLS-1$

    /** The fully qualified class name of a RelativeLayout view */
    public static final String FQCN_RELATIVE_LAYOUT = "android.widget.RelativeLayout"; //$NON-NLS-1$

    /** The fully qualified class name of a GridLayout view */
    public static final String FQCN_GRID_LAYOUT = "android.widget.GridLayout"; //$NON-NLS-1$

    public static final AndroidxName FQCN_GRID_LAYOUT_V7 =
            AndroidxName.of("android.support.v7.widget.", "GridLayout");

    /** The fully qualified class name of a FrameLayout view */
    public static final String FQCN_FRAME_LAYOUT = "android.widget.FrameLayout"; //$NON-NLS-1$

    /** The fully qualified class name of a TableRow view */
    public static final String FQCN_TABLE_ROW = "android.widget.TableRow"; //$NON-NLS-1$

    /** The fully qualified class name of a TableLayout view */
    public static final String FQCN_TABLE_LAYOUT = "android.widget.TableLayout"; //$NON-NLS-1$

    /** The fully qualified class name of a GridView view */
    public static final String FQCN_GRID_VIEW = "android.widget.GridView"; //$NON-NLS-1$

    /** The fully qualified class name of a TabWidget view */
    public static final String FQCN_TAB_WIDGET = "android.widget.TabWidget"; //$NON-NLS-1$

    /** The fully qualified class name of a Button view */
    public static final String FQCN_BUTTON = "android.widget.Button"; //$NON-NLS-1$

    /** The fully qualified class name of a CheckBox view */
    public static final String FQCN_CHECK_BOX = "android.widget.CheckBox"; //$NON-NLS-1$

    /** The fully qualified class name of a CheckedTextView view */
    public static final String FQCN_CHECKED_TEXT_VIEW =
            "android.widget.CheckedTextView"; //$NON-NLS-1$

    /** The fully qualified class name of an ImageButton view */
    public static final String FQCN_IMAGE_BUTTON = "android.widget.ImageButton"; //$NON-NLS-1$

    /** The fully qualified class name of a RatingBar view */
    public static final String FQCN_RATING_BAR = "android.widget.RatingBar"; //$NON-NLS-1$

    /** The fully qualified class name of a SeekBar view */
    public static final String FQCN_SEEK_BAR = "android.widget.SeekBar"; //$NON-NLS-1$

    /** The fully qualified class name of a MultiAutoCompleteTextView view */
    public static final String FQCN_AUTO_COMPLETE_TEXT_VIEW =
            "android.widget.AutoCompleteTextView"; //$NON-NLS-1$

    /** The fully qualified class name of a MultiAutoCompleteTextView view */
    public static final String FQCN_MULTI_AUTO_COMPLETE_TEXT_VIEW =
            "android.widget.MultiAutoCompleteTextView"; //$NON-NLS-1$

    /** The fully qualified class name of a RadioButton view */
    public static final String FQCN_RADIO_BUTTON = "android.widget.RadioButton"; //$NON-NLS-1$

    /** The fully qualified class name of a ToggleButton view */
    public static final String FQCN_TOGGLE_BUTTON = "android.widget.ToggleButton"; //$NON-NLS-1$

    /** The fully qualified class name of a Spinner view */
    public static final String FQCN_SPINNER = "android.widget.Spinner"; //$NON-NLS-1$

    /** The fully qualified class name of an AdapterView */
    public static final String FQCN_ADAPTER_VIEW = "android.widget.AdapterView"; //$NON-NLS-1$

    /** The fully qualified class name of a ListView */
    public static final String FQCN_LIST_VIEW = "android.widget.ListView"; //$NON-NLS-1$

    /** The fully qualified class name of an ExpandableListView */
    public static final String FQCN_EXPANDABLE_LIST_VIEW =
            "android.widget.ExpandableListView"; //$NON-NLS-1$

    /** The fully qualified class name of a GestureOverlayView */
    public static final String FQCN_GESTURE_OVERLAY_VIEW =
            "android.gesture.GestureOverlayView"; //$NON-NLS-1$

    /** The fully qualified class name of a DatePicker */
    public static final String FQCN_DATE_PICKER = "android.widget.DatePicker"; //$NON-NLS-1$

    /** The fully qualified class name of a TimePicker */
    public static final String FQCN_TIME_PICKER = "android.widget.TimePicker"; //$NON-NLS-1$

    /** The fully qualified class name of a RadioGroup */
    public static final String FQCN_RADIO_GROUP = "android.widgets.RadioGroup"; //$NON-NLS-1$

    /** The fully qualified class name of a Space */
    public static final String FQCN_SPACE = "android.widget.Space"; //$NON-NLS-1$

    public static final AndroidxName FQCN_SPACE_V7 =
            AndroidxName.of("android.support.v7.widget.", "Space");

    /** The fully qualified class name of a TextView view */
    public static final String FQCN_TEXT_VIEW = "android.widget.TextView"; //$NON-NLS-1$

    /** The fully qualified class name of an ImageView view */
    public static final String FQCN_IMAGE_VIEW = "android.widget.ImageView"; //$NON-NLS-1$

    /** The fully qualified class name of NavHostFragment Fragment subclass */
    public static final String FQCN_NAV_HOST_FRAGMENT =
            "androidx.navigation.fragment.NavHostFragment";

    public static final String ATTR_SRC = "src"; //$NON-NLS-1$
    public static final String ATTR_SRC_COMPAT = "srcCompat"; //$NON-NLS-1$

    public static final String ATTR_GRAVITY = "gravity"; //$NON-NLS-1$

    public static final String ATTR_WEIGHT_SUM = "weightSum"; //$NON-NLS-1$
    public static final String ATTR_EMS = "ems"; //$NON-NLS-1$

    public static final String VALUE_HORIZONTAL = "horizontal"; //$NON-NLS-1$

    public static final String GRADLE_PLUGIN_NAME = "com.android.tools.build:gradle:";
    public static final String GRADLE_EXPERIMENTAL_PLUGIN_NAME =
            "com.android.tools.build:gradle-experimental:";
<<<<<<< HEAD
    public static final String GRADLE_MINIMUM_VERSION = "5.1-milestone-1";
=======
    public static final String GRADLE_MINIMUM_VERSION = "5.1.1";
>>>>>>> b0410ae8
    public static final String GRADLE_LATEST_VERSION = GRADLE_MINIMUM_VERSION;
    public static final String GRADLE_PLUGIN_MINIMUM_VERSION = "1.0.0";
    public static final String GRADLE_PLUGIN_RECOMMENDED_VERSION = "3.1.0";
    // Temporary - can be removed once the recommended version supports AIA (with splits).
    public static final String GRADLE_PLUGIN_LATEST_VERSION = GRADLE_PLUGIN_RECOMMENDED_VERSION;

    /** use api or implementation */
    @Deprecated public static final String GRADLE_COMPILE_CONFIGURATION = "compile";
    /** use api or implementation */
    @Deprecated public static final String GRADLE_TEST_COMPILE_CONFIGURATION = "testCompile";
    /** use api or implementation */
    @Deprecated
    public static final String GRADLE_ANDROID_TEST_COMPILE_CONFIGURATION = "androidTestCompile";
    public static final String GRADLE_IMPLEMENTATION_CONFIGURATION = "implementation";
    public static final String GRADLE_API_CONFIGURATION = "api";
    public static final String GRADLE_ANDROID_TEST_IMPLEMENTATION_CONFIGURATION =
            "androidTestImplementation";
    public static final String GRADLE_ANDROID_TEST_API_CONFIGURATION = "androidTestApi";

    public static final String GRADLE_ANDROID_TEST_UTIL_CONFIGURATION = "androidTestUtil";
    public static final String CURRENT_BUILD_TOOLS_VERSION = "28.0.3";
    public static final String SUPPORT_LIB_GROUP_ID = "com.android.support";
    public static final String SUPPORT_LIB_ARTIFACT = "com.android.support:support-v4";
    public static final String DESIGN_LIB_ARTIFACT = "com.android.support:design";
    public static final String APPCOMPAT_LIB_ARTIFACT_ID = "appcompat-v7";
    public static final String APPCOMPAT_LIB_ARTIFACT =
            SUPPORT_LIB_GROUP_ID + ":" + APPCOMPAT_LIB_ARTIFACT_ID;
    public static final String CARD_VIEW_LIB_ARTIFACT = "com.android.support:cardview-v7";
    public static final String GRID_LAYOUT_LIB_ARTIFACT = "com.android.support:gridlayout-v7";
    public static final String RECYCLER_VIEW_LIB_ARTIFACT = "com.android.support:recyclerview-v7";
    public static final String MAPS_ARTIFACT = "com.google.android.gms:play-services-maps";
    public static final String ADS_ARTIFACT = "com.google.android.gms:play-services-ads";
    public static final String LEANBACK_V17_ARTIFACT = "com.android.support:leanback-v17";
    public static final String ANNOTATIONS_LIB_ARTIFACT = "com.android.support:support-annotations";
    public static final String MEDIA_ROUTER_LIB_ARTIFACT = "com.android.support:mediarouter-v7";

    public static final String ANDROIDX_MATERIAL_ARTIFACT = "com.google.android.material:material";
    public static final String ANDROIDX_CORE_UI_ARTIFACT = "androidx.core:core-ui";
    public static final String ANDROIDX_CARD_VIEW_ARTIFACT = "androidx.cardview:cardview";
    public static final String ANDROIDX_GRID_LAYOUT_ARTIFACT = "androidx.gridlayout:gridlayout";
    public static final String ANDROIDX_RECYCLER_VIEW_ARTIFACT =
            "androidx.recyclerview:recyclerview";
    public static final String ANDROIDX_LEANBACK_ARTIFACT = "androidx.leanback:leanback";
    public static final String ANDROIDX_ANNOTATIONS_ARTIFACT = "androidx.annotations:annotations";
    public static final String ANDROIDX_SUPPORT_LIB_ARTIFACT = "androidx.legacy:legacy-support-v4";
    public static final String ANDROIDX_VIEW_PAGER_LIB_ARTIFACT = "androidx.viewpager:viewpager";
    public static final String ANDROIDX_APPCOMPAT_LIB_ARTIFACT = "androidx.appcompat:appcompat";
    public static final String ANDROIDX_CONSTRAINT_LAYOUT_LIB_ARTIFACT =
            "androidx.constraintlayout:constraintlayout";

    // Annotations
    public static final AndroidxName SUPPORT_ANNOTATIONS_PREFIX =
            AndroidxName.of("android.support.annotation.");

    public static final AndroidxName INT_DEF_ANNOTATION =
            AndroidxName.of(SUPPORT_ANNOTATIONS_PREFIX, "IntDef");
    public static final AndroidxName LONG_DEF_ANNOTATION =
            AndroidxName.of(SUPPORT_ANNOTATIONS_PREFIX, "LongDef");
    public static final AndroidxName STRING_DEF_ANNOTATION =
            AndroidxName.of(SUPPORT_ANNOTATIONS_PREFIX, "StringDef");
    public static final String TYPE_DEF_VALUE_ATTRIBUTE = "value";
    public static final String TYPE_DEF_FLAG_ATTRIBUTE = "flag";
    public static final String FN_ANNOTATIONS_ZIP = "annotations.zip";

    // Data Binding MISC
    public static final String DATA_BINDING_LIB_ARTIFACT = "com.android.databinding:library";
    // processor is always AndroidX
    public static final String DATA_BINDING_ANNOTATION_PROCESSOR_ARTIFACT =
            "androidx.databinding:databinding-compiler";
    public static final String DATA_BINDING_ADAPTER_LIB_ARTIFACT =
            "com.android.databinding:adapters";
    public static final String ANDROIDX_DATA_BINDING_LIB_ARTIFACT =
            "androidx.databinding:databinding-runtime";
    public static final String DATA_BINDING_BASELIB_ARTIFACT =
            "com.android.databinding:baseLibrary";
    public static final String ANDROIDX_DATA_BINDING_BASELIB_ARTIFACT =
            "androidx.databinding:databinding-common";
    public static final String ANDROIDX_DATA_BINDING_ADAPTER_LIB_ARTIFACT =
            "androidx.databinding:databinding-adapters";
    public static final String[] TAGS_DATA_BINDING =
            new String[] {TAG_VARIABLE, TAG_IMPORT, TAG_LAYOUT, TAG_DATA};
    public static final String[] ATTRS_DATA_BINDING =
            new String[] {ATTR_NAME, ATTR_TYPE, ATTR_CLASS, ATTR_ALIAS};

    public static final AndroidxName DATA_BINDING_PKG = AndroidxName.of("android.databinding.");
    public static final String CLASS_NAME_DATA_BINDING_COMPONENT = "DataBindingComponent";
    public static final AndroidxName CLASS_DATA_BINDING_COMPONENT =
            AndroidxName.of("android.databinding.", CLASS_NAME_DATA_BINDING_COMPONENT);

    public static final AndroidxName CLASS_DATA_BINDING_BASE_BINDING =
            AndroidxName.of("android.databinding.", "ViewDataBinding");
    public static final AndroidxName CLASS_DATA_BINDING_BINDABLE =
            AndroidxName.of("android.databinding.", "Bindable");
    public static final AndroidxName CLASS_DATA_BINDING_VIEW_STUB_PROXY =
            AndroidxName.of("android.databinding.", "ViewStubProxy");
    public static final AndroidxName BINDING_ADAPTER_ANNOTATION =
            AndroidxName.of("android.databinding.", "BindingAdapter");

    /** Name of keep attribute in XML */
    public static final String ATTR_KEEP = "keep";
    /** Name of discard attribute in XML (to mark resources as not referenced, despite guesses) */
    public static final String ATTR_DISCARD = "discard";
    /** Name of attribute in XML to control whether we should guess resources to keep */
    public static final String ATTR_SHRINK_MODE = "shrinkMode";
    /** {@linkplain #ATTR_SHRINK_MODE} value to only shrink explicitly encountered resources */
    public static final String VALUE_STRICT = "strict";
    /** {@linkplain #ATTR_SHRINK_MODE} value to keep possibly referenced resources */
    public static final String VALUE_SAFE = "safe";

    /** Prefix of the Android Support Repository path */
    public static final String ANDROID_SUPPORT_ARTIFACT_PREFIX = "com.android.";
    /** Prefix of the Google Repository path */
    public static final String GOOGLE_SUPPORT_ARTIFACT_PREFIX = "com.google.android.";
    /** Prefix of firebase groupIds */
    public static final String FIREBASE_ARTIFACT_PREFIX = "com.google.firebase.";

    @Deprecated
    public static String androidCmdName() {
        throw new UnsupportedOperationException(
                "The \"android\" command is no longer included in the SDK. Any references to it (e.g. "
                        + "by third-party plugins) should be removed.");
    }
}<|MERGE_RESOLUTION|>--- conflicted
+++ resolved
@@ -2601,11 +2601,7 @@
     public static final String GRADLE_PLUGIN_NAME = "com.android.tools.build:gradle:";
     public static final String GRADLE_EXPERIMENTAL_PLUGIN_NAME =
             "com.android.tools.build:gradle-experimental:";
-<<<<<<< HEAD
-    public static final String GRADLE_MINIMUM_VERSION = "5.1-milestone-1";
-=======
     public static final String GRADLE_MINIMUM_VERSION = "5.1.1";
->>>>>>> b0410ae8
     public static final String GRADLE_LATEST_VERSION = GRADLE_MINIMUM_VERSION;
     public static final String GRADLE_PLUGIN_MINIMUM_VERSION = "1.0.0";
     public static final String GRADLE_PLUGIN_RECOMMENDED_VERSION = "3.1.0";
