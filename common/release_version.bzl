--- conflicted
+++ resolved
@@ -1,15 +1,6 @@
-<<<<<<< HEAD
-BASE_VERSION = "31.2.0-alpha16"
-BUILD_VERSION = "8.2.0-alpha16"
-COMMANDLINE_TOOLS_VERSION = "12.0-alpha16"
-
-# These are used for nightly releases
-LAST_STABLE_BUILD_VERSION = "8.1.0"
-=======
 BASE_VERSION = "31.2.0-beta01"
 BUILD_VERSION = "8.2.0-beta01"
 COMMANDLINE_TOOLS_VERSION = "12.0-beta01"
 
 # These are used for nightly releases
-LAST_STABLE_BUILD_VERSION = "8.1.1"
->>>>>>> 7f3bc220
+LAST_STABLE_BUILD_VERSION = "8.1.1"