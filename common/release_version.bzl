--- conflicted
+++ resolved
@@ -1,11 +1,6 @@
 #buildifier: disable=module-docstring
-<<<<<<< HEAD
-BASE_VERSION = "31.5.0-alpha03"
-BUILD_VERSION = "8.5.0-alpha03"
-=======
 BASE_VERSION = "31.5.0-alpha04"
 BUILD_VERSION = "8.5.0-alpha04"
->>>>>>> bbbf092b
 COMMANDLINE_TOOLS_VERSION = "15.0-alpha01"
 
 # These are used for nightly releases
