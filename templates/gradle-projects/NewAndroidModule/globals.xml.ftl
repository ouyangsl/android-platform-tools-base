--- conflicted
+++ resolved
@@ -2,11 +2,7 @@
 <globals>
     <#include "root://gradle-projects/common/globals.xml.ftl" />
     <#include "root://gradle-projects/common/globals_android_module.xml.ftl" />
-<<<<<<< HEAD
-    <#assign useAndroidX=isAndroidxEnabled() && (buildApi gte 28)>
-=======
     <#assign useAndroidX=buildApi gte 28>
->>>>>>> 37b02510
 
     <global id="isLibraryProject" type="boolean" value="${(!(isInstantApp!false) && (isLibraryProject!false))?string}" />
     <global id="isApplicationProject" type="boolean" value="${(!(isInstantApp!false) && !(isLibraryProject!false))?string}" />
