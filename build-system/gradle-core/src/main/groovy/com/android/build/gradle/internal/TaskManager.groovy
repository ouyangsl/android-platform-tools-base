/*
 * Copyright (C) 2014 The Android Open Source Project
 *
 * Licensed under the Apache License, Version 2.0 (the "License");
 * you may not use this file except in compliance with the License.
 * You may obtain a copy of the License at
 *
 *      http://www.apache.org/licenses/LICENSE-2.0
 *
 * Unless required by applicable law or agreed to in writing, software
 * distributed under the License is distributed on an "AS IS" BASIS,
 * WITHOUT WARRANTIES OR CONDITIONS OF ANY KIND, either express or implied.
 * See the License for the specific language governing permissions and
 * limitations under the License.
 */

package com.android.build.gradle.internal

import com.android.annotations.NonNull
import com.android.annotations.Nullable
import com.android.build.OutputFile
import com.android.build.gradle.BaseExtension
import com.android.build.gradle.LibraryExtension
import com.android.build.gradle.api.AndroidSourceSet
import com.android.build.gradle.internal.core.GradleVariantConfiguration
import com.android.build.gradle.internal.coverage.JacocoInstrumentTask
import com.android.build.gradle.internal.coverage.JacocoPlugin
import com.android.build.gradle.internal.coverage.JacocoReportTask
import com.android.build.gradle.internal.dependency.LibraryDependencyImpl
import com.android.build.gradle.internal.dependency.ManifestDependencyImpl
import com.android.build.gradle.internal.dependency.SymbolFileProviderImpl
import com.android.build.gradle.internal.dependency.VariantDependencies
import com.android.build.gradle.internal.dsl.AbiSplitOptions
import com.android.build.gradle.internal.dsl.SigningConfig
import com.android.build.gradle.internal.publishing.ApkPublishArtifact
import com.android.build.gradle.internal.tasks.AndroidReportTask
import com.android.build.gradle.internal.tasks.CheckManifest
import com.android.build.gradle.internal.tasks.DependencyReportTask
import com.android.build.gradle.internal.tasks.DeviceProviderInstrumentTestLibraryTask
import com.android.build.gradle.internal.tasks.DeviceProviderInstrumentTestTask
import com.android.build.gradle.internal.tasks.GenerateApkDataTask
import com.android.build.gradle.internal.tasks.InstallVariantTask
import com.android.build.gradle.internal.tasks.MockableAndroidJarTask
import com.android.build.gradle.internal.tasks.PrepareDependenciesTask
import com.android.build.gradle.internal.tasks.SigningReportTask
import com.android.build.gradle.internal.tasks.TestServerTask
import com.android.build.gradle.internal.tasks.UninstallTask
import com.android.build.gradle.internal.tasks.ValidateSigningTask
import com.android.build.gradle.internal.tasks.multidex.CreateMainDexList
import com.android.build.gradle.internal.tasks.multidex.CreateManifestKeepList
import com.android.build.gradle.internal.tasks.multidex.JarMergingTask
import com.android.build.gradle.internal.tasks.multidex.RetraceMainDexList
import com.android.build.gradle.internal.test.report.ReportType
import com.android.build.gradle.internal.variant.ApkVariantData
import com.android.build.gradle.internal.variant.ApkVariantOutputData
import com.android.build.gradle.internal.variant.ApplicationVariantData
import com.android.build.gradle.internal.variant.BaseVariantData
import com.android.build.gradle.internal.variant.BaseVariantOutputData
import com.android.build.gradle.internal.variant.LibraryVariantData
import com.android.build.gradle.internal.variant.TestVariantData
import com.android.build.gradle.internal.variant.TestedVariantData
import com.android.build.gradle.tasks.AidlCompile
import com.android.build.gradle.tasks.AndroidProGuardTask
import com.android.build.gradle.tasks.CompatibleScreensManifest
import com.android.build.gradle.tasks.Dex
import com.android.build.gradle.tasks.GenerateBuildConfig
import com.android.build.gradle.tasks.GenerateResValues
import com.android.build.gradle.tasks.GenerateSplitAbiRes
import com.android.build.gradle.tasks.PreCompilationVerificationTask
import com.android.build.gradle.tasks.JackTask
import com.android.build.gradle.tasks.JillTask
import com.android.build.gradle.tasks.Lint
import com.android.build.gradle.tasks.MergeAssets
import com.android.build.gradle.tasks.MergeManifests
import com.android.build.gradle.tasks.MergeResources
import com.android.build.gradle.tasks.NdkCompile
import com.android.build.gradle.tasks.PackageApplication
import com.android.build.gradle.tasks.PackageSplitAbi
import com.android.build.gradle.tasks.PackageSplitRes
import com.android.build.gradle.tasks.PreDex
import com.android.build.gradle.tasks.ProcessAndroidResources
import com.android.build.gradle.tasks.ProcessManifest
import com.android.build.gradle.tasks.ProcessTestManifest
import com.android.build.gradle.tasks.RenderscriptCompile
import com.android.build.gradle.tasks.ShrinkResources
import com.android.build.gradle.tasks.SplitZipAlign
import com.android.build.gradle.tasks.ZipAlign
import com.android.builder.core.AndroidBuilder
import com.android.builder.core.VariantConfiguration
import com.android.builder.core.VariantType
import com.android.builder.dependency.LibraryDependency
import com.android.builder.internal.testing.SimpleTestCallable
import com.android.builder.model.ApiVersion
import com.android.builder.model.ProductFlavor
import com.android.builder.model.SourceProvider
import com.android.builder.testing.ConnectedDeviceProvider
import com.android.builder.testing.api.DeviceProvider
import com.android.builder.testing.api.TestServer
import com.android.sdklib.AndroidTargetHash
import com.android.sdklib.BuildToolInfo
import com.android.sdklib.IAndroidTarget
import com.android.sdklib.SdkVersionInfo
import com.google.common.base.Supplier
import com.google.common.collect.ImmutableSet
import com.google.common.collect.Lists
import com.google.common.collect.Sets
import groovy.transform.CompileDynamic
import groovy.transform.CompileStatic
import org.gradle.api.GradleException
import org.gradle.api.JavaVersion
import org.gradle.api.Project
import org.gradle.api.Task
import org.gradle.api.artifacts.Configuration
import org.gradle.api.execution.TaskExecutionGraph
import org.gradle.api.internal.ConventionMapping
import org.gradle.api.logging.LogLevel
import org.gradle.api.logging.Logger
import org.gradle.api.logging.Logging
import org.gradle.api.plugins.BasePlugin
import org.gradle.api.plugins.BasePluginConvention
import org.gradle.api.plugins.JavaBasePlugin
import org.gradle.api.plugins.JavaPlugin
import org.gradle.api.tasks.Copy
import org.gradle.api.tasks.TaskContainer
import org.gradle.api.tasks.compile.AbstractCompile
import org.gradle.api.tasks.compile.JavaCompile
import org.gradle.api.tasks.testing.Test
import org.gradle.language.jvm.tasks.ProcessResources
import org.gradle.tooling.BuildException
import org.gradle.tooling.provider.model.ToolingModelBuilderRegistry
import proguard.gradle.ProGuardTask

import static com.android.SdkConstants.FN_ANDROID_MANIFEST_XML
import static com.android.builder.core.BuilderConstants.CONNECTED
import static com.android.builder.core.BuilderConstants.DEVICE
import static com.android.builder.core.BuilderConstants.FD_ANDROID_RESULTS
import static com.android.builder.core.BuilderConstants.FD_ANDROID_TESTS
import static com.android.builder.core.BuilderConstants.FD_FLAVORS
import static com.android.builder.core.BuilderConstants.FD_FLAVORS_ALL
import static com.android.builder.core.BuilderConstants.FD_REPORTS
import static com.android.builder.core.VariantType.ANDROID_TEST
import static com.android.builder.core.VariantType.DEFAULT
import static com.android.builder.core.VariantType.UNIT_TEST
import static com.android.builder.model.AndroidProject.FD_GENERATED
import static com.android.builder.model.AndroidProject.FD_INTERMEDIATES
import static com.android.builder.model.AndroidProject.FD_OUTPUTS
import static com.android.builder.model.AndroidProject.PROPERTY_APK_LOCATION
import static com.android.sdklib.BuildToolInfo.PathId.ZIP_ALIGN
import static com.google.common.base.Preconditions.checkNotNull

/**
 * Manages tasks creation.
 */
@CompileStatic
abstract class TaskManager {

    public static final String FILE_JACOCO_AGENT = 'jacocoagent.jar'

    public static final String DEFAULT_PROGUARD_CONFIG_FILE = 'proguard-android.txt'

    public final static String DIR_BUNDLES = "bundles";

    // These need to be public for gradle-dev.
    public static final String INSTALL_GROUP = "Install"

    public static final String BUILD_GROUP = BasePlugin.BUILD_GROUP

    public static final String ANDROID_GROUP = "Android"

    final Map<SigningConfig, ValidateSigningTask> validateSigningTaskMap = [:]

    protected Project project

    private TaskContainer tasks

    protected AndroidBuilder androidBuilder

    private DependencyManager dependencyManager

    protected SdkHandler sdkHandler

    protected BaseExtension extension

    private ToolingModelBuilderRegistry toolingRegistry

    private Logger logger

    protected boolean isNdkTaskNeeded = true

    // Tasks
    private Task mainPreBuild

    private Task uninstallAll

    private Task assembleAndroidTest

    private Task deviceCheck

    private Task connectedCheck

    private Copy jacocoAgentTask

    public Task lintCompile

    protected Task lintAll

    public MockableAndroidJarTask createMockableJar

    public TaskManager(
            Project project,
            TaskContainer tasks,
            AndroidBuilder androidBuilder,
            BaseExtension extension,
            SdkHandler sdkHandler,
            DependencyManager dependencyManager,
            ToolingModelBuilderRegistry toolingRegistry) {
        this.project = project
        this.tasks = tasks
        this.androidBuilder = androidBuilder
        this.sdkHandler = sdkHandler
        this.extension = extension
        this.toolingRegistry = toolingRegistry
        this.dependencyManager = dependencyManager
        logger = Logging.getLogger(this.class)
    }

    private boolean isVerbose() {
        return project.logger.isEnabled(LogLevel.INFO)
    }

    private boolean isDebugLog() {
        return project.logger.isEnabled(LogLevel.DEBUG)
    }

    /**
     * Creates the tasks for a given BaseVariantData.
     * @param variantData the non-null BaseVariantData.
     * @param assembleTask an optional assembleTask to be used. If null, a new one is created.
     */
    abstract public void createTasksForVariantData(
            @NonNull BaseVariantData<? extends BaseVariantOutputData> variantData)

    /**
     * Returns a collection of buildables that creates native object.
     *
     * A buildable is considered to be any object that can be used as the argument to
     * Task.dependsOn.  This could be a Task or a BuildableModelElement (e.g. BinarySpec).
     */
    protected Collection<Object> getNdkBuildable(BaseVariantData variantData) {
        return Collections.singleton(variantData.ndkCompileTask)
    }

    /**
     * Returns the directories of the NDK buildables.
     */
    protected Collection<File> getNdkOutputDirectories(BaseVariantData variantData) {
        return Collections.singleton(variantData.ndkCompileTask.soFolder)
    }

    private BaseExtension getExtension() {
        return extension
    }

    public void resolveDependencies(
            @NonNull VariantDependencies variantDeps,
            @Nullable VariantDependencies testedVariantDeps) {
        dependencyManager.resolveDependencies(variantDeps, testedVariantDeps)
    }

    public void createTasks() {
        uninstallAll = project.tasks.create("uninstallAll")
        uninstallAll.description = "Uninstall all applications."
        uninstallAll.group = INSTALL_GROUP

        deviceCheck = project.tasks.create("deviceCheck")
        deviceCheck.description = "Runs all device checks using Device Providers and Test Servers."
        deviceCheck.group = JavaBasePlugin.VERIFICATION_GROUP

        connectedCheck = project.tasks.create("connectedCheck")
        connectedCheck.description = "Runs all device checks on currently connected devices."
        connectedCheck.group = JavaBasePlugin.VERIFICATION_GROUP

        mainPreBuild = project.tasks.create("preBuild")
    }

    public void createAssembleAndroidTestTask() {
        assembleAndroidTest = project.getTasks().create("assembleAndroidTest");
        assembleAndroidTest.setGroup(BasePlugin.BUILD_GROUP);
        assembleAndroidTest.setDescription("Assembles all the Test applications.");
    }

    public void createMockableJarTask() {
        createMockableJar = project.tasks.create("mockableAndroidJar", MockableAndroidJarTask)
        createMockableJar.group = BUILD_GROUP
        createMockableJar.description = "Creates a version of android.jar that's suitable for unit tests."

        conventionMapping(createMockableJar).map("androidJar") {
            new File(androidBuilder.target.getPath(IAndroidTarget.ANDROID_JAR))
        }

        conventionMapping(createMockableJar).map("outputFile") {
            project.file(
                    "$project.buildDir/${FD_INTERMEDIATES}/mockable-${extension.compileSdkVersion}.jar")
        }

        conventionMapping(createMockableJar).map("returnDefaultValues") {
            extension.testOptions.unitTests.returnDefaultValues
        }
    }

    public void createMergeAppManifestsTask(
            @NonNull BaseVariantData<? extends BaseVariantOutputData> variantData) {

        VariantConfiguration config = variantData.variantConfiguration
        ProductFlavor mergedFlavor = config.mergedFlavor

        ApplicationVariantData appVariantData = variantData as ApplicationVariantData
        Set<String> screenSizes = appVariantData.getCompatibleScreens()

        // loop on all outputs. The only difference will be the name of the task, and location
        // of the generated manifest
        for (BaseVariantOutputData vod : variantData.outputs) {
            final CompatibleScreensManifest csmTask =
                    (vod.getMainOutputFile().getFilter(OutputFile.DENSITY) != null
                            && !screenSizes.isEmpty()) ?
                            createCompatibleScreensManifest(vod, screenSizes) :
                            null

            // create final var inside the loop to ensure the closures will work.
            final BaseVariantOutputData variantOutputData = vod

            String outputName = variantOutputData.fullName.capitalize()
            String outputDirName = variantOutputData.dirName

            def processManifestTask = project.tasks.create(
                    "process${outputName}Manifest",
                    MergeManifests)

            variantOutputData.manifestProcessorTask = processManifestTask

            processManifestTask.androidBuilder = androidBuilder

            processManifestTask.dependsOn variantData.prepareDependenciesTask
            if (variantData.generateApkDataTask != null) {
                processManifestTask.dependsOn variantData.generateApkDataTask
            }
            if (csmTask != null) {
                processManifestTask.dependsOn csmTask
            }

            processManifestTask.variantConfiguration = config
            if (variantOutputData instanceof ApkVariantOutputData) {
                processManifestTask.variantOutputData = variantOutputData as ApkVariantOutputData
            }

            conventionMapping(processManifestTask).map("libraries") {
                List<ManifestDependencyImpl> manifests =
                        getManifestDependencies(config.directLibraries)

                if (variantData.generateApkDataTask != null &&
                    variantData.getVariantConfiguration().getBuildType().isEmbedMicroApp()) {
                    manifests.add(new ManifestDependencyImpl(
                            variantData.generateApkDataTask.getManifestFile(), []))
                }

                if (csmTask != null) {
                    manifests.add(
                            new ManifestDependencyImpl(csmTask.getManifestFile(), []))
                }

                return manifests
            }

            conventionMapping(processManifestTask).map("minSdkVersion") {
                if (androidBuilder.isPreviewTarget()) {
                    return androidBuilder.getTargetCodename()
                }

                mergedFlavor.minSdkVersion?.apiString
            }

            conventionMapping(processManifestTask).map("targetSdkVersion") {
                if (androidBuilder.isPreviewTarget()) {
                    return androidBuilder.getTargetCodename()
                }

                return mergedFlavor.targetSdkVersion?.apiString
            }

            conventionMapping(processManifestTask).map("maxSdkVersion") {
                if (androidBuilder.isPreviewTarget()) {
                    return null
                }

                return mergedFlavor.maxSdkVersion
            }

            conventionMapping(processManifestTask).map("manifestOutputFile") {
                project.file(
                        "$project.buildDir/${FD_INTERMEDIATES}/manifests/full/" +
                                "${outputDirName}/AndroidManifest.xml")
            }

            conventionMapping(processManifestTask).map("reportFile") {
                project.file(
                        "$project.buildDir/${FD_OUTPUTS}/logs/manifest-merger-${config.baseName}-report.txt")
            }
        }
    }

    private CompatibleScreensManifest createCompatibleScreensManifest(
            @NonNull BaseVariantOutputData variantOutputData,
            @NonNull Set<String> screenSizes) {

        CompatibleScreensManifest csmTask = project.tasks.create(
                "create${variantOutputData.fullName.capitalize()}CompatibleScreensManifest",
                CompatibleScreensManifest)

        csmTask.screenDensity = variantOutputData.getMainOutputFile().getFilter(OutputFile.DENSITY)
        csmTask.screenSizes = screenSizes

        conventionMapping(csmTask).map("manifestFile") {
            project.file(
                    "$project.buildDir/${FD_INTERMEDIATES}/manifests/density/" +
                            "${variantOutputData.dirName}/AndroidManifest.xml")
        }

        return csmTask;
    }

    @CompileDynamic
    private static ConventionMapping conventionMapping(Task task) {
        task.conventionMapping
    }

    public void createMergeLibManifestsTask(
            @NonNull BaseVariantData<? extends BaseVariantOutputData> variantData,
            @NonNull String manifestOutDir) {
        VariantConfiguration config = variantData.variantConfiguration

        // get single output for now.
        BaseVariantOutputData variantOutputData = variantData.outputs.get(0)

        def processManifest = project.tasks.create(
                "process${variantData.variantConfiguration.fullName.capitalize()}Manifest",
                ProcessManifest)
        variantOutputData.manifestProcessorTask = processManifest
        processManifest.androidBuilder = androidBuilder

        processManifest.dependsOn variantData.prepareDependenciesTask
        processManifest.variantConfiguration = config

        ProductFlavor mergedFlavor = config.mergedFlavor

        conventionMapping(processManifest).map("minSdkVersion") {
            if (androidBuilder.isPreviewTarget()) {
                return androidBuilder.getTargetCodename()
            }
            return mergedFlavor.minSdkVersion?.apiString
        }

        conventionMapping(processManifest).map("targetSdkVersion") {
            if (androidBuilder.isPreviewTarget()) {
                return androidBuilder.getTargetCodename()
            }

            return mergedFlavor.targetSdkVersion?.apiString
        }

        conventionMapping(processManifest).map("maxSdkVersion") {
            if (androidBuilder.isPreviewTarget()) {
                return null
            }

            return mergedFlavor.maxSdkVersion
        }

        conventionMapping(processManifest).map("manifestOutputFile") {
            project.file(
                    "$project.buildDir/${FD_INTERMEDIATES}/${manifestOutDir}/" +
                            "${variantData.variantConfiguration.dirName}/AndroidManifest.xml")
        }

        conventionMapping(processManifest).map("aaptFriendlyManifestOutputFile") {
            project.file(
                    "$project.buildDir/${FD_INTERMEDIATES}/${manifestOutDir}/" +
                            "${variantData.variantConfiguration.dirName}/aapt/AndroidManifest.xml")
        }
    }

    protected void createProcessTestManifestTask(
            @NonNull BaseVariantData<? extends BaseVariantOutputData> variantData,
            @NonNull String manifestOurDir) {
        def processTestManifestTask;
        VariantConfiguration config = variantData.variantConfiguration
        processTestManifestTask = project.tasks.create(
                "process${variantData.variantConfiguration.fullName.capitalize()}Manifest",
                ProcessTestManifest)
        conventionMapping(processTestManifestTask).map("testManifestFile") {
            config.getMainManifest()
        }
        conventionMapping(processTestManifestTask).map("tmpDir") {
            project.file(
                    "$project.buildDir/${FD_INTERMEDIATES}/${manifestOurDir}/tmp")
        }

        // get single output for now.
        BaseVariantOutputData variantOutputData = variantData.outputs.get(0)

        variantOutputData.manifestProcessorTask = processTestManifestTask
        processTestManifestTask.dependsOn variantData.prepareDependenciesTask

        processTestManifestTask.androidBuilder = androidBuilder

        conventionMapping(processTestManifestTask).map("testApplicationId") {
            config.applicationId
        }
        conventionMapping(processTestManifestTask).map("minSdkVersion") {
            if (androidBuilder.isPreviewTarget()) {
                return androidBuilder.getTargetCodename()
            }

            config.minSdkVersion?.apiString
        }
        conventionMapping(processTestManifestTask).map("targetSdkVersion") {
            if (androidBuilder.isPreviewTarget()) {
                return androidBuilder.getTargetCodename()
            }

            return config.targetSdkVersion?.apiString
        }
        conventionMapping(processTestManifestTask).map("testedApplicationId") {
            config.testedApplicationId
        }
        conventionMapping(processTestManifestTask).map("instrumentationRunner") {
            config.instrumentationRunner
        }
        conventionMapping(processTestManifestTask).map("handleProfiling") {
            config.handleProfiling
        }
        conventionMapping(processTestManifestTask).map("functionalTest") {
            config.functionalTest
        }
        conventionMapping(processTestManifestTask).map("libraries") {
            getManifestDependencies(config.directLibraries)
        }
        conventionMapping(processTestManifestTask).map("manifestOutputFile") {
            project.file(
                    "$project.buildDir/${FD_INTERMEDIATES}/${manifestOurDir}/${variantData.variantConfiguration.dirName}/AndroidManifest.xml")
        }
    }

    public void createRenderscriptTask(
            @NonNull BaseVariantData<? extends BaseVariantOutputData> variantData) {
        GradleVariantConfiguration config = variantData.variantConfiguration

        // get single output for now.
        BaseVariantOutputData variantOutputData = variantData.outputs.get(0)

        def renderscriptTask = project.tasks.create(
                "compile${variantData.variantConfiguration.fullName.capitalize()}Renderscript",
                RenderscriptCompile)
        variantData.renderscriptCompileTask = renderscriptTask
        if (config.type.isForTesting()) {
            renderscriptTask.dependsOn variantOutputData.manifestProcessorTask
        } else {
            renderscriptTask.dependsOn variantData.checkManifestTask
        }

        ProductFlavor mergedFlavor = config.mergedFlavor
        boolean ndkMode = config.renderscriptNdkModeEnabled

        variantData.resourceGenTask.dependsOn renderscriptTask
        // only put this dependency if rs will generate Java code
        if (!ndkMode) {
            variantData.sourceGenTask.dependsOn renderscriptTask
        }

        renderscriptTask.dependsOn variantData.prepareDependenciesTask
        renderscriptTask.androidBuilder = androidBuilder

        conventionMapping(renderscriptTask).map("targetApi") {
            int targetApi = mergedFlavor.renderscriptTargetApi != null ?
                    mergedFlavor.renderscriptTargetApi : -1
            ApiVersion apiVersion = config.getMinSdkVersion()
            if (apiVersion != null) {
                int minSdk = apiVersion.apiLevel
                if (apiVersion.codename != null) {
                    minSdk = SdkVersionInfo.getApiByBuildCode(apiVersion.codename, true)
                }

                return targetApi > minSdk ? targetApi : minSdk
            }

            return targetApi
        }

        renderscriptTask.supportMode = config.renderscriptSupportModeEnabled
        renderscriptTask.ndkMode = ndkMode
        renderscriptTask.debugBuild = config.buildType.renderscriptDebuggable
        renderscriptTask.optimLevel = config.buildType.renderscriptOptimLevel

        conventionMapping(renderscriptTask).map("sourceDirs") { config.renderscriptSourceList }
        conventionMapping(renderscriptTask).map("importDirs") { config.renderscriptImports }

        conventionMapping(renderscriptTask).map("sourceOutputDir") {
            project.file(
                    "$project.buildDir/${FD_GENERATED}/source/rs/${variantData.variantConfiguration.dirName}")
        }
        conventionMapping(renderscriptTask).map("resOutputDir") {
            project.file(
                    "$project.buildDir/${FD_GENERATED}/res/rs/${variantData.variantConfiguration.dirName}")
        }
        conventionMapping(renderscriptTask).map("objOutputDir") {
            project.file(
                    "$project.buildDir/${FD_INTERMEDIATES}/rs/${variantData.variantConfiguration.dirName}/obj")
        }
        conventionMapping(renderscriptTask).map("libOutputDir") {
            project.file(
                    "$project.buildDir/${FD_INTERMEDIATES}/rs/${variantData.variantConfiguration.dirName}/lib")
        }
        conventionMapping(renderscriptTask).map("ndkConfig") { config.ndkConfig }
    }

    public void createMergeResourcesTask(
            @NonNull BaseVariantData<? extends BaseVariantOutputData> variantData,
            final boolean process9Patch) {
        MergeResources mergeResourcesTask = basicCreateMergeResourcesTask(
                variantData,
                "merge",
                "$project.buildDir/${FD_INTERMEDIATES}/res/${variantData.variantConfiguration.dirName}",
                true /*includeDependencies*/,
                process9Patch)
        variantData.mergeResourcesTask = mergeResourcesTask
    }

    public MergeResources basicCreateMergeResourcesTask(
            @NonNull BaseVariantData<? extends BaseVariantOutputData> variantData,
            @NonNull String taskNamePrefix,
            @NonNull String outputLocation,
            final boolean includeDependencies,
            final boolean process9Patch) {
        MergeResources mergeResourcesTask = project.tasks.create(
                "$taskNamePrefix${variantData.variantConfiguration.fullName.capitalize()}Resources",
                MergeResources)

        mergeResourcesTask.dependsOn variantData.prepareDependenciesTask,
                variantData.resourceGenTask
        mergeResourcesTask.androidBuilder = androidBuilder
        mergeResourcesTask.incrementalFolder = project.file(
                "$project.buildDir/${FD_INTERMEDIATES}/incremental/${taskNamePrefix}Resources/${variantData.variantConfiguration.dirName}")

        mergeResourcesTask.process9Patch = process9Patch
        mergeResourcesTask.crunchPng = extension.aaptOptions.getCruncherEnabled()

        conventionMapping(mergeResourcesTask).
                map("useNewCruncher") { getExtension().aaptOptions.useNewCruncher }

        conventionMapping(mergeResourcesTask).map("inputResourceSets") {
            List<File> generatedResFolders = Lists.newArrayList(
                    variantData.renderscriptCompileTask.getResOutputDir(),
                    variantData.generateResValuesTask.getResOutputDir())
            if (variantData.extraGeneratedResFolders != null) {
                generatedResFolders += variantData.extraGeneratedResFolders
            }
            if (variantData.generateApkDataTask != null &&
                    variantData.getVariantConfiguration().getBuildType().isEmbedMicroApp()) {
                generatedResFolders.add(variantData.generateApkDataTask.getResOutputDir())
            }
            variantData.variantConfiguration.getResourceSets(generatedResFolders,
                    includeDependencies)
        }

        conventionMapping(mergeResourcesTask).map("outputDir") { project.file(outputLocation) }

        return mergeResourcesTask
    }

    public void createMergeAssetsTask(
            @NonNull BaseVariantData<? extends BaseVariantOutputData> variantData,
            @Nullable String outputLocation,
            final boolean includeDependencies) {
        if (outputLocation == null) {
            outputLocation =
                    "$project.buildDir/${FD_INTERMEDIATES}/assets/${variantData.variantConfiguration.dirName}"
        }

        VariantConfiguration variantConfig = variantData.variantConfiguration

        def mergeAssetsTask = project.tasks.create(
                "merge${variantConfig.fullName.capitalize()}Assets",
                MergeAssets)
        variantData.mergeAssetsTask = mergeAssetsTask

        mergeAssetsTask.dependsOn variantData.prepareDependenciesTask, variantData.assetGenTask
        mergeAssetsTask.androidBuilder = androidBuilder
        mergeAssetsTask.incrementalFolder =
                project.file(
                        "$project.buildDir/${FD_INTERMEDIATES}/incremental/mergeAssets/${variantConfig.dirName}")

        conventionMapping(mergeAssetsTask).map("inputAssetSets") {
            def generatedAssets = []
            if (variantData.copyApkTask != null) {
                generatedAssets.add(variantData.copyApkTask.destinationDir)
            }
            variantConfig.getAssetSets(generatedAssets, includeDependencies)
        }
        conventionMapping(mergeAssetsTask).map("outputDir") { project.file(outputLocation) }
    }

    public void createBuildConfigTask(
            @NonNull BaseVariantData<? extends BaseVariantOutputData> variantData) {
        def generateBuildConfigTask = project.tasks.create(
                "generate${variantData.variantConfiguration.fullName.capitalize()}BuildConfig",
                GenerateBuildConfig)

        variantData.generateBuildConfigTask = generateBuildConfigTask

        VariantConfiguration variantConfiguration = variantData.variantConfiguration

        variantData.sourceGenTask.dependsOn generateBuildConfigTask
        if (variantConfiguration.type.isForTesting()) {
            // in case of a test project, the manifest is generated so we need to depend
            // on its creation.

            // For test apps there should be a single output, so we get it.
            BaseVariantOutputData variantOutputData = variantData.outputs.get(0)

            generateBuildConfigTask.dependsOn variantOutputData.manifestProcessorTask
        } else {
            generateBuildConfigTask.dependsOn variantData.checkManifestTask
        }

        generateBuildConfigTask.androidBuilder = androidBuilder

        conventionMapping(generateBuildConfigTask).map("buildConfigPackageName") {
            variantConfiguration.originalApplicationId
        }

        conventionMapping(generateBuildConfigTask).map("appPackageName") {
            variantConfiguration.applicationId
        }

        conventionMapping(generateBuildConfigTask).map("versionName") {
            variantConfiguration.versionName
        }

        conventionMapping(generateBuildConfigTask).map("versionCode") {
            variantConfiguration.versionCode
        }

        conventionMapping(generateBuildConfigTask).map("debuggable") {
            variantConfiguration.buildType.isDebuggable()
        }

        conventionMapping(generateBuildConfigTask).map("buildTypeName") {
            variantConfiguration.buildType.name
        }

        conventionMapping(generateBuildConfigTask).map("flavorName") {
            variantConfiguration.flavorName
        }

        conventionMapping(generateBuildConfigTask).map("flavorNamesWithDimensionNames") {
            variantConfiguration.flavorNamesWithDimensionNames
        }

        conventionMapping(generateBuildConfigTask).map("items") {
            variantConfiguration.buildConfigItems
        }

        conventionMapping(generateBuildConfigTask).map("sourceOutputDir") {
            project.file(
                    "$project.buildDir/${FD_GENERATED}/source/buildConfig/${variantData.variantConfiguration.dirName}")
        }
    }

    public void createGenerateResValuesTask(
            @NonNull BaseVariantData<? extends BaseVariantOutputData> variantData) {
        GenerateResValues generateResValuesTask = project.tasks.create(
                "generate${variantData.variantConfiguration.fullName.capitalize()}ResValues",
                GenerateResValues)
        variantData.generateResValuesTask = generateResValuesTask
        variantData.resourceGenTask.dependsOn generateResValuesTask

        VariantConfiguration variantConfiguration = variantData.variantConfiguration

        generateResValuesTask.androidBuilder = androidBuilder

        conventionMapping(generateResValuesTask).map("items") {
            variantConfiguration.resValues
        }

        conventionMapping(generateResValuesTask).map("resOutputDir") {
            project.file(
                    "$project.buildDir/${FD_GENERATED}/res/generated/${variantData.variantConfiguration.dirName}")
        }
    }

    public void createProcessResTask(
            @NonNull BaseVariantData<? extends BaseVariantOutputData> variantData,
            boolean generateResourcePackage) {
        createProcessResTask(variantData,
                "$project.buildDir/${FD_INTERMEDIATES}/symbols/${variantData.variantConfiguration.dirName}",
                generateResourcePackage)
    }

    public void createProcessResTask(
            @NonNull BaseVariantData<? extends BaseVariantOutputData> variantData,
            @NonNull final String symbolLocation,
            boolean generateResourcePackage) {

        VariantConfiguration config = variantData.variantConfiguration

        // loop on all outputs. The only difference will be the name of the task, and location
        // of the generated data.
        for (BaseVariantOutputData vod : variantData.outputs) {
            // create final var inside the loop to ensure the closures will work.
            final BaseVariantOutputData variantOutputData = vod

            String outputName = variantOutputData.fullName.capitalize()
            String outputBaseName = variantOutputData.baseName

            ProcessAndroidResources processResources = project.tasks.create(
                    "process${outputName}Resources",
                    ProcessAndroidResources)

            variantOutputData.processResourcesTask = processResources

            processResources.dependsOn variantOutputData.manifestProcessorTask,
                    variantData.mergeResourcesTask, variantData.mergeAssetsTask
            processResources.androidBuilder = androidBuilder

            if (variantData.getSplitHandlingPolicy() ==
                    BaseVariantData.SplitHandlingPolicy.RELEASE_21_AND_AFTER_POLICY) {

                Set<String> filters = new HashSet<String>(
                        getExtension().getSplits().getDensityFilters());
                filters.addAll(getExtension().getSplits().getLanguageFilters());
                filters = removeAllNullEntries(filters);
                processResources.splits = filters;
            }

            // only generate code if the density filter is null, and if we haven't generated
            // it yet (if you have abi + density splits, then several abi output will have no
            // densityFilter)
            if (variantOutputData.getMainOutputFile().getFilter(OutputFile.DENSITY) == null
                    && variantData.generateRClassTask == null) {
                variantData.generateRClassTask = processResources
                variantData.sourceGenTask.dependsOn processResources
                processResources.enforceUniquePackageName = getExtension().getEnforceUniquePackageName()

                conventionMapping(processResources).map("libraries") {
                    getTextSymbolDependencies(config.allLibraries)
                }
                conventionMapping(processResources).map("packageForR") {
                    config.originalApplicationId
                }

                // TODO: unify with generateBuilderConfig, compileAidl, and library packaging somehow?
                conventionMapping(processResources).map("sourceOutputDir") {
                    project.file(
                            "$project.buildDir/${FD_GENERATED}/source/r/${config.dirName}")
                }

                conventionMapping(processResources).map("textSymbolOutputDir") {
                    project.file(symbolLocation)
                }

                if (config.buildType.isMinifyEnabled()) {
                    if (config.buildType.shrinkResources && config.useJack) {
                        LoggingUtil.displayWarning(logger, project,
                                "shrinkResources does not yet work with useJack=true")
                    }
                    conventionMapping(processResources).map("proguardOutputFile") {
                        project.file(
                                "$project.buildDir/${FD_INTERMEDIATES}/proguard-rules/${config.dirName}/aapt_rules.txt")
                    }
                } else if (config.buildType.shrinkResources) {
                    LoggingUtil.displayWarning(logger, project,
                            "To shrink resources you must also enable ProGuard")
                }
            }

            conventionMapping(processResources).map("manifestFile") {
                variantOutputData.manifestProcessorTask.getOutputFile()
            }

            conventionMapping(processResources).map("resDir") {
                variantData.mergeResourcesTask.outputDir
            }

            conventionMapping(processResources).map("assetsDir") {
                variantData.mergeAssetsTask.outputDir
            }

            if (generateResourcePackage) {
                conventionMapping(processResources).map("packageOutputFile") {
                    project.file(
                            "$project.buildDir/${FD_INTERMEDIATES}/resources/resources-${outputBaseName}.ap_")
                }
            }

            conventionMapping(processResources).map("type") { config.type }
            conventionMapping(processResources).map("debuggable") { config.buildType.debuggable }
            conventionMapping(processResources).map("aaptOptions") { getExtension().aaptOptions }
            conventionMapping(processResources).
                    map("pseudoLocalesEnabled") { config.buildType.pseudoLocalesEnabled }

            conventionMapping(processResources).map("resourceConfigs") {
                return config.mergedFlavor.resourceConfigurations
            }
            conventionMapping(processResources).map("preferredDensity") {
                variantOutputData.getMainOutputFile().getFilter(OutputFile.DENSITY)
            }

        }
    }

    /**
     * Creates the split resources packages task if necessary. AAPT will produce split packages
     * for all --split provided parameters. These split packages should be signed and moved
     * unchanged to the APK build output directory.
     * @param variantData the variant configuration.
     */
    public void createSplitResourcesTasks(
            @NonNull BaseVariantData<? extends BaseVariantOutputData> variantData) {

        assert variantData.getSplitHandlingPolicy() ==
                BaseVariantData.SplitHandlingPolicy.RELEASE_21_AND_AFTER_POLICY;

        VariantConfiguration config = variantData.variantConfiguration
        Set<String> densityFilters =
                removeAllNullEntries(getExtension().getSplits().getDensityFilters());
        Set<String> abiFilters = removeAllNullEntries(getExtension().getSplits().getAbiFilters());
        Set<String> languageFilters =
                removeAllNullEntries(getExtension().getSplits().getLanguageFilters());

        def outputs = variantData.outputs;
        if (outputs.size() != 1) {
            throw new RuntimeException("In release 21 and later, there can be only one main APK, " +
                    "found " + outputs.size());
        }

        BaseVariantOutputData variantOutputData = outputs.get(0);
        variantOutputData.packageSplitResourcesTask =
                project.tasks.create("package${config.fullName.capitalize()}SplitResources",
                        PackageSplitRes);
        variantOutputData.packageSplitResourcesTask.inputDirectory =
                variantOutputData.processResourcesTask.packageOutputFile.getParentFile()
        variantOutputData.packageSplitResourcesTask.densitySplits = densityFilters
        variantOutputData.packageSplitResourcesTask.languageSplits = languageFilters
        variantOutputData.packageSplitResourcesTask.outputBaseName = config.baseName
        variantOutputData.packageSplitResourcesTask.signingConfig =
                (SigningConfig) config.signingConfig
        variantOutputData.packageSplitResourcesTask.outputDirectory =
                new File("$project.buildDir/${FD_INTERMEDIATES}/splits/${config.dirName}")
        variantOutputData.packageSplitResourcesTask.androidBuilder = androidBuilder
        variantOutputData.packageSplitResourcesTask.dependsOn variantOutputData.processResourcesTask

        SplitZipAlign zipAlign = project.tasks.
                create("zipAlign${config.fullName.capitalize()}SplitPackages", SplitZipAlign)
        conventionMapping(zipAlign).map("zipAlignExe") {
            String path = androidBuilder.targetInfo?.buildTools?.getPath(ZIP_ALIGN)
            if (path != null) {
                return new File(path)
            }

            return null
        }
        zipAlign.outputDirectory = new File("$project.buildDir/outputs/apk")
        zipAlign.inputFiles.addAll(variantOutputData.packageSplitResourcesTask.getOutputFiles())
        zipAlign.outputBaseName = config.baseName
        zipAlign.abiFilters = abiFilters
        zipAlign.languageFilters = languageFilters
        zipAlign.densityFilters = densityFilters
        ((ApkVariantOutputData) variantOutputData).splitZipAlign = zipAlign
        zipAlign.dependsOn(variantOutputData.packageSplitResourcesTask)
    }

    public void createSplitAbiTasks(@NonNull ApplicationVariantData variantData) {

        assert variantData.getSplitHandlingPolicy() ==
                BaseVariantData.SplitHandlingPolicy.RELEASE_21_AND_AFTER_POLICY;

        VariantConfiguration config = variantData.variantConfiguration
        Set<String> filters = AbiSplitOptions.getAbiFilters(
                getExtension().getSplits().getAbiFilters())
        if (filters.isEmpty()) {
            return;
        }
        def outputs = variantData.outputs;
        if (outputs.size() != 1) {
            throw new RuntimeException("In release 21 and later, there can be only one main APK, " +
                    "found " + outputs.size());
        }

        BaseVariantOutputData variantOutputData = outputs.get(0);
        // first create the split APK resources.
        GenerateSplitAbiRes generateSplitAbiRes = project.tasks.
                create("generate${config.fullName.capitalize()}SplitAbiRes",
                        GenerateSplitAbiRes)
        generateSplitAbiRes.androidBuilder = androidBuilder

        generateSplitAbiRes.outputDirectory =
                new File("$project.buildDir/${FD_INTERMEDIATES}/abi/${config.dirName}")
        generateSplitAbiRes.splits = filters
        generateSplitAbiRes.outputBaseName = config.baseName
        generateSplitAbiRes.applicationId = config.getApplicationId()
        generateSplitAbiRes.versionCode = config.getVersionCode()
        generateSplitAbiRes.versionName = config.getVersionName()
        generateSplitAbiRes.debuggable = {
            config.buildType.debuggable
        }
        conventionMapping(generateSplitAbiRes).map("aaptOptions") {
            getExtension().aaptOptions
        }
        generateSplitAbiRes.dependsOn variantOutputData.processResourcesTask

        // then package those resources with the appropriate JNI libraries.
        variantOutputData.packageSplitAbiTask =
                project.tasks.create("package${config.fullName.capitalize()}SplitAbi",
                        PackageSplitAbi);
        variantOutputData.packageSplitAbiTask.inputFiles = generateSplitAbiRes.getOutputFiles()
        variantOutputData.packageSplitAbiTask.splits = filters
        variantOutputData.packageSplitAbiTask.outputBaseName = config.baseName
        variantOutputData.packageSplitAbiTask.signingConfig =
                (SigningConfig) config.signingConfig
        variantOutputData.packageSplitAbiTask.outputDirectory =
                new File("$project.buildDir/${FD_INTERMEDIATES}/splits/${config.dirName}")
        variantOutputData.packageSplitAbiTask.androidBuilder = androidBuilder
        variantOutputData.packageSplitAbiTask.dependsOn generateSplitAbiRes
        variantOutputData.packageSplitAbiTask.dependsOn getNdkBuildable(variantData)

        conventionMapping(variantOutputData.packageSplitAbiTask).map("jniFolders") {
            getJniFolders(variantData);
        }
        conventionMapping(variantOutputData.packageSplitAbiTask).
                map("jniDebuggable") { config.buildType.jniDebuggable }
        conventionMapping(variantOutputData.packageSplitAbiTask).
                map("packagingOptions") { getExtension().packagingOptions }

        ((ApkVariantOutputData) variantOutputData).splitZipAlign.inputFiles.addAll(
                variantOutputData.packageSplitAbiTask.getOutputFiles())

        ((ApkVariantOutputData) variantOutputData).splitZipAlign.dependsOn variantOutputData.packageSplitAbiTask
    }

    /**
     * Calculate the list of folders that can contain jni artifacts for this variant.
     * @param variantData the variant
     * @return a potentially empty list of directories that exist or not and that may contains
     * native resources.
     */
    @NonNull
    public Set<File> getJniFolders(@NonNull ApkVariantData variantData) {
        VariantConfiguration config = variantData.variantConfiguration
        // for now only the project's compilation output.
        Set<File> set = Sets.newHashSet()
        set.addAll(getNdkOutputDirectories(variantData))
        set.addAll(variantData.renderscriptCompileTask.libOutputDir)
        set.addAll(config.libraryJniFolders)
        set.addAll(config.jniLibsList)

        if (config.mergedFlavor.renderscriptSupportModeEnabled) {
            File rsLibs = androidBuilder.getSupportNativeLibFolder()
            if (rsLibs != null && rsLibs.isDirectory()) {
                set.add(rsLibs);
            }
        }

        return set
    }

    public void createProcessJavaResTask(
            @NonNull BaseVariantData<? extends BaseVariantOutputData> variantData) {
        VariantConfiguration variantConfiguration = variantData.variantConfiguration

        Copy processResources = project.tasks.create(
                "process${variantData.variantConfiguration.fullName.capitalize()}JavaRes",
                ProcessResources);
        variantData.processJavaResourcesTask = processResources

        // set the input
        processResources.from(((AndroidSourceSet) variantConfiguration.defaultSourceSet).resources.
                getSourceFiles())

        if (!variantConfiguration.type.isForTesting()) {
            processResources.from(
                    ((AndroidSourceSet) variantConfiguration.buildTypeSourceSet).resources.
                            getSourceFiles())
        }
        if (variantConfiguration.hasFlavors()) {
            for (SourceProvider flavorSourceSet : variantConfiguration.flavorSourceProviders) {
                processResources.
                        from(((AndroidSourceSet) flavorSourceSet).resources.getSourceFiles())
            }
        }

        conventionMapping(processResources).map("destinationDir") {
            project.file(
                    "$project.buildDir/${FD_INTERMEDIATES}/javaResources/${variantData.variantConfiguration.dirName}")
        }
    }

    public void createAidlTask(
            @NonNull BaseVariantData<? extends BaseVariantOutputData> variantData,
            @Nullable File parcelableDir) {
        VariantConfiguration variantConfiguration = variantData.variantConfiguration

        def compileTask = project.tasks.create(
                "compile${variantData.variantConfiguration.fullName.capitalize()}Aidl",
                AidlCompile)
        variantData.aidlCompileTask = compileTask

        variantData.sourceGenTask.dependsOn compileTask
        variantData.aidlCompileTask.dependsOn variantData.prepareDependenciesTask

        compileTask.androidBuilder = androidBuilder
        compileTask.incrementalFolder =
                project.file(
                        "$project.buildDir/${FD_INTERMEDIATES}/incremental/aidl/${variantData.variantConfiguration.dirName}")

        conventionMapping(compileTask).map("sourceDirs") { variantConfiguration.aidlSourceList }
        conventionMapping(compileTask).map("importDirs") { variantConfiguration.aidlImports }

        conventionMapping(compileTask).map("sourceOutputDir") {
            project.file(
                    "$project.buildDir/${FD_GENERATED}/source/aidl/${variantData.variantConfiguration.dirName}")
        }
        compileTask.aidlParcelableDir = parcelableDir
    }

    public void createJackAndUnitTestVerificationTask(
            @NonNull BaseVariantData<? extends BaseVariantOutputData> variantData,
            @NonNull BaseVariantData<? extends BaseVariantOutputData> testedVariantData) {

        PreCompilationVerificationTask verificationTask = project.tasks.create(
                "preCompile${variantData.variantConfiguration.fullName.capitalize()}Java",
                PreCompilationVerificationTask)
        verificationTask.useJack = testedVariantData.getVariantConfiguration().getUseJack()
        verificationTask.testSourceFiles = variantData.getJavaSources()
        variantData.javaCompileTask.dependsOn verificationTask
    }

    public void createCompileTask(
            @NonNull BaseVariantData<? extends BaseVariantOutputData> variantData,
            @Nullable BaseVariantData<? extends BaseVariantOutputData> testedVariantData) {
        def compileTask = project.tasks.create(
                "compile${variantData.variantConfiguration.fullName.capitalize()}Java",
                JavaCompile)

        variantData.javaCompileTask = compileTask
        variantData.compileTask.dependsOn variantData.javaCompileTask
        optionalDependsOn(
                variantData.javaCompileTask, variantData.jackTask, variantData.sourceGenTask)

        compileTask.source = variantData.getJavaSources()

        VariantConfiguration config = variantData.variantConfiguration

        // if the tested variant is an app, add its classpath. For the libraries,
        // it's done automatically since the classpath includes the library output as a normal
        // dependency.
        if (testedVariantData instanceof ApplicationVariantData) {
            AbstractCompile javaCompilationTask =
                    testedVariantData.getVariantConfiguration().getUseJack() ?
                            testedVariantData.jackTask : testedVariantData.javaCompileTask

            conventionMapping(compileTask).map("classpath") {
                project.files(androidBuilder.getCompileClasspath(config)) +
                        javaCompilationTask.classpath +
                        javaCompilationTask.outputs.files
            }
        } else {
            conventionMapping(compileTask).map("classpath") {
                project.files(androidBuilder.getCompileClasspath(config))
            }
        }

        // TODO - dependency information for the compile classpath is being lost.
        // Add a temporary approximation
        compileTask.dependsOn variantData.variantDependency.compileConfiguration.buildDependencies

        conventionMapping(compileTask).map("destinationDir") {
            project.file(
                    "$project.buildDir/${FD_INTERMEDIATES}/classes/${variantData.variantConfiguration.dirName}")
        }
        conventionMapping(compileTask).map("dependencyCacheDir") {
            project.file(
                    "$project.buildDir/${FD_INTERMEDIATES}/dependency-cache/${variantData.variantConfiguration.dirName}")
        }

        configureLanguageLevel(compileTask)
        compileTask.options.encoding = getExtension().compileOptions.encoding

        // setup the boot classpath just before the task actually runs since this will
        // force the sdk to be parsed.
        compileTask.doFirst {
            compileTask.options.bootClasspath =
                    androidBuilder.getBootClasspathAsStrings().join(File.pathSeparator)
        }
    }

    public void createGenerateMicroApkDataTask(
            @NonNull BaseVariantData<? extends BaseVariantOutputData> variantData,
            @NonNull Configuration config) {
        GenerateApkDataTask task = project.tasks.create(
                "handle${variantData.variantConfiguration.fullName.capitalize()}MicroApk",
                GenerateApkDataTask)

        variantData.generateApkDataTask = task

        task.androidBuilder = androidBuilder
        conventionMapping(task).map("resOutputDir") {
            project.file(
                    "$project.buildDir/${FD_GENERATED}/res/microapk/${variantData.variantConfiguration.dirName}")
        }
        conventionMapping(task).map("apkFile") {
            // only care about the first one. There shouldn't be more anyway.
            config.getFiles().iterator().next()
        }
        conventionMapping(task).map("manifestFile") {
            project.file(
                    "$project.buildDir/${FD_INTERMEDIATES}/${FD_GENERATED}/manifests/microapk/${variantData.variantConfiguration.dirName}/${FN_ANDROID_MANIFEST_XML}")
        }
        conventionMapping(task).map("mainPkgName") {
            variantData.variantConfiguration.getApplicationId()
        }

        conventionMapping(task).map("minSdkVersion") {
            variantData.variantConfiguration.getMinSdkVersion().apiLevel
        }

        conventionMapping(task).map("targetSdkVersion") {
            variantData.variantConfiguration.getTargetSdkVersion().apiLevel
        }

        task.dependsOn config

        // the merge res task will need to run after this one.
        variantData.resourceGenTask.dependsOn task
    }

    public void createNdkTasks(
            @NonNull BaseVariantData<? extends BaseVariantOutputData> variantData) {
        NdkCompile ndkCompile = project.tasks.create(
                "compile${variantData.variantConfiguration.fullName.capitalize()}Ndk",
                NdkCompile)

        ndkCompile.dependsOn variantData.preBuildTask

        ndkCompile.androidBuilder = androidBuilder
        ndkCompile.ndkDirectory = sdkHandler.getNdkFolder()
        variantData.ndkCompileTask = ndkCompile
        variantData.compileTask.dependsOn variantData.ndkCompileTask

        GradleVariantConfiguration variantConfig = variantData.variantConfiguration

        if (variantConfig.mergedFlavor.renderscriptNdkModeEnabled) {
            ndkCompile.ndkRenderScriptMode = true
            ndkCompile.dependsOn variantData.renderscriptCompileTask
        } else {
            ndkCompile.ndkRenderScriptMode = false
        }

        conventionMapping(ndkCompile).map("sourceFolders") {
            List<File> sourceList = variantConfig.jniSourceList
            if (variantConfig.mergedFlavor.renderscriptNdkModeEnabled) {
                sourceList.add(variantData.renderscriptCompileTask.sourceOutputDir)
            }

            return sourceList
        }

        conventionMapping(ndkCompile).map("generatedMakefile") {
            project.file(
                    "$project.buildDir/${FD_INTERMEDIATES}/ndk/${variantData.variantConfiguration.dirName}/Android.mk")
        }

        conventionMapping(ndkCompile).map("ndkConfig") { variantConfig.ndkConfig }

        conventionMapping(ndkCompile).map("debuggable") {
            variantConfig.buildType.jniDebuggable
        }

        conventionMapping(ndkCompile).map("objFolder") {
            project.file(
                    "$project.buildDir/${FD_INTERMEDIATES}/ndk/${variantData.variantConfiguration.dirName}/obj")
        }
        conventionMapping(ndkCompile).map("soFolder") {
            project.file(
                    "$project.buildDir/${FD_INTERMEDIATES}/ndk/${variantData.variantConfiguration.dirName}/lib")
        }
    }

    /**
     * Creates the tasks to build unit tests.
     *
     * @param variantData the test variant
     */
    void createUnitTestVariantTasks(@NonNull TestVariantData variantData) {
        BaseVariantData testedVariantData = variantData.getTestedVariantData() as BaseVariantData
        createCompileAnchorTask(variantData)
        createCompileTask(variantData, testedVariantData)
<<<<<<< HEAD
=======
        createJackAndUnitTestVerificationTask(variantData, testedVariantData)
        variantData.assembleVariantTask = createAssembleTask(variantData)
>>>>>>> 7122309b
        variantData.assembleVariantTask.dependsOn variantData.compileTask

        // This hides the assemble unit test task from the task list.
        variantData.assembleVariantTask.group = null
    }

    /**
     * Creates the tasks to build android tests.
     *
     * @param variantData the test variant
     */
    public void createAndroidTestVariantTasks(@NonNull TestVariantData variantData) {

        BaseVariantData<? extends BaseVariantOutputData> testedVariantData =
                variantData.
                        getTestedVariantData() as BaseVariantData<? extends BaseVariantOutputData>

        // get single output for now (though this may always be the case for tests).
        BaseVariantOutputData variantOutputData = variantData.outputs.get(0)
        BaseVariantOutputData testedVariantOutputData = testedVariantData.outputs.get(0)

        createAnchorTasks(variantData)

        // Add a task to process the manifest
        createProcessTestManifestTask(variantData, "manifests")

        // Add a task to create the res values
        createGenerateResValuesTask(variantData)

        // Add a task to compile renderscript files.
        createRenderscriptTask(variantData)

        // Add a task to merge the resource folders
        createMergeResourcesTask(variantData, true /*process9Patch*/)

        // Add a task to merge the assets folders
        createMergeAssetsTask(variantData, null /*default location*/, true /*includeDependencies*/)

        if (testedVariantData.variantConfiguration.type == VariantType.LIBRARY) {
            // in this case the tested library must be fully built before test can be built!
            if (testedVariantOutputData.assembleTask != null) {
                variantOutputData.manifestProcessorTask.dependsOn testedVariantOutputData.assembleTask
                variantData.mergeResourcesTask.dependsOn testedVariantOutputData.assembleTask
            }
        }

        // Add a task to create the BuildConfig class
        createBuildConfigTask(variantData)

        // Add a task to generate resource source files
        createProcessResTask(variantData, true /*generateResourcePackage*/)

        // process java resources
        createProcessJavaResTask(variantData)

        createAidlTask(variantData, null /*parcelableDir*/)

        // Add NDK tasks
        if (isNdkTaskNeeded) {
            createNdkTasks(variantData)
        }

        // Add a task to compile the test application
        if (variantData.getVariantConfiguration().useJack) {
            createJackTask(variantData, testedVariantData);
        } else {
            createCompileTask(variantData, testedVariantData)
            createPostCompilationTasks(variantData);
        }

        createPackagingTask(variantData, false /*publishApk*/)

        assembleAndroidTest.dependsOn variantOutputData.assembleTask
    }

    // TODO - should compile src/lint/java from src/lint/java and jar it into build/lint/lint.jar
    public void createLintCompileTask() {
        lintCompile = project.tasks.create("compileLint", Task)
        File outputDir = new File("$project.buildDir/${FD_INTERMEDIATES}/lint")

        lintCompile.doFirst {
            // create the directory for lint output if it does not exist.
            if (!outputDir.exists()) {
                boolean mkdirs = outputDir.mkdirs();
                if (!mkdirs) {
                    throw new GradleException("Unable to create lint output directory.")
                }
            }
        }
    }

    /** Is the given variant relevant for lint? */
    private static boolean isLintVariant(
            @NonNull BaseVariantData<? extends BaseVariantOutputData> baseVariantData) {
        // Only create lint targets for variants like debug and release, not debugTest
        VariantConfiguration config = baseVariantData.variantConfiguration
        // TODO: re-enable with Jack when possible
        return !config.getType().isForTesting() && !config.useJack;
    }

    // Add tasks for running lint on individual variants. We've already added a
    // lint task earlier which runs on all variants.
    public void createLintTasks(
            List<BaseVariantData<? extends BaseVariantOutputData>> variantDataList) {
        Lint lint = project.tasks.create("lint", Lint)
        lint.description = "Runs lint on all variants."
        lint.group = JavaBasePlugin.VERIFICATION_GROUP
        lint.setLintOptions(getExtension().lintOptions)
        lint.setSdkHome(sdkHandler.getSdkFolder())
        lint.setToolingRegistry(toolingRegistry)
        project.tasks.getByName(JavaBasePlugin.CHECK_TASK_NAME).dependsOn lint
        lintAll = lint

        int count = variantDataList.size()
        for (int i = 0; i < count; i++) {
            final BaseVariantData<? extends BaseVariantOutputData> baseVariantData =
                    variantDataList.get(i)
            if (!isLintVariant(baseVariantData)) {
                continue;
            }

            // wire the main lint task dependency.
            lint.dependsOn lintCompile
            optionalDependsOn(lint, baseVariantData.javaCompileTask)

            String variantName = baseVariantData.variantConfiguration.fullName
            def capitalizedVariantName = variantName.capitalize()
            Lint variantLintCheck = project.tasks.create("lint" + capitalizedVariantName, Lint)
            variantLintCheck.dependsOn lintCompile
            optionalDependsOn(variantLintCheck, baseVariantData.javaCompileTask)

            // Note that we don't do "lint.dependsOn lintCheck"; the "lint" target will
            // on its own run through all variants (and compare results), it doesn't delegate
            // to the individual tasks (since it needs to coordinate data collection and
            // reporting)
            variantLintCheck.setLintOptions(getExtension().lintOptions)
            variantLintCheck.setSdkHome(sdkHandler.getSdkFolder())
            variantLintCheck.setVariantName(variantName)
            variantLintCheck.setToolingRegistry(toolingRegistry)
            variantLintCheck.description = "Runs lint on the " + capitalizedVariantName + " build."
            variantLintCheck.group = JavaBasePlugin.VERIFICATION_GROUP
        }
    }

    private void createLintVitalTask(@NonNull ApkVariantData variantData) {
        assert getExtension().lintOptions.checkReleaseBuilds
        // TODO: re-enable with Jack when possible
        if (!variantData.variantConfiguration.buildType.debuggable &&
                !variantData.variantConfiguration.useJack) {
            String variantName = variantData.variantConfiguration.fullName
            def capitalizedVariantName = variantName.capitalize()
            def taskName = "lintVital" + capitalizedVariantName
            Lint lintReleaseCheck = project.tasks.create(taskName, Lint)
            // TODO: Make this task depend on lintCompile too (resolve initialization order first)
            optionalDependsOn(lintReleaseCheck, variantData.javaCompileTask)
            lintReleaseCheck.setLintOptions(getExtension().lintOptions)
            lintReleaseCheck.setSdkHome(sdkHandler.getSdkFolder())
            lintReleaseCheck.setVariantName(variantName)
            lintReleaseCheck.setToolingRegistry(toolingRegistry)
            lintReleaseCheck.setFatalOnly(true)
            lintReleaseCheck.description = "Runs lint on just the fatal issues in the " +
                    capitalizedVariantName + " build."
            variantData.assembleVariantTask.dependsOn lintReleaseCheck

            // If lint is being run, we do not need to run lint vital.
            project.gradle.taskGraph.whenReady { TaskExecutionGraph taskGraph ->
                if (taskGraph.hasTask(lintAll)) {
                    lintReleaseCheck.setEnabled(false)
                }
            }
        }
    }

    void createUnitTestTasks(
            List<BaseVariantData<? extends BaseVariantOutputData>> variantDataList) {
        Task topLevelTest = project.tasks.create(JavaPlugin.TEST_TASK_NAME)
        topLevelTest.group = JavaBasePlugin.VERIFICATION_GROUP
        topLevelTest.description = "Run unit tests for all variants."

        variantDataList.findAll { it.variantConfiguration.type == UNIT_TEST }.each {
            TestVariantData variantData = it as TestVariantData
            BaseVariantData testedVariantData = variantData.testedVariantData as BaseVariantData

            Test runTestsTask = project.tasks.create(
                    UNIT_TEST.prefix +
                            testedVariantData.variantConfiguration.fullName.capitalize(),
                    Test)
            runTestsTask.group = JavaBasePlugin.VERIFICATION_GROUP
            runTestsTask.description = "Run unit tests for the " +
                    "$testedVariantData.variantConfiguration.fullName build."

            fixTestTaskSources(runTestsTask)

            runTestsTask.dependsOn variantData.assembleVariantTask
            AbstractCompile testCompileTask = variantData.javaCompileTask
            runTestsTask.testClassesDir = testCompileTask.destinationDir

            conventionMapping(runTestsTask).map("classpath") {
                project.files(
                        testCompileTask.classpath,
                        testCompileTask.outputs.files,
                        androidBuilder.bootClasspath.findAll { it.name != "android.jar"},
                        createMockableJar.outputFile)
            }

            topLevelTest.dependsOn runTestsTask
            variantData.assembleVariantTask.dependsOn createMockableJar
        }

        Task check = project.tasks.getByName(JavaBasePlugin.CHECK_TASK_NAME)
        check.dependsOn topLevelTest
    }

    @CompileDynamic
    private static void fixTestTaskSources(@NonNull Test testTask) {
        // We are running in afterEvaluate, so the JavaBasePlugin has already added a
        // callback to add test classes to the list of source files of the newly created task.
        // The problem is that we haven't configured the test classes yet (JavaBasePlugin
        // assumes all Test tasks are fully configured at this point), so we have to remove the
        // "directory null" entry from source files and add the right value.
        //
        // This is an ugly hack, since we assume sourceFiles is an instance of
        // DefaultConfigurableFileCollection.
        testTask.inputs.sourceFiles.from.clear()
    }

    public void createConnectedCheckTasks(
            List<BaseVariantData<? extends BaseVariantOutputData>> variantDataList,
            boolean hasFlavors,
            boolean isLibraryTest) {
        List<AndroidReportTask> reportTasks = Lists.newArrayListWithExpectedSize(2)

        List<DeviceProvider> providers = getExtension().deviceProviders
        List<TestServer> servers = getExtension().testServers

        Task mainConnectedTask = connectedCheck
        String connectedRootName = "${CONNECTED}${ANDROID_TEST.suffix}"
        // if more than one flavor, create a report aggregator task and make this the parent
        // task for all new connected tasks.
        if (hasFlavors) {
            mainConnectedTask = project.tasks.create(connectedRootName, AndroidReportTask)
            mainConnectedTask.group = JavaBasePlugin.VERIFICATION_GROUP
            mainConnectedTask.description =
                    "Installs and runs instrumentation tests for all flavors on connected devices."
            mainConnectedTask.reportType = ReportType.MULTI_FLAVOR
            connectedCheck.dependsOn mainConnectedTask

            conventionMapping(mainConnectedTask).map("resultsDir") {
                String rootLocation = getExtension().testOptions.resultsDir != null ?
                        getExtension().testOptions.resultsDir :
                        "$project.buildDir/${FD_OUTPUTS}/$FD_ANDROID_RESULTS"

                project.file("$rootLocation/connected/$FD_FLAVORS_ALL")
            }
            conventionMapping(mainConnectedTask).map("reportsDir") {
                String rootLocation = getExtension().testOptions.reportDir != null ?
                        getExtension().testOptions.reportDir :
                        "$project.buildDir/${FD_OUTPUTS}/$FD_REPORTS/$FD_ANDROID_TESTS"

                project.file("$rootLocation/connected/$FD_FLAVORS_ALL")
            }

            reportTasks.add(mainConnectedTask)
        }

        Task mainProviderTask = deviceCheck
        // if more than one provider tasks, either because of several flavors, or because of
        // more than one providers, then create an aggregate report tasks for all of them.
        if (providers.size() > 1 || hasFlavors) {
            mainProviderTask = project.tasks.create("${DEVICE}${ANDROID_TEST.suffix}",
                    AndroidReportTask)
            mainProviderTask.group = JavaBasePlugin.VERIFICATION_GROUP
            mainProviderTask.description =
                    "Installs and runs instrumentation tests using all Device Providers."
            mainProviderTask.reportType = ReportType.MULTI_FLAVOR
            deviceCheck.dependsOn mainProviderTask

            conventionMapping(mainProviderTask).map("resultsDir") {
                String rootLocation = getExtension().testOptions.resultsDir != null ?
                        getExtension().testOptions.resultsDir :
                        "$project.buildDir/${FD_OUTPUTS}/$FD_ANDROID_RESULTS"

                project.file("$rootLocation/devices/$FD_FLAVORS_ALL")
            }
            conventionMapping(mainProviderTask).map("reportsDir") {
                String rootLocation = getExtension().testOptions.reportDir != null ?
                        getExtension().testOptions.reportDir :
                        "$project.buildDir/${FD_OUTPUTS}/$FD_REPORTS/$FD_ANDROID_TESTS"

                project.file("$rootLocation/devices/$FD_FLAVORS_ALL")
            }

            reportTasks.add(mainProviderTask)
        }

        // Now look for the tested variant and create the check tasks for them.
        // don't use an auto loop as we can't reuse baseVariantData or the closure lower
        // gets broken.
        int count = variantDataList.size();
        for (int i = 0; i < count; i++) {
            final BaseVariantData<? extends BaseVariantOutputData> baseVariantData = variantDataList.get(i);
            if (baseVariantData instanceof TestedVariantData) {
                final TestVariantData testVariantData = ((TestedVariantData) baseVariantData).
                        getTestVariantData(ANDROID_TEST)
                if (testVariantData == null) {
                    continue
                }

                // get single output for now
                BaseVariantOutputData variantOutputData = baseVariantData.outputs.get(0)
                BaseVariantOutputData testVariantOutputData = testVariantData.outputs.get(0)

                Class<? extends DeviceProviderInstrumentTestTask> taskClass = isLibraryTest ?
                        DeviceProviderInstrumentTestLibraryTask :
                        DeviceProviderInstrumentTestTask

                String connectedTaskName = hasFlavors ?
                        "${connectedRootName}${baseVariantData.variantConfiguration.fullName.capitalize()}" :
                        connectedRootName

                // create the check tasks for this test
                // first the connected one.
                DeviceProviderInstrumentTestTask connectedTask =
                        createDeviceProviderInstrumentTestTask(
                                connectedTaskName,
                                "Installs and runs the tests for ${baseVariantData.description} on connected devices.",
                                taskClass,
                                testVariantData,
                                baseVariantData as BaseVariantData,
                                new ConnectedDeviceProvider(sdkHandler.getSdkInfo().adb),
                                CONNECTED
                        )

                mainConnectedTask.dependsOn connectedTask
                testVariantData.connectedTestTask = connectedTask

                if (baseVariantData.variantConfiguration.buildType.isTestCoverageEnabled()) {
                    def reportTask = project.tasks.create(
                            "create${baseVariantData.variantConfiguration.fullName.capitalize()}CoverageReport",
                            JacocoReportTask)
                    reportTask.reportName = baseVariantData.variantConfiguration.fullName
                    conventionMapping(reportTask).map("jacocoClasspath") {
                        project.configurations[JacocoPlugin.ANT_CONFIGURATION_NAME]
                    }
                    conventionMapping(reportTask).map("coverageFile") {
                        new File(connectedTask.getCoverageDir(),
                                SimpleTestCallable.FILE_COVERAGE_EC)
                    }
                    conventionMapping(reportTask).map("classDir") {
                        return baseVariantData.javaCompileTask.destinationDir
                    }
                    conventionMapping(reportTask).
                            map("sourceDir") { baseVariantData.getJavaSourceFoldersForCoverage() }

                    conventionMapping(reportTask).map("reportDir") {
                        project.file(
                                "$project.buildDir/${FD_OUTPUTS}/$FD_REPORTS/coverage/${baseVariantData.variantConfiguration.dirName}")
                    }

                    reportTask.dependsOn connectedTask
                    mainConnectedTask.dependsOn reportTask
                }

                // now the providers.
                for (DeviceProvider deviceProvider : providers) {
                    DeviceProviderInstrumentTestTask providerTask =
                            createDeviceProviderInstrumentTestTask(
                                    hasFlavors ?
                                            "${deviceProvider.name}${ANDROID_TEST.suffix}${baseVariantData.variantConfiguration.fullName.capitalize()}" :
                                            "${deviceProvider.name}${ANDROID_TEST.suffix}",
                                    "Installs and runs the tests for Build '${baseVariantData.variantConfiguration.fullName}' using Provider '${deviceProvider.name.capitalize()}'.",
                                    taskClass,
                                    testVariantData,
                                    baseVariantData as BaseVariantData,
                                    deviceProvider,
                                    "$DEVICE/$deviceProvider.name"
                            )

                    mainProviderTask.dependsOn providerTask
                    testVariantData.providerTestTaskList.add(providerTask)

                    if (!deviceProvider.isConfigured()) {
                        providerTask.enabled = false;
                    }
                }

                // now the test servers
                // don't use an auto loop as it'll break the closure inside.
                for (TestServer testServer : servers) {
                    def serverTask = project.tasks.create(
                            hasFlavors ?
                                    "${testServer.name}${"upload".capitalize()}${baseVariantData.variantConfiguration.fullName}" :
                                    "${testServer.name}${"upload".capitalize()}",
                            TestServerTask)

                    serverTask.description =
                            "Uploads APKs for Build '${baseVariantData.variantConfiguration.fullName}' to Test Server '${testServer.name.capitalize()}'."
                    serverTask.group = JavaBasePlugin.VERIFICATION_GROUP
                    serverTask.dependsOn testVariantOutputData.assembleTask,
                            variantOutputData.assembleTask

                    serverTask.testServer = testServer

                    conventionMapping(serverTask).
                            map("testApk") { testVariantOutputData.outputFile }
                    if (!(baseVariantData instanceof LibraryVariantData)) {
                        conventionMapping(serverTask).
                                map("testedApk") { variantOutputData.outputFile }
                    }

                    conventionMapping(serverTask).
                            map("variantName") { baseVariantData.variantConfiguration.fullName }

                    deviceCheck.dependsOn serverTask

                    if (!testServer.isConfigured()) {
                        serverTask.enabled = false;
                    }
                }
            }
        }

        // If gradle is launched with --continue, we want to run all tests and generate an
        // aggregate report (to help with the fact that we may have several build variants, or
        // or several device providers).
        // To do that, the report tasks must run even if one of their dependent tasks (flavor
        // or specific provider tasks) fails, when --continue is used, and the report task is
        // meant to run (== is in the task graph).
        // To do this, we make the children tasks ignore their errors (ie they won't fail and
        // stop the build).
        if (!reportTasks.isEmpty() && project.gradle.startParameter.continueOnFailure) {
            project.gradle.taskGraph.whenReady { TaskExecutionGraph taskGraph ->
                for (AndroidReportTask reportTask : reportTasks) {
                    if (taskGraph.hasTask(reportTask)) {
                        reportTask.setWillRun()
                    }
                }
            }
        }
    }

    private DeviceProviderInstrumentTestTask createDeviceProviderInstrumentTestTask(
            @NonNull String taskName,
            @NonNull String description,
            @NonNull Class<? extends DeviceProviderInstrumentTestTask> taskClass,
            @NonNull TestVariantData testVariantData,
            @NonNull BaseVariantData<? extends BaseVariantOutputData> testedVariantData,
            @NonNull DeviceProvider deviceProvider,
            @NonNull String subFolder) {

        // get single output for now for the test.
        BaseVariantOutputData testVariantOutputData = testVariantData.outputs.get(0)

        DeviceProviderInstrumentTestTask testTask = project.tasks.create(
                taskName,
                taskClass as Class<DeviceProviderInstrumentTestTask>)

        testTask.description = description
        testTask.group = JavaBasePlugin.VERIFICATION_GROUP
        testTask.dependsOn testVariantOutputData.assembleTask, testedVariantData.assembleVariantTask

        testTask.androidBuilder = androidBuilder
        testTask.testVariantData = testVariantData
        testTask.flavorName = testVariantData.variantConfiguration.flavorName.capitalize()
        testTask.deviceProvider = deviceProvider
        testTask.installOptions = getExtension().getAdbOptions().getInstallOptions();

        conventionMapping(testTask).map("resultsDir") {
            String rootLocation = getExtension().testOptions.resultsDir != null ?
                    getExtension().testOptions.resultsDir :
                    "$project.buildDir/${FD_OUTPUTS}/$FD_ANDROID_RESULTS"

            String flavorFolder = testVariantData.variantConfiguration.flavorName
            if (!flavorFolder.isEmpty()) {
                flavorFolder = "$FD_FLAVORS/" + flavorFolder
            }

            project.file("$rootLocation/$subFolder/$flavorFolder")
        }

        conventionMapping(testTask).map("adbExec") {
            return sdkHandler.getSdkInfo().getAdb()
        }

        conventionMapping(testTask).map("reportsDir") {
            String rootLocation = getExtension().testOptions.reportDir != null ?
                    getExtension().testOptions.reportDir :
                    "$project.buildDir/${FD_OUTPUTS}/$FD_REPORTS/$FD_ANDROID_TESTS"

            String flavorFolder = testVariantData.variantConfiguration.flavorName
            if (!flavorFolder.isEmpty()) {
                flavorFolder = "$FD_FLAVORS/" + flavorFolder
            }

            project.file("$rootLocation/$subFolder/$flavorFolder")
        }
        conventionMapping(testTask).map("coverageDir") {
            String rootLocation = "$project.buildDir/${FD_OUTPUTS}/code-coverage"

            String flavorFolder = testVariantData.variantConfiguration.flavorName
            if (!flavorFolder.isEmpty()) {
                flavorFolder = "$FD_FLAVORS/" + flavorFolder
            }

            project.file("$rootLocation/$subFolder/$flavorFolder")
        }

        return testTask
    }

    /**
     * Class to hold data to setup the many optional
     * post-compilation steps.
     */
    public static class PostCompilationData {

        List<?> classGeneratingTask

        List<?> libraryGeneratingTask

        Closure<List<File>> inputFiles

        Closure<File> inputDir

        Closure<List<File>> inputLibraries
    }

    /**
     * Creates the post-compilation tasks for the given Variant.
     *
     * These tasks create the dex file from the .class files, plus optional intermediary steps
     * like proguard and jacoco
     *
     * @param variantData the variant data.
     */
    public void createPostCompilationTasks(@NonNull ApkVariantData variantData) {
        GradleVariantConfiguration config = variantData.variantConfiguration

        boolean isTestForApp = config.type.isForTesting() &&
                (variantData as TestVariantData).testedVariantData.variantConfiguration.type ==
                DEFAULT

        boolean isMinifyEnabled = config.isMinifyEnabled()
        boolean isMultiDexEnabled = config.isMultiDexEnabled() && !isTestForApp
        boolean isLegacyMultiDexMode = config.isLegacyMultiDexMode()
        File multiDexKeepProguard = config.getMultiDexKeepProguard()
        File multiDexKeepFile = config.getMultiDexKeepFile()

        boolean isTestCoverageEnabled = config.buildType.isTestCoverageEnabled() &&
                !config.type.isForTesting()

        // common dex task configuration
        String dexTaskName = "dex${config.fullName.capitalize()}"
        Dex dexTask = project.tasks.create(dexTaskName, Dex)
        variantData.dexTask = dexTask
        dexTask.androidBuilder = androidBuilder
        conventionMapping(dexTask).map("outputFolder") {
            project.file("${project.buildDir}/${FD_INTERMEDIATES}/dex/${config.dirName}")
        }
        dexTask.tmpFolder =
                project.file("$project.buildDir/${FD_INTERMEDIATES}/tmp/dex/${config.dirName}")
        dexTask.dexOptions = getExtension().dexOptions
        dexTask.multiDexEnabled = isMultiDexEnabled
        dexTask.legacyMultiDexMode = isLegacyMultiDexMode
        // dx doesn't work with receving --no-optimize in debug so we disable it for now.
        dexTask.optimize = true //!variantData.variantConfiguration.buildType.debuggable


        // data holding dependencies and input for the dex. This gets updated as new
        // post-compilation steps are inserted between the compilation and dx.
        PostCompilationData pcData = new PostCompilationData()
        pcData.classGeneratingTask = [variantData.javaCompileTask]
        pcData.libraryGeneratingTask =
                [variantData.variantDependency.packageConfiguration.buildDependencies]
        pcData.inputFiles = {
            variantData.javaCompileTask.outputs.files.files as List
        }
        pcData.inputDir = {
            variantData.javaCompileTask.destinationDir
        }
        pcData.inputLibraries = {
            androidBuilder.getPackagedJars(config) as List
        }

        // ---- Code Coverage first -----
        if (isTestCoverageEnabled) {
            pcData = createJacocoTask(config, variantData, pcData)
        }

        // ----- Minify next ----

        if (isMinifyEnabled) {
            // first proguard task.
            BaseVariantData<? extends BaseVariantOutputData> testedVariantData =
                    (variantData instanceof TestVariantData ? variantData.testedVariantData :
                            null) as BaseVariantData
            createProguardTasks(variantData, testedVariantData, pcData)

        } else if ((getExtension().dexOptions.preDexLibraries && !isMultiDexEnabled) ||
                (isMultiDexEnabled && !isLegacyMultiDexMode)) {
            def preDexTaskName = "preDex${config.fullName.capitalize()}"
            PreDex preDexTask = project.tasks.create(preDexTaskName, PreDex)

            variantData.preDexTask = preDexTask
            preDexTask.androidBuilder = androidBuilder
            preDexTask.dexOptions = getExtension().dexOptions
            preDexTask.multiDex = isMultiDexEnabled

            conventionMapping(preDexTask).map("inputFiles", pcData.inputLibraries)
            conventionMapping(preDexTask).map("outputFolder") {
                project.file(
                        "${project.buildDir}/${FD_INTERMEDIATES}/pre-dexed/${config.dirName}")
            }

            // update dependency.
            optionalDependsOn(preDexTask, pcData.libraryGeneratingTask)
            pcData.libraryGeneratingTask = [preDexTask] as List<Object>

            // update inputs
            if (isMultiDexEnabled) {
                pcData.inputLibraries = { [] }

            } else {
                pcData.inputLibraries = {
                    project.fileTree(preDexTask.outputFolder).files as List
                }
            }
        }

        // ----- Multi-Dex support
        if (isMultiDexEnabled && isLegacyMultiDexMode) {
            if (!isMinifyEnabled) {
                // create a task that will convert the output of the compilation
                // into a jar. This is needed by the multi-dex input.
                JarMergingTask jarMergingTask = project.tasks.create(
                        "packageAll${config.fullName.capitalize()}ClassesForMultiDex",
                        JarMergingTask)
                conventionMapping(jarMergingTask).map("inputJars", pcData.inputLibraries)
                conventionMapping(jarMergingTask).map("inputDir", pcData.inputDir)

                jarMergingTask.jarFile = project.file(
                        "$project.buildDir/${FD_INTERMEDIATES}/multi-dex/${config.dirName}/allclasses.jar")

                // update dependencies
                optionalDependsOn(jarMergingTask, pcData.classGeneratingTask)
                optionalDependsOn(jarMergingTask, pcData.libraryGeneratingTask)
                pcData.libraryGeneratingTask = [jarMergingTask]
                pcData.classGeneratingTask = [jarMergingTask]

                // Update the inputs
                pcData.inputFiles = { [jarMergingTask.jarFile] }
                pcData.inputDir = null
                pcData.inputLibraries = { [] }
            }

            // ----------
            // Create a task to collect the list of manifest entry points which are
            // needed in the primary dex
            CreateManifestKeepList manifestKeepListTask = project.tasks.create(
                    "collect${config.fullName.capitalize()}MultiDexComponents",
                    CreateManifestKeepList)

            // since all the output have the same manifest, besides the versionCode,
            // we can take any of the output and use that.
            final BaseVariantOutputData output = variantData.outputs.get(0)
            manifestKeepListTask.dependsOn output.manifestProcessorTask
            conventionMapping(manifestKeepListTask).map("manifest") {
                output.manifestProcessorTask.getOutputFile()
            }

            manifestKeepListTask.proguardFile = multiDexKeepProguard
            manifestKeepListTask.outputFile = project.file(
                    "${project.buildDir}/${FD_INTERMEDIATES}/multi-dex/${config.dirName}/manifest_keep.txt")

            //variant.ext.collectMultiDexComponents = manifestKeepListTask

            // ----------
            // Create a proguard task to shrink the classes to manifest components
            ProGuardTask proguardComponentsTask = createShrinkingProGuardTask(project,
                    "shrink${config.fullName.capitalize()}MultiDexComponents")

            proguardComponentsTask.configuration(manifestKeepListTask.outputFile)

            proguardComponentsTask.libraryjars({
                checkNotNull(androidBuilder.getTargetInfo())
                File shrinkedAndroid = new File(androidBuilder.getTargetInfo().buildTools.location,
                        "lib${File.separatorChar}shrinkedAndroid.jar")

                // TODO remove in 1.0
                // STOPSHIP
                if (!shrinkedAndroid.isFile()) {
                    shrinkedAndroid = new File(androidBuilder.getTargetInfo().buildTools.location,
                            "multidex${File.separatorChar}shrinkedAndroid.jar")
                }
                return shrinkedAndroid
            })

            proguardComponentsTask.injars(pcData.inputFiles.call().iterator().next())

            File componentsJarFile = project.file(
                    "${project.buildDir}/${FD_INTERMEDIATES}/multi-dex/${config.dirName}/componentClasses.jar")
            proguardComponentsTask.outjars(componentsJarFile)

            proguardComponentsTask.printconfiguration(
                    "${project.buildDir}/${FD_INTERMEDIATES}/multi-dex/${config.dirName}/components.flags")

            // update dependencies
            proguardComponentsTask.dependsOn manifestKeepListTask
            optionalDependsOn(proguardComponentsTask, pcData.classGeneratingTask)
            optionalDependsOn(proguardComponentsTask, pcData.libraryGeneratingTask)

            // ----------
            // Compute the full list of classes for the main dex file
            CreateMainDexList createMainDexListTask = project.tasks.create(
                    "create${config.fullName.capitalize()}MainDexClassList",
                    CreateMainDexList)
            createMainDexListTask.androidBuilder = androidBuilder
            createMainDexListTask.dependsOn proguardComponentsTask
            //createMainDexListTask.dependsOn { proguardMainDexTask }

            def files = pcData.inputFiles
            createMainDexListTask.allClassesJarFile = files().first()
            conventionMapping(createMainDexListTask).map("componentsJarFile") { componentsJarFile }
            // conventionMapping(createMainDexListTask).map("includeInMainDexJarFile") { mainDexJarFile }
            createMainDexListTask.mainDexListFile = multiDexKeepFile
            createMainDexListTask.outputFile = project.file(
                    "${project.buildDir}/${FD_INTERMEDIATES}/multi-dex/${config.dirName}/maindexlist.txt")

            // update dependencies
            dexTask.dependsOn createMainDexListTask

            // ----------
            // If proguard is on create a de-obfuscated list to aid debugging.
            if (isMinifyEnabled) {
                RetraceMainDexList retraceTask = project.tasks.create(
                        "retrace${config.fullName.capitalize()}MainDexClassList",
                        RetraceMainDexList)
                retraceTask.dependsOn variantData.obfuscationTask, createMainDexListTask

                conventionMapping(retraceTask).
                        map("mainDexListFile") { createMainDexListTask.outputFile }
                conventionMapping(retraceTask).map("mappingFile") {
                    variantData.getMappingFile()
                }
                retraceTask.outputFile = project.file(
                        "${project.buildDir}/${FD_INTERMEDIATES}/multi-dex/${config.dirName}/maindexlist_deobfuscated.txt")
                dexTask.dependsOn retraceTask
            }

            // configure the dex task to receive the generated class list.
            conventionMapping(dexTask).map("mainDexListFile") { createMainDexListTask.outputFile }
        }

        // ----- Dex Task ----

        // dependencies, some of these could be null
        optionalDependsOn(dexTask, pcData.classGeneratingTask)
        optionalDependsOn(dexTask, pcData.libraryGeneratingTask,)

        // inputs
        if (pcData.inputDir != null) {
            conventionMapping(dexTask).map("inputDir", pcData.inputDir)
        } else {
            conventionMapping(dexTask).map("inputFiles", pcData.inputFiles)
        }
        conventionMapping(dexTask).map("libraries", pcData.inputLibraries)
    }

    public PostCompilationData createJacocoTask(
            @NonNull GradleVariantConfiguration config,
            @NonNull BaseVariantData variantData,
            @NonNull final PostCompilationData pcData) {
        final JacocoInstrumentTask jacocoTask = project.tasks.create(
                "instrument${config.fullName.capitalize()}", JacocoInstrumentTask)
        conventionMapping(jacocoTask).map("jacocoClasspath") {
            project.configurations[JacocoPlugin.ANT_CONFIGURATION_NAME]
        }
        // can't directly use the existing inputFiles closure as we need the dir instead :\
        conventionMapping(jacocoTask).map("inputDir", pcData.inputDir)
        conventionMapping(jacocoTask).map("outputDir") {
            project.file(
                    "${project.buildDir}/${FD_INTERMEDIATES}/coverage-instrumented-classes/${config.dirName}")
        }
        variantData.jacocoInstrumentTask = jacocoTask

        Copy agentTask = getJacocoAgentTask()
        jacocoTask.dependsOn agentTask

        // update dependency.
        PostCompilationData pcData2 = new PostCompilationData()
        optionalDependsOn(jacocoTask, pcData.classGeneratingTask)
        pcData2.classGeneratingTask = [jacocoTask]
        pcData2.libraryGeneratingTask = [pcData.libraryGeneratingTask, agentTask]

        // update inputs
        pcData2.inputFiles = {
            project.files(jacocoTask.getOutputDir()).files as List
        }
        pcData2.inputDir = {
            jacocoTask.getOutputDir()
        }
        pcData2.inputLibraries = {
            [pcData.inputLibraries.call(), [new File(agentTask.destinationDir, FILE_JACOCO_AGENT)]].
                    flatten() as List
        }

        return pcData2
    }

    private static ProGuardTask createShrinkingProGuardTask(
            @NonNull Project project,
            @NonNull String name) {
        ProGuardTask task = project.tasks.create(name, ProGuardTask)

        task.dontobfuscate()
        task.dontoptimize()
        task.dontpreverify()
        task.dontwarn()
        task.forceprocessing()

        return task;
    }

    public void createJackTask(
            @NonNull BaseVariantData<? extends BaseVariantOutputData> variantData,
            @Nullable BaseVariantData<? extends BaseVariantOutputData> testedVariantData) {

        GradleVariantConfiguration config = variantData.variantConfiguration

        // ----- Create Jill tasks -----
        JillTask jillRuntimeTask = project.tasks.create(
                "jill${config.fullName.capitalize()}RuntimeLibraries",
                JillTask)

        jillRuntimeTask.androidBuilder = androidBuilder
        jillRuntimeTask.dexOptions = getExtension().dexOptions

        conventionMapping(jillRuntimeTask).map("inputLibs") {
            androidBuilder.getBootClasspath()
        }
        conventionMapping(jillRuntimeTask).map("outputFolder") {
            project.file(
                    "${project.buildDir}/${FD_INTERMEDIATES}/jill/${config.dirName}/runtime")
        }

        // ----

        JillTask jillPackagedTask = project.tasks.create(
                "jill${config.fullName.capitalize()}PackagedLibraries",
                JillTask)

        jillPackagedTask.dependsOn variantData.variantDependency.packageConfiguration.buildDependencies
        jillPackagedTask.androidBuilder = androidBuilder
        jillPackagedTask.dexOptions = getExtension().dexOptions

        conventionMapping(jillPackagedTask).map("inputLibs") {
            androidBuilder.getPackagedJars(config)
        }
        conventionMapping(jillPackagedTask).map("outputFolder") {
            project.file(
                    "${project.buildDir}/${FD_INTERMEDIATES}/jill/${config.dirName}/packaged")
        }

        // ----- Create Jack Task -----
        JackTask compileTask = project.tasks.create(
                "compile${config.fullName.capitalize()}Java",
                JackTask)
        compileTask.isVerbose = isVerbose()
        compileTask.isDebugLog = isDebugLog()

        // Jack is compiling and also providing the mapping file.
        variantData.javaCompileTask = compileTask
        variantData.mappingFileProviderTask = compileTask

        variantData.javaCompileTask.dependsOn variantData.sourceGenTask, jillRuntimeTask, jillPackagedTask
        variantData.compileTask.dependsOn variantData.javaCompileTask
        // TODO - dependency information for the compile classpath is being lost.
        // Add a temporary approximation
        compileTask.dependsOn variantData.variantDependency.compileConfiguration.buildDependencies

        compileTask.androidBuilder = androidBuilder
        conventionMapping(compileTask).
                map("javaMaxHeapSize") { getExtension().dexOptions.getJavaMaxHeapSize() }

        compileTask.source = variantData.getJavaSources()

        compileTask.multiDexEnabled = config.isMultiDexEnabled()
        compileTask.minSdkVersion = config.minSdkVersion.apiLevel

        // if the tested variant is an app, add its classpath. For the libraries,
        // it's done automatically since the classpath includes the library output as a normal
        // dependency.
        if (testedVariantData instanceof ApplicationVariantData) {
            JackTask jackTask = (JackTask) testedVariantData.javaCompileTask
            conventionMapping(compileTask).map("classpath") {
                project.fileTree(jillRuntimeTask.outputFolder) +
                        jackTask.classpath +
                        project.fileTree(jackTask.jackFile)
            }
        } else {
            conventionMapping(compileTask).map("classpath") {
                project.fileTree(jillRuntimeTask.outputFolder)
            }
        }

        conventionMapping(compileTask).map("packagedLibraries") {
            project.fileTree(jillPackagedTask.outputFolder).files
        }

        conventionMapping(compileTask).map("destinationDir") {
            project.file("$project.buildDir/${FD_INTERMEDIATES}/dex/${config.dirName}")
        }

        conventionMapping(compileTask).map("jackFile") {
            project.file(
                    "$project.buildDir/${FD_INTERMEDIATES}/classes/${config.dirName}/classes.zip")
        }

        conventionMapping(compileTask).map("tempFolder") {
            project.file("$project.buildDir/${FD_INTERMEDIATES}/tmp/jack/${config.dirName}")
        }
        if (config.isMinifyEnabled()) {
            conventionMapping(compileTask).map("proguardFiles") {
                // since all the output use the same resources, we can use the first output
                // to query for a proguard file.
                BaseVariantOutputData variantOutputData = variantData.outputs.get(0)

                List<File> proguardFiles = config.getProguardFiles(true /*includeLibs*/,
                        [getExtension().getDefaultProguardFile(DEFAULT_PROGUARD_CONFIG_FILE)])
                File proguardResFile = variantOutputData.processResourcesTask.proguardOutputFile
                if (proguardResFile != null) {
                    proguardFiles.add(proguardResFile)
                }
                // for tested app, we only care about their aapt config since the base
                // configs are the same files anyway.
                if (testedVariantData != null) {
                    // use single output for now.
                    proguardResFile =
                            testedVariantData.outputs.get(0).processResourcesTask.proguardOutputFile
                    if (proguardResFile != null) {
                        proguardFiles.add(proguardResFile)
                    }
                }

                return proguardFiles
            }

            compileTask.mappingFile = project.file(
                    "${project.buildDir}/${FD_OUTPUTS}/mapping/${variantData.variantConfiguration.dirName}/mapping.txt")
        }

        configureLanguageLevel(compileTask)
    }

    /**
     * Configures the source and target language level of a compile task. If the user has set it
     * explicitly, we obey the setting. Otherwise we change the default language level based on the
     * compile SDK version.
     *
     * <p>This method modifies getExtension().compileOptions, to propagate the language level to Studio.
     */
    private void configureLanguageLevel(AbstractCompile compileTask) {
        def compileOptions = getExtension().compileOptions
        JavaVersion javaVersionToUse

        Integer compileSdkLevel =
                AndroidTargetHash.getVersionFromHash(getExtension().compileSdkVersion)?.apiLevel
        switch (compileSdkLevel) {
            case null:  // Default to 1.6 if we fail to parse compile SDK version.
            case 0..20:
                javaVersionToUse = JavaVersion.VERSION_1_6
                break
            default:
                javaVersionToUse = JavaVersion.VERSION_1_7
                break
        }

        def jdkVersion = JavaVersion.toVersion(System.getProperty("java.specification.version"))
        if (jdkVersion < javaVersionToUse) {
            logger.info(
                    "Default language level for 'compileSdkVersion $compileSdkLevel' is " +
                            "$javaVersionToUse, but the JDK used is $jdkVersion, so the JDK " +
                            "language level will be used.")
            javaVersionToUse = jdkVersion
        }

        compileOptions.defaultJavaVersion = javaVersionToUse

        conventionMapping(compileTask).map("sourceCompatibility") {
            compileOptions.sourceCompatibility.toString()
        }
        conventionMapping(compileTask).map("targetCompatibility") {
            compileOptions.targetCompatibility.toString()
        }
    }

    /**
     * Creates the final packaging task, and optionally the zipalign task (if the variant is signed)
     * @param variantData
     * @param assembleTask an optional assembleTask to be used. If null a new one is created. The
     *                assembleTask is always set in the Variant.
     * @param publishApk if true the generated APK gets published.
     */
    public void createPackagingTask(@NonNull ApkVariantData variantData, boolean publishApk) {
        GradleVariantConfiguration config = variantData.variantConfiguration

        boolean signedApk = variantData.isSigned()
        BasePluginConvention convention = project.convention.findPlugin(BasePluginConvention)
        String projectBaseName = convention.archivesBaseName
        String defaultLocation = "$project.buildDir/${FD_OUTPUTS}/apk"
        String apkLocation = defaultLocation
        if (project.hasProperty(PROPERTY_APK_LOCATION)) {
            apkLocation = project.getProperties().get(PROPERTY_APK_LOCATION)
        }
        SigningConfig sc = (SigningConfig) config.signingConfig

        boolean multiOutput = variantData.outputs.size() > 1

        // loop on all outputs. The only difference will be the name of the task, and location
        // of the generated data.
        for (ApkVariantOutputData vod : variantData.outputs) {
            // create final var inside the loop to ensure the closures will work.
            final ApkVariantOutputData variantOutputData = vod

            String outputName = variantOutputData.fullName
            String outputBaseName = variantOutputData.baseName

            // Add a task to generate application package
            PackageApplication packageApp = project.tasks.
                    create("package${outputName.capitalize()}",
                            PackageApplication)
            variantOutputData.packageApplicationTask = packageApp
            packageApp.dependsOn variantOutputData.processResourcesTask,
                    variantData.processJavaResourcesTask

            optionalDependsOn(packageApp, variantData.dexTask, variantData.javaCompileTask)

            if (variantOutputData.packageSplitResourcesTask != null) {
                packageApp.dependsOn variantOutputData.packageSplitResourcesTask
            }
            if (variantOutputData.packageSplitAbiTask != null) {
                packageApp.dependsOn variantOutputData.packageSplitAbiTask
            }

            packageApp.dependsOn getNdkBuildable(variantData)

            packageApp.androidBuilder = androidBuilder

            if (config.minifyEnabled && config.buildType.shrinkResources && !config.useJack) {
                def shrinkTask = createShrinkResourcesTask(vod)

                // When shrinking resources, rather than having the packaging task
                // directly map to the packageOutputFile of ProcessAndroidResources,
                // we insert the ShrinkResources task into the chain, such that its
                // input is the ProcessAndroidResources packageOutputFile, and its
                // output is what the PackageApplication task reads.
                packageApp.dependsOn shrinkTask
                conventionMapping(packageApp).map("resourceFile") {
                    shrinkTask.compressedResources
                }
            } else {
                conventionMapping(packageApp).map("resourceFile") {
                    variantOutputData.processResourcesTask.packageOutputFile
                }
            }
            conventionMapping(packageApp).map("dexFolder") {
                if (variantData.dexTask != null) {
                    return variantData.dexTask.outputFolder
                }

                if (variantData.javaCompileTask != null) {
                    return variantData.javaCompileTask.getDestinationDir()
                }

                return null
            }
            conventionMapping(packageApp).map("dexedLibraries") {
                if (config.isMultiDexEnabled() &&
                        !config.isLegacyMultiDexMode() &&
                        variantData.preDexTask != null) {
                    return project.fileTree(variantData.preDexTask.outputFolder).files
                }

                return Collections.<File> emptyList()
            }
            conventionMapping(packageApp).
                    map("packagedJars") { androidBuilder.getPackagedJars(config) }
            conventionMapping(packageApp).map("javaResourceDir") {
                getOptionalDir(variantData.processJavaResourcesTask.destinationDir)
            }
            conventionMapping(packageApp).map("jniFolders") {
                if (variantData.getSplitHandlingPolicy() ==
                        BaseVariantData.SplitHandlingPolicy.PRE_21_POLICY) {
                    return getJniFolders(variantData)
                }
                Set<String> filters = AbiSplitOptions.getAbiFilters(
                        getExtension().getSplits().getAbiFilters())
                return filters.isEmpty() ? getJniFolders(variantData) : Collections.emptySet();
            }
            conventionMapping(packageApp).map("abiFilters") {
                if (variantOutputData.getMainOutputFile().getFilter(OutputFile.ABI) != null) {
                    return ImmutableSet.
                            of(variantOutputData.getMainOutputFile().getFilter(OutputFile.ABI))
                }
                return config.supportedAbis
            }
            conventionMapping(packageApp).map("jniDebugBuild") { config.buildType.jniDebuggable }

            conventionMapping(packageApp).map("signingConfig") { sc }
            if (sc != null) {
                ValidateSigningTask validateSigningTask = validateSigningTaskMap.get(sc)
                if (validateSigningTask == null) {
                    validateSigningTask =
                            project.tasks.create("validate${sc.name.capitalize()}Signing",
                                    ValidateSigningTask)
                    validateSigningTask.androidBuilder = androidBuilder
                    validateSigningTask.signingConfig = sc

                    validateSigningTaskMap.put(sc, validateSigningTask)
                }

                packageApp.dependsOn validateSigningTask
            }

            String apkName = signedApk ?
                    "$projectBaseName-${outputBaseName}-unaligned.apk" :
                    "$projectBaseName-${outputBaseName}-unsigned.apk"

            conventionMapping(packageApp).map("packagingOptions") { getExtension().packagingOptions }

            conventionMapping(packageApp).map("outputFile") {
                // if this is the final task then the location is
                // the potentially overridden one.
                if (!signedApk || !variantData.zipAlignEnabled) {
                    project.file("$apkLocation/${apkName}")
                } else {
                    // otherwise default one.
                    project.file("$defaultLocation/${apkName}")
                }
            }

            Task appTask = packageApp

            if (signedApk) {
                if (variantData.zipAlignEnabled) {
                    // Add a task to zip align application package
                    def zipAlignTask = project.tasks.create(
                            "zipalign${outputName.capitalize()}",
                            ZipAlign)
                    variantOutputData.zipAlignTask = zipAlignTask

                    zipAlignTask.dependsOn packageApp
                    conventionMapping(zipAlignTask).map("inputFile") { packageApp.outputFile }
                    conventionMapping(zipAlignTask).map("outputFile") {
                        project.file(
                                "$apkLocation/$projectBaseName-${outputBaseName}.apk")
                    }
                    conventionMapping(zipAlignTask).map("zipAlignExe") {
                        String path = androidBuilder.targetInfo?.buildTools?.getPath(ZIP_ALIGN)
                        if (path != null) {
                            return new File(path)
                        }

                        return null
                    }
                    if (variantOutputData.splitZipAlign != null) {
                        zipAlignTask.dependsOn variantOutputData.splitZipAlign
                    }

                    appTask = zipAlignTask
                }
            }

            assert variantData.assembleVariantTask != null

            // Add an assemble task
            if (multiOutput) {
                // create a task for this output
                variantOutputData.assembleTask = createAssembleTask(variantOutputData)

                // variant assemble task depends on each output assemble task.
                variantData.assembleVariantTask.dependsOn variantOutputData.assembleTask
            } else {
                // single output
                variantOutputData.assembleTask = variantData.assembleVariantTask
            }

            if (!signedApk && variantOutputData.packageSplitResourcesTask != null) {
                // in case we are not signing the resulting APKs and we have some pure splits
                // we should manually copy them from the intermediate location to the final
                // apk location unmodified.
                Copy copyTask = project.tasks.create(
                        "copySplit${outputName.capitalize()}",
                        Copy)
                copyTask.destinationDir = new File(apkLocation as String);
                copyTask.from(variantOutputData.packageSplitResourcesTask.getOutputDirectory())
                variantOutputData.assembleTask.dependsOn(copyTask)
                copyTask.mustRunAfter(appTask)
            }

            variantOutputData.assembleTask.dependsOn appTask

            if (publishApk) {
                // if this variant is the default publish config or we also should publish non
                // defaults, proceed with declaring our artifacts.
                if (getExtension().defaultPublishConfig.equals(outputName)
                        || getExtension().publishNonDefault) {

                    String configurationName =
                            getExtension().defaultPublishConfig.equals(outputName) ? "default"
                                    : variantData.variantDependency.publishConfiguration.name

                    for (Supplier<File> outputFileProvider : 
                            variantOutputData.getOutputFileSuppliers()) {
                        project.artifacts.add(configurationName, new ApkPublishArtifact(
                                projectBaseName,
                                null,
                                outputFileProvider,
                                appTask))
                    }

//                    // TODO: next step is to create configurations before publishing.
//                    if (variantData.getMappingFileProvider() != null) {
//                        project.artifacts.add(configurationName + "-mapping-file",
//                                new ApkPublishArtifact(projectBaseName,
//                                        null,
//                                        new Supplier<File>() {
//
//                                            @Override
//                                            File get() {
//                                                variantData.getMappingFileProvider().
//                                                        getMappingFile();
//                                            }
//                                        },
//                                        variantData.getMappingFileProvider()));
//                    }
                }

                if (getExtension().publishNonDefault) {
                    for (Supplier<File> outputFileProvider : 
                            variantOutputData.getOutputFileSuppliers()) {
                        project.artifacts.add(
                                variantData.variantDependency.publishConfiguration.name,
                                new ApkPublishArtifact(
                                    projectBaseName,
                                    null,
                                    outputFileProvider,
                                    appTask))
                    }
                }
            }
        }

        // create install task for the variant Data. This will deal with finding the
        // right output if there are more than one.
        // Add a task to install the application package
        if (signedApk) {
            InstallVariantTask installTask = project.tasks.
                    create("install${config.fullName.capitalize()}",
                            InstallVariantTask)
            installTask.description = "Installs the ${variantData.description}."
            installTask.group = INSTALL_GROUP
            installTask.projectName = project.name
            installTask.variantData = variantData
            installTask.timeOutInMs = getExtension().getAdbOptions().getTimeOutInMs()
            installTask.installOptions = getExtension().getAdbOptions().getInstallOptions()
            installTask.processExecutor = androidBuilder.getProcessExecutor()
            conventionMapping(installTask).map("adbExe") { sdkHandler.sdkInfo?.adb }
            conventionMapping(installTask).map("splitSelectExe") {
                String path = androidBuilder.targetInfo?.buildTools?.getPath(
                        BuildToolInfo.PathId.SPLIT_SELECT)
                if (path != null) {
                    File splitSelectExe = new File(path)
                    return splitSelectExe.exists() ? splitSelectExe : null;
                } else {
                    return null;
                }
            }
            installTask.dependsOn variantData.assembleVariantTask
            variantData.installTask = installTask
        }


        if (getExtension().lintOptions.checkReleaseBuilds) {
            createLintVitalTask(variantData)
        }

        // add an uninstall task
        def uninstallTask = project.tasks.create(
                "uninstall${variantData.variantConfiguration.fullName.capitalize()}",
                UninstallTask)
        uninstallTask.description = "Uninstalls the ${variantData.description}."
        uninstallTask.group = INSTALL_GROUP
        uninstallTask.variant = variantData
        conventionMapping(uninstallTask).map("adbExe") { sdkHandler.getSdkInfo()?.adb }

        variantData.uninstallTask = uninstallTask
        uninstallAll.dependsOn uninstallTask
    }

    public Task createAssembleTask(
            @NonNull BaseVariantOutputData variantOutputData) {
        Task assembleTask = project.tasks.
                create("assemble${variantOutputData.fullName.capitalize()}")
        return assembleTask
    }

    public Task createAssembleTask(
            @NonNull BaseVariantData<? extends BaseVariantOutputData> variantData) {
        Task assembleTask = project.tasks.
                create("assemble${variantData.variantConfiguration.fullName.capitalize()}")
        assembleTask.description = "Assembles the ${variantData.description}."
        assembleTask.group = BUILD_GROUP
        return assembleTask
    }

    public Copy getJacocoAgentTask() {
        if (jacocoAgentTask == null) {
            jacocoAgentTask = project.tasks.create("unzipJacocoAgent", Copy)
            jacocoAgentTask.from {
                project.configurations.getByName(JacocoPlugin.AGENT_CONFIGURATION_NAME).
                        collect { project.zipTree(it) }
            }
            jacocoAgentTask.include FILE_JACOCO_AGENT
            jacocoAgentTask.into "$project.buildDir/${FD_INTERMEDIATES}/jacoco"
        }

        return jacocoAgentTask
    }

    /**
     * creates a zip align. This does not use convention mapping,
     * and is meant to let other plugin create zip align tasks.
     *
     * @param name the name of the task
     * @param inputFile the input file
     * @param outputFile the output file
     *
     * @return the task
     */
    @NonNull
    ZipAlign createZipAlignTask(
            @NonNull String name,
            @NonNull File inputFile,
            @NonNull File outputFile) {
        // Add a task to zip align application package
        def zipAlignTask = project.tasks.create(name, ZipAlign)

        zipAlignTask.inputFile = inputFile
        zipAlignTask.outputFile = outputFile
        conventionMapping(zipAlignTask).map("zipAlignExe") {
            String path = androidBuilder.targetInfo?.buildTools?.getPath(ZIP_ALIGN)
            if (path != null) {
                return new File(path)
            }

            return null
        }

        return zipAlignTask
    }

    /**
     * Creates the proguarding task for the given Variant.
     * @param variantData the variant data.
     * @param testedVariantData optional. variant data representing the tested variant, null if the
     *                          variant is not a test variant
     * @return outFile file outputted by proguard
     */
    @NonNull
    public void createProguardTasks(
            final @NonNull BaseVariantData<? extends BaseVariantOutputData> variantData,
            final @Nullable BaseVariantData<? extends BaseVariantOutputData> testedVariantData,
            final @NonNull PostCompilationData pcData) {
        final VariantConfiguration variantConfig = variantData.variantConfiguration

        // use single output for now.
        final BaseVariantOutputData variantOutputData = variantData.outputs.get(0)

        def proguardTask = project.tasks.create(
                "proguard${variantData.variantConfiguration.fullName.capitalize()}",
                AndroidProGuardTask)

        if (testedVariantData != null) {
            proguardTask.dependsOn testedVariantData.obfuscationTask
        }

        variantData.obfuscationTask = proguardTask
        variantData.mappingFileProviderTask = proguardTask

        // --- Output File ---

        final File outFile = variantData instanceof LibraryVariantData ?
            project.file(
                    "${project.buildDir}/${FD_INTERMEDIATES}/$DIR_BUNDLES/${variantData.variantConfiguration.dirName}/classes.jar") :
            project.file(
                    "${project.buildDir}/${FD_INTERMEDIATES}/classes-proguard/${variantData.variantConfiguration.dirName}/classes.jar")
        variantData.obfuscatedClassesJar = outFile

        // --- Proguard Config ---

        if (testedVariantData != null) {
            // Don't remove any code in tested app.
            proguardTask.dontshrink()
            proguardTask.dontoptimize()

            // We can't call dontobfuscate, since that would make ProGuard ignore the mapping file.
            proguardTask.keep("class * {*;}")
            proguardTask.keep("interface * {*;}")
            proguardTask.keep("enum * {*;}")

            // Input the mapping from the tested app so that we can deal with obfuscated code.
            proguardTask.applymapping("${project.buildDir}/${FD_OUTPUTS}/mapping/${testedVariantData.variantConfiguration.dirName}/mapping.txt")
        } else {
            if (variantConfig.isTestCoverageEnabled()) {
                // when collecting coverage, don't remove the JaCoCo runtime
                proguardTask.keep("class com.vladium.** {*;}")
                proguardTask.keep("class org.jacoco.** {*;}")
                proguardTask.keep("interface org.jacoco.** {*;}")
                proguardTask.dontwarn("org.jacoco.**")
            }

            proguardTask.configuration {
                List<File> proguardFiles = variantConfig.getProguardFiles(true /*includeLibs*/,
                        [extension.getDefaultProguardFile(DEFAULT_PROGUARD_CONFIG_FILE)])

                proguardFiles + [variantOutputData.processResourcesTask.proguardOutputFile]
            }
        }

        // --- InJars / LibraryJars ---

        if (variantData instanceof LibraryVariantData) {
            String packageName = variantConfig.getPackageFromManifest()
            if (packageName == null) {
                throw new BuildException("Failed to read manifest", null)
            }
            packageName = packageName.replace('.', '/');

            // injar: the compilation output
            // exclude R files and such from output
            String exclude = '!' + packageName + "/R.class"
            exclude += (', !' + packageName + "/R\$*.class")
            if (!((LibraryExtension) getExtension()).packageBuildConfig) {
                exclude += (', !' + packageName + "/Manifest.class")
                exclude += (', !' + packageName + "/Manifest\$*.class")
                exclude += (', !' + packageName + "/BuildConfig.class")
            }
            proguardTask.injars(pcData.inputDir, filter: exclude)

            // include R files and such for compilation
            String include = exclude.replace('!', '')
            proguardTask.libraryjars(pcData.inputDir, filter: include)

            // injar: the local dependencies
            Closure inJars = {
                DependencyManager.getPackagedLocalJarFileList(variantData.variantDependency)
            }

            proguardTask.injars(inJars, filter: '!META-INF/MANIFEST.MF')

            // libjar: the library dependencies. In this case we take all the compile-scope
            // dependencies
            Closure libJars = {
                // get all the compiled jar.
                Set<File> compiledJars = androidBuilder.getCompileClasspath(variantConfig)
                // and remove local jar that are also packaged
                List<File> localJars =
                        DependencyManager.getPackagedLocalJarFileList(variantData.variantDependency)

                compiledJars.findAll({ !localJars.contains(it) })
            }

            proguardTask.libraryjars(libJars, filter: '!META-INF/MANIFEST.MF')

            // ensure local jars keep their package names
            proguardTask.keeppackagenames()
        } else {
            // injar: the compilation output
            proguardTask.injars(pcData.inputDir)

            // injar: the packaged dependencies
            proguardTask.injars(pcData.inputLibraries, filter: '!META-INF/MANIFEST.MF')

            // the provided-only jars as libraries.
            Closure libJars = {
                variantData.variantConfiguration.providedOnlyJars
            }

            proguardTask.libraryjars(libJars)
        }

        // libraryJars: the runtime jars. Do this in doFirst since the boot classpath isn't
        // available until the SDK is loaded in the prebuild task
        proguardTask.doFirst {
            for (String runtimeJar : androidBuilder.getBootClasspathAsStrings()) {
                proguardTask.libraryjars(runtimeJar)
            }
        }

        if (testedVariantData != null) {
            // input the tested app as library
            proguardTask.libraryjars(testedVariantData.javaCompileTask.destinationDir)
            // including its dependencies
            Closure testedPackagedJars = {
                androidBuilder.getPackagedJars(testedVariantData.variantConfiguration)
            }

            proguardTask.libraryjars(testedPackagedJars, filter: '!META-INF/MANIFEST.MF')
        }

        // --- Out files ---

        proguardTask.outjars(outFile)

        final File proguardOut = project.file(
                "${project.buildDir}/${FD_OUTPUTS}/mapping/${variantData.variantConfiguration.dirName}")

        proguardTask.dump(new File(proguardOut, "dump.txt"))
        proguardTask.printseeds(new File(proguardOut, "seeds.txt"))
        proguardTask.printusage(new File(proguardOut, "usage.txt"))
        proguardTask.printmapping(new File(proguardOut, "mapping.txt"))

        // proguard doesn't verify that the seed/mapping/usage folders exist and will fail
        // if they don't so create them.
        proguardTask.doFirst {
            proguardOut.mkdirs()
        }

        // update dependency.
        optionalDependsOn(proguardTask, pcData.classGeneratingTask)
        optionalDependsOn(proguardTask, pcData.libraryGeneratingTask)
        pcData.libraryGeneratingTask = [proguardTask]
        pcData.classGeneratingTask = [proguardTask]

        // Update the inputs
        pcData.inputFiles = { [outFile] }
        pcData.inputDir = null
        pcData.inputLibraries = { [] }
    }

    private ShrinkResources createShrinkResourcesTask(ApkVariantOutputData variantOutputData) {
        def variantData = variantOutputData.variantData
        def task = project.tasks.create(
                "shrink${variantOutputData.fullName.capitalize()}Resources",
                ShrinkResources)
        task.androidBuilder = androidBuilder
        task.variantOutputData = variantOutputData

        String outputBaseName = variantOutputData.baseName
        conventionMapping(task).map("compressedResources") {
            project.file("$project.buildDir/${FD_INTERMEDIATES}/resources/" +
                            "resources-${outputBaseName}-stripped.ap_")
        }

        conventionMapping(task).map("uncompressedResources") {
            variantOutputData.processResourcesTask.packageOutputFile
        }

        task.dependsOn variantData.obfuscationTask, variantOutputData.manifestProcessorTask,
                variantOutputData.processResourcesTask

        return task
    }

    public void createReportTasks(
            List<BaseVariantData<? extends BaseVariantOutputData>> variantDataList) {
        def dependencyReportTask = project.tasks.create("androidDependencies", DependencyReportTask)
        dependencyReportTask.setDescription("Displays the Android dependencies of the project.")
        dependencyReportTask.setVariants(variantDataList)
        dependencyReportTask.setGroup(ANDROID_GROUP)

        def signingReportTask = project.tasks.create("signingReport", SigningReportTask)
        signingReportTask.setDescription("Displays the signing info for each variant.")
        signingReportTask.setVariants(variantDataList)
        signingReportTask.setGroup(ANDROID_GROUP)
    }

    public void createAnchorTasks(
            @NonNull BaseVariantData<? extends BaseVariantOutputData> variantData) {
        variantData.preBuildTask = project.tasks.create(
                "pre${variantData.variantConfiguration.fullName.capitalize()}Build")
        variantData.preBuildTask.dependsOn mainPreBuild

        def prepareDependenciesTask = project.tasks.create(
                "prepare${variantData.variantConfiguration.fullName.capitalize()}Dependencies",
                PrepareDependenciesTask)

        variantData.prepareDependenciesTask = prepareDependenciesTask
        prepareDependenciesTask.dependsOn variantData.preBuildTask

        prepareDependenciesTask.androidBuilder = androidBuilder
        prepareDependenciesTask.variant = variantData

        // for all libraries required by the configurations of this variant, make this task
        // depend on all the tasks preparing these libraries.
        VariantDependencies configurationDependencies = variantData.variantDependency
        prepareDependenciesTask.addChecker(configurationDependencies.checker)

        for (LibraryDependencyImpl lib : configurationDependencies.libraries) {
            dependencyManager.addDependencyToPrepareTask(variantData, prepareDependenciesTask, lib)
        }

        // also create sourceGenTask
        variantData.sourceGenTask = project.tasks.create(
                "generate${variantData.variantConfiguration.fullName.capitalize()}Sources")
        // and resGenTask
        variantData.resourceGenTask = project.tasks.create(
                "generate${variantData.variantConfiguration.fullName.capitalize()}Resources")
        variantData.assetGenTask = project.tasks.create(
                "generate${variantData.variantConfiguration.fullName.capitalize()}Assets")
        // and compile task
        createCompileAnchorTask(variantData)
    }

    private void createCompileAnchorTask(
            BaseVariantData<? extends BaseVariantOutputData> variantData) {
        variantData.compileTask = project.tasks.create(
                "compile${variantData.variantConfiguration.fullName.capitalize()}Sources")
        variantData.compileTask.group = BUILD_GROUP
    }

    public void createCheckManifestTask(
            @NonNull BaseVariantData<? extends BaseVariantOutputData> variantData) {
        String name = variantData.variantConfiguration.fullName
        variantData.checkManifestTask = project.tasks.create(
                "check${name.capitalize()}Manifest",
                CheckManifest)
        variantData.checkManifestTask.dependsOn variantData.preBuildTask

        variantData.prepareDependenciesTask.dependsOn variantData.checkManifestTask

        variantData.checkManifestTask.variantName = name
        conventionMapping(variantData.checkManifestTask).map("manifest") {
            variantData.variantConfiguration.getDefaultSourceSet().manifestFile
        }
    }

    public static void optionalDependsOn(@NonNull Task main, Task... dependencies) {
        for (Task dependency : dependencies) {
            if (dependency != null) {
                main.dependsOn dependency
            }
        }
    }

    public static void optionalDependsOn(@NonNull Task main, @NonNull List<?> dependencies) {
        for (Object dependency : dependencies) {
            if (dependency != null) {
                main.dependsOn dependency
            }
        }
    }

    private static <T> Set<T> removeAllNullEntries(Set<T> input) {
        HashSet<T> output = new HashSet<T>();
        for (T element : input) {
            if (element != null) {
                output.add(element);
            }
        }
        return output;
    }

    @NonNull
    private List<ManifestDependencyImpl> getManifestDependencies(
            List<LibraryDependency> libraries) {

        List<ManifestDependencyImpl> list = Lists.newArrayListWithCapacity(libraries.size())

        for (LibraryDependency lib : libraries) {
            // get the dependencies
            List<ManifestDependencyImpl> children = getManifestDependencies(lib.dependencies)
            list.add(new ManifestDependencyImpl(lib.getName(), lib.manifest, children))
        }

        return list
    }

    @NonNull
    protected static List<SymbolFileProviderImpl> getTextSymbolDependencies(
            List<LibraryDependency> libraries) {

        List<SymbolFileProviderImpl> list = Lists.newArrayListWithCapacity(libraries.size())

        for (LibraryDependency lib : libraries) {
            list.add(new SymbolFileProviderImpl(lib.manifest, lib.symbolFile))
        }

        return list
    }

    protected static File getOptionalDir(File dir) {
        if (dir.isDirectory()) {
            return dir
        }

        return null
    }
}<|MERGE_RESOLUTION|>--- conflicted
+++ resolved
@@ -1303,11 +1303,8 @@
         BaseVariantData testedVariantData = variantData.getTestedVariantData() as BaseVariantData
         createCompileAnchorTask(variantData)
         createCompileTask(variantData, testedVariantData)
-<<<<<<< HEAD
-=======
         createJackAndUnitTestVerificationTask(variantData, testedVariantData)
         variantData.assembleVariantTask = createAssembleTask(variantData)
->>>>>>> 7122309b
         variantData.assembleVariantTask.dependsOn variantData.compileTask
 
         // This hides the assemble unit test task from the task list.
