--- conflicted
+++ resolved
@@ -312,13 +312,6 @@
 
     void setCompileTask(AndroidTask<Task> compileTask);
 
-<<<<<<< HEAD
-    AndroidTask<? extends Task> getObfuscationTask();
-
-    void setObfuscationTask(AndroidTask<? extends Task> obfuscationTask);
-
-=======
->>>>>>> eb596422
     AndroidTask<?> getCoverageReportTask();
 
     void setCoverageReportTask(AndroidTask<?> coverageReportTask);
