/*
 * Copyright (C) 2018 The Android Open Source Project
 *
 * Licensed under the Apache License, Version 2.0 (the "License");
 * you may not use this file except in compliance with the License.
 * You may obtain a copy of the License at
 *
 *      http://www.apache.org/licenses/LICENSE-2.0
 *
 * Unless required by applicable law or agreed to in writing, software
 * distributed under the License is distributed on an "AS IS" BASIS,
 * WITHOUT WARRANTIES OR CONDITIONS OF ANY KIND, either express or implied.
 * See the License for the specific language governing permissions and
 * limitations under the License.
 */

package com.android.build.gradle.internal.tasks

import com.android.SdkConstants
import com.android.build.api.artifact.BuildableArtifact
import com.android.build.gradle.internal.api.artifact.singleFile
import com.android.build.gradle.internal.res.getAapt2FromMaven
import com.android.build.gradle.internal.scope.InternalArtifactType
import com.android.build.gradle.internal.scope.TaskConfigAction
import com.android.build.gradle.internal.scope.VariantScope
import com.android.build.gradle.tasks.WorkerExecutorAdapter
import com.android.tools.build.bundletool.commands.BuildApksCommand
import com.android.tools.build.bundletool.model.Aapt2Command
import com.android.tools.build.bundletool.model.SigningConfiguration
import com.android.tools.build.bundletool.utils.flags.Flag
import com.android.utils.FileUtils
import org.gradle.api.file.FileCollection
import org.gradle.api.tasks.Input
import org.gradle.api.tasks.InputFile
import org.gradle.api.tasks.InputFiles
<<<<<<< HEAD
import org.gradle.api.tasks.Optional
=======
>>>>>>> 9c434b95
import org.gradle.api.tasks.OutputFile
import org.gradle.api.tasks.PathSensitive
import org.gradle.api.tasks.PathSensitivity
import org.gradle.api.tasks.TaskAction
import org.gradle.workers.WorkerExecutor
import java.io.File
import java.io.Serializable
import java.util.Optional
import javax.inject.Inject

/**
 * Task that generates APKs from a bundle. All the APKs are bundled into a single zip file.
 */
open class BundleToApkTask @Inject constructor(workerExecutor: WorkerExecutor) : AndroidVariantTask() {

    @get:InputFiles
    @get:PathSensitive(PathSensitivity.NONE)
    lateinit var bundle: BuildableArtifact
        private set

    @get:InputFiles
    @get:org.gradle.api.tasks.Optional
    @get:PathSensitive(PathSensitivity.NONE)
    lateinit var aapt2FromMaven: FileCollection
        private set

    @get:OutputFile
    lateinit var outputFile: File
        private set

    @get:InputFile
    @get:org.gradle.api.tasks.Optional
    var keystoreFile: File? = null
        private set

    @get:Input
    @get:org.gradle.api.tasks.Optional
    var keystorePassword: String? = null
        private set

    @get:Input
    @get:org.gradle.api.tasks.Optional
    var keyAlias: String? = null
        private set

    @get:Input
    @get:org.gradle.api.tasks.Optional
    var keyPassword: String? = null
        private set

    private val workers = Workers.getWorker(workerExecutor)

    @TaskAction
    fun generateApk() {

<<<<<<< HEAD
        adapter.submit(
            Params(
                bundle.singleFile(),
                File(aapt2FromMaven.singleFile, SdkConstants.FN_AAPT2),
                outputFile
=======
        workers.use {
            it.submit(
                BundleToolRunnable::class.java,
                Params(
                    bundle.singleFile(),
                    File(aapt2FromMaven.singleFile, SdkConstants.FN_AAPT2),
                    outputFile,
                    keystoreFile,
                    keystorePassword,
                    keyAlias,
                    keyPassword
                )
>>>>>>> 9c434b95
            )
        }
    }

    private data class Params(
        val bundleFile: File,
        val aapt2File: File,
<<<<<<< HEAD
        val outputFile: File
=======
        val outputFile: File,
        val keystoreFile: File?,
        val keystorePassword: String?,
        val keyAlias: String?,
        val keyPassword: String?
>>>>>>> 9c434b95
    ) : Serializable

    private class BundleToolRunnable @Inject constructor(private val params: Params): Runnable {
        override fun run() {
            FileUtils.deleteIfExists(params.outputFile)

            val command = BuildApksCommand
                .builder()
                .setBundlePath(params.bundleFile.toPath())
                .setOutputFile(params.outputFile.toPath())
                .setAapt2Command(Aapt2Command.createFromExecutablePath(params.aapt2File.toPath()))

            params.keystoreFile?.let {
                val storePassword = params.keystorePassword?.let {
                    Optional.of(Flag.Password.createFromFlagValue("pass:$it"))
                } ?: Optional.empty()

                val keyPassword = params.keyPassword?.let {
                    Optional.of(Flag.Password.createFromFlagValue("pass:$it"))
                } ?: Optional.empty()

                command.setSigningConfiguration(
                    SigningConfiguration.extractFromKeystore(
                        it.toPath(), params.keyAlias, storePassword, keyPassword
                    )
                )
            }

            command.build().execute()
        }
    }

    class ConfigAction(private val scope: VariantScope) : TaskConfigAction<BundleToApkTask> {

        override fun getName() = scope.getTaskName("makeApkFromBundleFor")
        override fun getType() = BundleToApkTask::class.java

        override fun execute(task: BundleToApkTask) {
            task.variantName = scope.fullVariantName
            task.outputFile = scope.artifacts.appendArtifact(
                InternalArtifactType.APKS_FROM_BUNDLE,
                task,
                "bundle.apks"
            )
            task.bundle = scope.artifacts.getFinalArtifactFiles(InternalArtifactType.BUNDLE)
            task.aapt2FromMaven = getAapt2FromMaven(scope.globalScope)

            scope.variantConfiguration.signingConfig?.let {
                task.keystoreFile = it.storeFile
                task.keystorePassword = it.storePassword
                task.keyAlias = it.keyAlias
                task.keyPassword = it.keyPassword
            }
        }
    }
}<|MERGE_RESOLUTION|>--- conflicted
+++ resolved
@@ -33,10 +33,6 @@
 import org.gradle.api.tasks.Input
 import org.gradle.api.tasks.InputFile
 import org.gradle.api.tasks.InputFiles
-<<<<<<< HEAD
-import org.gradle.api.tasks.Optional
-=======
->>>>>>> 9c434b95
 import org.gradle.api.tasks.OutputFile
 import org.gradle.api.tasks.PathSensitive
 import org.gradle.api.tasks.PathSensitivity
@@ -92,13 +88,6 @@
     @TaskAction
     fun generateApk() {
 
-<<<<<<< HEAD
-        adapter.submit(
-            Params(
-                bundle.singleFile(),
-                File(aapt2FromMaven.singleFile, SdkConstants.FN_AAPT2),
-                outputFile
-=======
         workers.use {
             it.submit(
                 BundleToolRunnable::class.java,
@@ -111,7 +100,6 @@
                     keyAlias,
                     keyPassword
                 )
->>>>>>> 9c434b95
             )
         }
     }
@@ -119,15 +107,11 @@
     private data class Params(
         val bundleFile: File,
         val aapt2File: File,
-<<<<<<< HEAD
-        val outputFile: File
-=======
         val outputFile: File,
         val keystoreFile: File?,
         val keystorePassword: String?,
         val keyAlias: String?,
         val keyPassword: String?
->>>>>>> 9c434b95
     ) : Serializable
 
     private class BundleToolRunnable @Inject constructor(private val params: Params): Runnable {
