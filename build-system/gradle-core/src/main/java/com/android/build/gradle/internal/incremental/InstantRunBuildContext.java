/*
 * Copyright (C) 2015 The Android Open Source Project
 *
 * Licensed under the Apache License, Version 2.0 (the "License");
 * you may not use this file except in compliance with the License.
 * You may obtain a copy of the License at
 *
 *      http://www.apache.org/licenses/LICENSE-2.0
 *
 * Unless required by applicable law or agreed to in writing, software
 * distributed under the License is distributed on an "AS IS" BASIS,
 * WITHOUT WARRANTIES OR CONDITIONS OF ANY KIND, either express or implied.
 * See the License for the specific language governing permissions and
 * limitations under the License.
 */

package com.android.build.gradle.internal.incremental;

import com.android.annotations.NonNull;
import com.android.annotations.Nullable;
import com.android.builder.Version;
import com.android.ide.common.xml.XmlPrettyPrinter;
import com.android.sdklib.AndroidVersion;
import com.android.utils.XmlUtils;
import com.google.common.annotations.VisibleForTesting;
import com.google.common.base.CaseFormat;
import com.google.common.base.Charsets;
import com.google.common.base.MoreObjects;
import com.google.common.base.Preconditions;
import com.google.common.base.Strings;
import com.google.common.collect.Sets;
import com.google.common.io.Files;
import java.io.File;
import java.io.IOException;
import java.util.ArrayList;
import java.util.Collection;
import java.util.HashSet;
import java.util.List;
import java.util.Set;
import java.util.TreeMap;
import java.util.concurrent.atomic.AtomicLong;
import java.util.stream.Collectors;
import java.util.stream.Stream;
import javax.xml.parsers.DocumentBuilderFactory;
import javax.xml.parsers.ParserConfigurationException;
import org.gradle.api.logging.Logger;
import org.gradle.api.logging.Logging;
import org.w3c.dom.Document;
import org.w3c.dom.Element;
import org.w3c.dom.NamedNodeMap;
import org.w3c.dom.Node;
import org.w3c.dom.NodeList;
import org.xml.sax.SAXException;

/**
 * Context object for all build related information that will be persisted at the completion
 *
 * <p>Information persisted will have the following purposes :
 *
 * <ul>
 *   For all types of builds, the list of produced artifacts will contain the filters used when
 *   producing pure or full splits. This can be used to determine which artifact should be
 *   installed.
 * </ul>
 *
 * <ul>
 *   In Instant Run mode, on top of the list of artifacts produced, the verifier status etc. It is
 *   also read in subsequent builds to keep artifacts history.
 * </ul>
 */
public class InstantRunBuildContext {

    private static final Logger LOG = Logging.getLogger(InstantRunBuildContext.class);

    static final String TAG_INSTANT_RUN = "instant-run";
    static final String TAG_BUILD = "build";
    static final String TAG_ARTIFACT = "artifact";
    static final String TAG_TASK = "task";
    static final String ATTR_PLUGIN_VERSION = "plugin-version";
    static final String ATTR_NAME = "name";
    static final String ATTR_DURATION = "duration";
    static final String ATTR_TIMESTAMP = "timestamp";
    static final String ATTR_VERIFIER = "verifier";
    static final String ATTR_TYPE = "type";
    static final String ATTR_LOCATION = "location";
    static final String ATTR_API_LEVEL = "api-level";
    static final String ATTR_DENSITY = "density";
    static final String ATTR_FORMAT = "format";
    static final String ATTR_ABI = "abi";
    static final String ATTR_TOKEN = "token";
    static final String ATTR_BUILD_MODE = "build-mode";
    static final String ATTR_IR_ELIGIBILITY = "ir-eligibility";

    // Keep roughly in sync with InstantRunBuildInfo#isCompatibleFormat:
    //
    // (These aren't directly aliased in case in the future we want to for
    // example have the client understand a range of versions. E.g. Gradle
    // may bump this version to force older IDE's to not attempt instant run
    // with this metadata, but a newer IDE could decide to work both with this
    // new Gradle version and the older version. Whenever we bump this version
    // we should cross check the logic and decide how to handle the isCompatible()
    // method.)
    static final String CURRENT_FORMAT = "10";

    public enum TaskType {
        JAVAC,
        INSTANT_RUN_DEX,
        INSTANT_RUN_TRANSFORM,
        VERIFIER
    }

    /**
     * A Build represents the result of an InstantRun enabled build invocation. It will contain all
     * the artifacts it produced as well as the unique timestamp for the build and the result of the
     * InstantRun verification process.
     */
    public static class Build {

        private final long buildId;
        @NonNull private InstantRunVerifierStatus verifierStatus;
        @Nullable private InstantRunVerifierStatus eligibilityStatus;
        private InstantRunBuildMode buildMode;
        private final List<Artifact> artifacts = new ArrayList<>();

        public Build(
                long buildId,
                @NonNull InstantRunVerifierStatus verifierStatus,
                @NonNull InstantRunBuildMode buildMode,
                @Nullable InstantRunVerifierStatus eligibilityStatus) {
            this.buildId = buildId;
            this.verifierStatus = verifierStatus;
            this.buildMode = buildMode;
            this.eligibilityStatus = eligibilityStatus;
        }

        @Nullable
        public Artifact getArtifactForType(@NonNull FileType fileType) {
            for (Artifact artifact : artifacts) {
                if (artifact.fileType == fileType) {
                    return artifact;
                }
            }
            return null;
        }

        private Element toXml(@NonNull Document document) {
            Element build = document.createElement(TAG_BUILD);
            toXml(document, build);
            return build;
        }

        private void toXml(@NonNull Document document, @NonNull Element element) {
            element.setAttribute(ATTR_TIMESTAMP, String.valueOf(buildId));
            element.setAttribute(ATTR_VERIFIER, verifierStatus.name());
            element.setAttribute(ATTR_BUILD_MODE, buildMode.name());
            if (eligibilityStatus != null) {
                element.setAttribute(ATTR_IR_ELIGIBILITY, eligibilityStatus.name());
            }
            for (Artifact artifact : artifacts) {
                element.appendChild(artifact.toXml(document));
            }
        }

        @NonNull
        public static Build fromXml(@NonNull Node buildNode) {
            NamedNodeMap attributes = buildNode.getAttributes();
            Node verifierAttribute = attributes.getNamedItem(ATTR_VERIFIER);
            Node buildModeAttribute = attributes.getNamedItem(ATTR_BUILD_MODE);
            Node eligibilityAttribute = attributes.getNamedItem(ATTR_IR_ELIGIBILITY);
            InstantRunVerifierStatus eligibility =
                    eligibilityAttribute == null
                            ? null
                            : InstantRunVerifierStatus.valueOf(eligibilityAttribute.getNodeValue());
            Build build =
                    new Build(
                            Long.parseLong(attributes.getNamedItem(ATTR_TIMESTAMP).getNodeValue()),
                            InstantRunVerifierStatus.valueOf(verifierAttribute.getNodeValue()),
                            InstantRunBuildMode.valueOf(buildModeAttribute.getNodeValue()),
                            eligibility);
            NodeList childNodes = buildNode.getChildNodes();
            for (int i = 0; i < childNodes.getLength(); i++) {
                Node artifactNode = childNodes.item(i);
                if (artifactNode.getNodeName().equals(TAG_ARTIFACT)) {
                    Artifact artifact = Artifact.fromXml(artifactNode);
                    build.artifacts.add(artifact);
                }
            }
            return build;
        }

        public long getBuildId() {
            return buildId;
        }

        @NonNull
        public List<Artifact> getArtifacts() {
            return artifacts;
        }

        @NonNull
        public Stream<Artifact> getArtifactsForType(@NonNull FileType type) {
            return artifacts.stream().filter(artifact -> artifact.getType().equals(type));
        }

        @NonNull
        public InstantRunVerifierStatus getVerifierStatus() {
            return verifierStatus;
        }

        @NonNull
        public InstantRunBuildMode getBuildMode() {
            return buildMode;
        }

        @Nullable
        public InstantRunVerifierStatus getEligibilityStatus() {
            return eligibilityStatus;
        }
    }

    /** A build artifact defined by its type and location. */
    public static class Artifact {
        @NonNull private final FileType fileType;
        @NonNull private File location;

        public Artifact(@NonNull FileType fileType, @NonNull File location) {
            this.fileType = fileType;
            this.location = location;
        }

        @NonNull
        public Node toXml(@NonNull Document document) {
            Element artifact = document.createElement(TAG_ARTIFACT);
            artifact.setAttribute(ATTR_TYPE, fileType.name());
            artifact.setAttribute(
                    ATTR_LOCATION, XmlUtils.toXmlAttributeValue(location.getAbsolutePath()));
            return artifact;
        }

        @NonNull
        public static Artifact fromXml(@NonNull Node artifactNode) {
            NamedNodeMap attributes = artifactNode.getAttributes();
            return new Artifact(
                    FileType.valueOf(attributes.getNamedItem(ATTR_TYPE).getNodeValue()),
                    new File(attributes.getNamedItem(ATTR_LOCATION).getNodeValue()));
        }

        @NonNull
        public File getLocation() {
            return location;
        }

        /**
         * Returns true if the file accumulates all the changes since it was initially built and
         * deployed on the device.
         */
        public boolean isAccumulative() {
            return fileType != FileType.RELOAD_DEX;
        }

        public void setLocation(@NonNull File location) {
            this.location = location;
        }

        @NonNull
        public FileType getType() {
            return fileType;
        }

        @Override
        public String toString() {
            return MoreObjects.toStringHelper(this)
                    .add("fileType", fileType)
                    .add("location", location)
                    .toString();
        }
    }

    private final long[] taskStartTime = new long[TaskType.values().length];
    private final long[] taskDurationInMs = new long[TaskType.values().length];
    private InstantRunPatchingPolicy patchingPolicy;
    /** Null until setApiLevel is called. */
    @Nullable private AndroidVersion androidVersion = null;

    private String density = null;
    private String abi = null;
    private final Build currentBuild;
    private final TreeMap<Long, Build> previousBuilds = new TreeMap<>();
    private boolean isInstantRunMode = false;
    private final AtomicLong token = new AtomicLong(0);
    private boolean buildHasFailed = false;

    public InstantRunBuildContext() {
        this(defaultBuildIdAllocator);
    }

    @VisibleForTesting
    InstantRunBuildContext(@NonNull BuildIdAllocator buildIdAllocator) {
        currentBuild =
                new Build(
                        buildIdAllocator.allocatedBuildId(),
                        InstantRunVerifierStatus.NO_CHANGES,
                        InstantRunBuildMode.HOT_WARM,
                        null /* eligibilityStatus */);
    }


    public void setInstantRunMode(boolean instantRunMode) {
        isInstantRunMode = instantRunMode;
    }

    public boolean isInInstantRunMode() {
        return isInstantRunMode;
    }

    public void setBuildHasFailed() {
        buildHasFailed = true;
    }

    public boolean getBuildHasFailed() {
        return buildHasFailed;
    }

    /**
     * Get the unique build id for this build invocation.
     *
     * @return a unique build id.
     */
    public long getBuildId() {
        return currentBuild.buildId;
    }

    public void startRecording(@NonNull TaskType taskType) {
        taskStartTime[taskType.ordinal()] = System.currentTimeMillis();
    }

    public long stopRecording(@NonNull TaskType taskType) {
        long duration = System.currentTimeMillis() - taskStartTime[taskType.ordinal()];
        taskDurationInMs[taskType.ordinal()] = duration;
        return duration;
    }

    /**
     * Sets the verifier status for the current build.
     *
     * @param verifierStatus
     */
    public void setVerifierStatus(@NonNull InstantRunVerifierStatus verifierStatus) {

        LOG.info(
                "Receiving verifier result: {}. Current Verifier/Build mode is {}/{}.",
                verifierStatus,
                currentBuild.getVerifierStatus(),
                currentBuild.buildMode);

        // get the new build mode for this verifier status as it may change the one we
        // currently use.
        InstantRunBuildMode newBuildMode =
                currentBuild.buildMode.combine(
                        verifierStatus.getInstantRunBuildModeForPatchingPolicy(patchingPolicy));

        // if our current status is not set, or the new build mode is higher, reset everything.
        if (currentBuild.getVerifierStatus() == InstantRunVerifierStatus.NO_CHANGES
                || currentBuild.getVerifierStatus() == InstantRunVerifierStatus.COMPATIBLE
                || newBuildMode != currentBuild.buildMode) {
            currentBuild.verifierStatus = verifierStatus;
            currentBuild.buildMode = newBuildMode;
        }
        Preconditions.checkNotNull(
                patchingPolicy, "setApiLevel should be called before setVerifierStatus");

        LOG.info(
                "Verifier result is now : {}. Build mode is now {}.",
                currentBuild.getVerifierStatus(),
                currentBuild.buildMode);
    }

    /**
     * Records the actual result of the verification pass, even if a cold swap was requested. This
     * is status is reported to the IDE via build-info.xml, so the IDE can notify the user if their
     * last build was eligible for a hot or warm swap (to encourage people to use it.)
     *
     * @param verifierStatus - the actual status recorded by the verifier
     */
    public void setInstantRunEligibilityStatus(@NonNull InstantRunVerifierStatus verifierStatus) {
        currentBuild.eligibilityStatus = verifierStatus;
    }

    /** Returns the verifier status if set for the current build being executed. */
    @NonNull
    public InstantRunVerifierStatus getVerifierResult() {
        return currentBuild.getVerifierStatus();
    }

    @Nullable
    public InstantRunVerifierStatus getInstantRunEligibilityStatus() {
        return currentBuild.getEligibilityStatus();
    }

    /**
     * Returns true if the verifier did not find any incompatible changes for InstantRun or was not
     * run due to no code changes.
     *
     * @return true to use hot swapping, false otherwise.
     */
    public boolean hasPassedVerification() {
        return currentBuild.buildMode == InstantRunBuildMode.HOT_WARM;
    }

    public void setApiLevel(@NonNull AndroidVersion androidVersion, @Nullable String targetAbi) {
        this.androidVersion = androidVersion;
        // cache the patching policy.
        this.patchingPolicy = InstantRunPatchingPolicy.getPatchingPolicy(this.androidVersion);
        this.abi = targetAbi;
    }

    public AndroidVersion getAndroidVersion() {
        return Preconditions.checkNotNull(
                androidVersion, "setApiLevel should be called before any other actions.");
    }

    @Nullable
    public String getDensity() {
        return density;
    }

    public void setDensity(@Nullable String density) {
        this.density = density;
    }

    @Nullable
    public InstantRunPatchingPolicy getPatchingPolicy() {
        return patchingPolicy;
    }

    @NonNull
    public InstantRunBuildMode getBuildMode() {
        return currentBuild.buildMode;
    }

    public synchronized void addChangedFile(@NonNull FileType fileType, @NonNull File file) {

        if (currentBuild.getVerifierStatus() == InstantRunVerifierStatus.NO_CHANGES) {
            currentBuild.verifierStatus = InstantRunVerifierStatus.COMPATIBLE;
        }
        // make sure we don't add the same artifacts twice.
        for (Artifact artifact : currentBuild.artifacts) {
            if (artifact.getType() == fileType
                    && artifact.getLocation().getAbsolutePath().equals(file.getAbsolutePath())) {
                return;
            }
        }

        // validate the patching policy and the received file type to record the file or not.
        // RELOAD and MAIN are always record.
        if (patchingPolicy != null &&
                fileType != FileType.RELOAD_DEX
                && fileType != FileType.MAIN
                && fileType != FileType.RESOURCES) {
            switch (patchingPolicy) {
                case PRE_LOLLIPOP:
                    return;
                case MULTI_APK:
                    if (fileType != FileType.SPLIT) {
                        return;
                    }
            }
        }
        if (fileType == FileType.MAIN) {
            // in case of MAIN, we need to disambiguate whether this is a SPLIT_MAIN or just a
            // MAIN. this is useful for the IDE so it knows which deployment method to use.
            if (patchingPolicy == InstantRunPatchingPolicy.MULTI_APK) {
                fileType = FileType.SPLIT_MAIN;
            }

            // because of signing/aligning, we can be notified several times of the main FULL_APK
            // construction, last one wins.
            Artifact previousArtifact = currentBuild.getArtifactForType(fileType);
            if (previousArtifact != null) {
                currentBuild.artifacts.remove(previousArtifact);
            }

            // since the main FULL_APK is produced, no need to keep the RESOURCES record around.
            Artifact resourcesApFile = currentBuild.getArtifactForType(FileType.RESOURCES);
            while (resourcesApFile != null) {
                currentBuild.artifacts.remove(resourcesApFile);
                resourcesApFile = currentBuild.getArtifactForType(FileType.RESOURCES);
            }
        }
        currentBuild.artifacts.add(new Artifact(fileType, file));
    }

    @Nullable
    public Build getLastBuild() {
        return previousBuilds.isEmpty() ? null : previousBuilds.lastEntry().getValue();
    }

    public long getSecretToken() {
        return token.get();
    }

    public void setSecretToken(long token) {
        this.token.set(token);
    }

    @VisibleForTesting
    public Collection<Build> getPreviousBuilds() {
        return previousBuilds.values();
    }


    /**
     * Remove all unwanted changes :
     * - All reload.dex changes older than the last cold swap.
     * - Empty changes (unless it's the last one).
     */
    private void purge() {
        LOG.debug("Purge");
        boolean foundColdRestart = false;
        Set<String> splitFilesAlreadyFound = new HashSet<>();
        // the oldest build is by definition the full build.
        Long initialFullBuild = previousBuilds.firstKey();
        // iterate from the most recent to the oldest build, which reflect the most up to date
        // natural order of builds.
        for (Long aBuildId : new ArrayList<>(previousBuilds.descendingKeySet())) {
            Build previousBuild = previousBuilds.get(aBuildId);
            LOG.debug(
                    ""
                            + "===================================================\n"
                            + "Purge: build {}\n"
                            + "Verifier status: {}\n"
                            + "===================================================\n",
                    aBuildId,
                    previousBuild.verifierStatus);
            // initial builds are never purged in any way.
            if (previousBuild.buildId == initialFullBuild) {
                LOG.debug(" --- Skipping initial build.");
                continue;
            }
            if (previousBuild.verifierStatus == InstantRunVerifierStatus.COMPATIBLE) {
                if (foundColdRestart) {
                    // Remove previous hot swap artifacts, they have been superseded by the cold
                    // swap artifact.

                    LOG.debug("Removed this hot swap build as there are newer cold swaps.");
                    previousBuilds.remove(aBuildId);
                    continue;
                }
            } else if (previousBuild.verifierStatus != InstantRunVerifierStatus.NO_CHANGES) {
                LOG.debug("This is a cold swap build. Older hot swaps will be removed.");
                foundColdRestart = true;
            }

            if (LOG.isDebugEnabled()) {
                LOG.debug(
                        "Artifacts for build: Size: {}\n  * {}",
                        previousBuild.artifacts.size(),
                        previousBuild
                                .artifacts
                                .stream()
                                .map(Artifact::toString)
                                .collect(Collectors.joining("\n  * ")));
            }

            // when a coldswap build was found, remove all RESOURCES entries for previous builds
            // as the resource is redelivered as part of the main split.
            if (foundColdRestart && patchingPolicy == InstantRunPatchingPolicy.MULTI_APK) {
                Artifact resourceApArtifact = previousBuild.getArtifactForType(FileType.RESOURCES);
                if (resourceApArtifact != null) {
                    previousBuild.artifacts.remove(resourceApArtifact);
                    LOG.debug(
                            "Removing resources from this build as superseded by later cold swap.");
                }
            }

            // remove all DEX, SPLIT and Resources files from older built artifacts if we have
            // already seen a newer version, we only need to most recent one.
            for (Artifact artifact : new ArrayList<>(previousBuild.artifacts)) {
                if (artifact.isAccumulative()) {
                    // we don't remove artifacts from the first build.
                    if (splitFilesAlreadyFound.contains(artifact.getLocation().getAbsolutePath())) {
                        LOG.debug(
                                "Found split is superseded by the same split in a newer build",
                                artifact.getLocation().getAbsolutePath());
                        previousBuild.artifacts.remove(artifact);
                    } else {
                        LOG.debug(
                                "Found split {}, will be removed from older builds.",
                                artifact.getLocation().getAbsolutePath());
                        splitFilesAlreadyFound.add(artifact.getLocation().getAbsolutePath());
                    }
                }
            }

            if (LOG.isDebugEnabled()) {
                LOG.debug(
                        "Artifacts after purge: Size: {}\n  * {}",
                        previousBuild.artifacts.size(),
                        previousBuild
                                .artifacts
                                .stream()
                                .map(Artifact::toString)
                                .collect(Collectors.joining("\n  * ")));
            }
        }

        LOG.debug(
                "Purge: SplitFilesAlreadyFound: {} ",
                splitFilesAlreadyFound.stream().collect(Collectors.joining("\n")));

        // bunch of builds can be empty, either because we did nothing or all its artifact got
        // rebuilt in a more recent iteration, in such a case, remove it.
        for (Long aBuildId : new ArrayList<>(previousBuilds.descendingKeySet())) {
            Build aBuild = previousBuilds.get(aBuildId);
            // if the build artifacts are empty and it's not the current build.
            if (aBuild.artifacts.isEmpty() && aBuild.buildId != currentBuild.buildId) {
                LOG.debug("Removing empty build: {}", aBuildId);
                previousBuilds.remove(aBuildId);
            }
        }

        // check if we are using split apks on L or M, in that case, we need to add the main split
        // so deployment can be successful.
        boolean inMultiAPKOnBefore24 =
                patchingPolicy == InstantRunPatchingPolicy.MULTI_APK
                        && androidVersion != null
                        && androidVersion.getFeatureLevel() < 24;
        if (inMultiAPKOnBefore24) {
            LOG.debug("Adding split main if a split is present as deploying to a device < 24");
            // Re-add the SPLIT_MAIN if any SPLIT is present.
            if (currentBuild.getArtifactForType(FileType.SPLIT_MAIN) == null) {
                boolean anySplitInCurrentBuild = currentBuild.artifacts.stream()
                        .anyMatch(artifact -> artifact.fileType == FileType.SPLIT);

                if (anySplitInCurrentBuild) {
                    LOG.debug("No split main and a split, re-adding split main.");
                    // find the SPLIT_MAIN, any is fine since the location does not vary.
                    for (Build previousBuild : previousBuilds.values()) {
                        Artifact main = previousBuild.getArtifactForType(FileType.SPLIT_MAIN);
                        if (main != null) {
                            currentBuild.artifacts.add(main);
                            break;
                        }
                    }
                }
            }
        }
        if (currentBuild.buildMode == InstantRunBuildMode.FULL) {
            collapseMainArtifactsIntoCurrentBuild();
        }
    }

    private void collapseMainArtifactsIntoCurrentBuild() {
        LOG.debug(
                ""
                        + "=======================================\n"
                        + "collapseMainArtifactsIntoCurrentBuild\n"
                        + "=======================================");
        if (patchingPolicy == InstantRunPatchingPolicy.MULTI_APK) {
            // Add all of the older splits to the current build,
            // as the older builds will be thrown away.
            Set<String> splitLocations = Sets.newHashSet();
            Artifact main = null;

            for (Build build : previousBuilds.values()) {
                for (Artifact artifact : build.artifacts) {
                    if (artifact.fileType == FileType.SPLIT) {
                        splitLocations.add(artifact.location.getAbsolutePath());
                    } else if (artifact.fileType == FileType.SPLIT_MAIN) {
                        main = artifact;
                    }
                }
            }

            if (LOG.isDebugEnabled()) {
                LOG.debug(
                        "Split locations  Count:{}.\n" + "{}",
                        splitLocations.size(),
                        splitLocations.stream().collect(Collectors.joining("\n")));
            }

            // Don't re-add existing splits.
            for (Artifact artifact : currentBuild.artifacts) {
                if (artifact.fileType == FileType.SPLIT) {
                    splitLocations.remove(artifact.location.getAbsolutePath());
                } else if (artifact.fileType == FileType.SPLIT_MAIN) {
                    main = null;
                }
            }

            if (LOG.isDebugEnabled()) {
                LOG.debug(
                        "Split locations, current build removed  Count: {}.\n" + "{}",
                        splitLocations.size(),
                        splitLocations.stream().collect(Collectors.joining("\n")));
            }

            for (String splitLocation : splitLocations) {
                currentBuild.artifacts.add(new Artifact(FileType.SPLIT, new File(splitLocation)));
            }

            if (main != null) {
                currentBuild.artifacts.add(main);
            }
        } else {
            if (currentBuild.artifacts.isEmpty()) {

                Artifact main = null;

                for (Build build : previousBuilds.values()) {
                    for (Artifact artifact : build.artifacts) {
                        if (artifact.fileType == FileType.MAIN) {
                            main = artifact;
                        }
                    }
                }
                if (main == null) {
                    throw new IllegalStateException(
                            "No current or previous main artifacts. " + "This should not happen.");
                }
                currentBuild.artifacts.add(main);
            }
        }
        if (currentBuild.artifacts.isEmpty()) {
            throw new IllegalStateException(
                    "Full build with no artifacts. " + "This should not happen.");
        }
    }

    /**
     * Load previous iteration build-info.xml. The only information we really care about is the list
     * of previous builds so we can provide the list of artifacts to the IDE to catch up a
     * disconnected device.
     *
     * @param persistedState the persisted xml file.
     */
    public void loadFromXmlFile(@NonNull File persistedState)
            throws IOException, ParserConfigurationException, SAXException {
        if (!persistedState.exists()) {
            setVerifierStatus(InstantRunVerifierStatus.INITIAL_BUILD);
            return;
        }
        loadFromDocument(XmlUtils.parseUtfXmlFile(persistedState, false));
    }

    /** {@link #loadFromXmlFile(File)} but using a String */
    public void loadFromXml(@NonNull String persistedState)
            throws IOException, SAXException, ParserConfigurationException {
        loadFromDocument(XmlUtils.parseDocument(persistedState, false));
    }

    private void loadFromDocument(@NonNull Document document) {
        Element instantRun = document.getDocumentElement();

        if (!(Version.ANDROID_GRADLE_PLUGIN_VERSION.equals(
                instantRun.getAttribute(ATTR_PLUGIN_VERSION)))) {
            // Don't load if the plugin version has changed.
            Logging.getLogger(InstantRunBuildContext.class)
                    .quiet("Instant Run: Android plugin version has changed.");
            setVerifierStatus(InstantRunVerifierStatus.INITIAL_BUILD);
            return;
        }

        String tokenString = instantRun.getAttribute(ATTR_TOKEN);
        if (!Strings.isNullOrEmpty(tokenString)) {
            token.set(Long.parseLong(tokenString));
        }

        Build lastBuild = Build.fromXml(instantRun);
        previousBuilds.put(lastBuild.buildId, lastBuild);
        NodeList buildNodes = instantRun.getChildNodes();
        for (int i = 0; i < buildNodes.getLength(); i++) {
            Node buildNode = buildNodes.item(i);
            if (buildNode.getNodeName().equals(TAG_BUILD)) {
                Build build = Build.fromXml(buildNode);
                previousBuilds.put(build.buildId, build);
            }
        }
    }

    /**
     * Merges the artifacts of a temporary build info into this build's artifacts. If this build
     * finishes the build-info.xml will contain the artifacts produced by this iteration as well as
     * the artifacts produced in a previous iteration and saved into the temporary build info.
     *
     * @param tmpBuildInfoFile a past build build-info.xml
     * @throws IOException cannot be thrown.
     * @throws SAXException when the xml is not correct.
     * @throws ParserConfigurationException when the xml parser cannot be initialized.
     */
    public void mergeFromFile(@NonNull File tmpBuildInfoFile)
            throws IOException, SAXException, ParserConfigurationException {
        mergeFrom(XmlUtils.parseUtfXmlFile(tmpBuildInfoFile, false));
    }

    /**
     * Merges the artifacts of a temporary build info into this build's artifacts. If this build
     * finishes the build-info.xml will contain the artifacts produced by this iteration as well as
     * the artifacts produced in a previous iteration and saved into the temporary build info.
     *
     * @param tmpBuildInfo a past build build-info.xml as a String
     * @throws IOException cannot be thrown.
     * @throws SAXException when the xml is not correct.
     * @throws ParserConfigurationException when the xml parser cannot be initialized.
     */
    public void mergeFrom(@NonNull String tmpBuildInfo)
            throws IOException, SAXException, ParserConfigurationException {

        mergeFrom(XmlUtils.parseDocument(tmpBuildInfo, false));
    }

    private void mergeFrom(@NonNull Document document) throws IOException {
        Element instantRun = document.getDocumentElement();
        Build lastBuild = Build.fromXml(instantRun);
        for (Artifact previousArtifact : lastBuild.getArtifacts()) {
            mergeArtifact(previousArtifact);
        }
    }

    private void mergeArtifact(@NonNull Artifact stashedArtifact) {
        for (Artifact artifact : currentBuild.artifacts) {
            if (artifact.getType() == stashedArtifact.getType()
                    && artifact.getLocation()
                            .getAbsolutePath()
                            .equals(stashedArtifact.getLocation().getAbsolutePath())) {
                return;
            }
        }

        currentBuild.getArtifacts().add(stashedArtifact);
    }

    /** Close all activities related to InstantRun. */
    public void close() {
        // add the current build to the list of builds to be persisted.
        previousBuilds.put(currentBuild.buildId, currentBuild);

        // purge unwanted past iterations.
        purge();
    }

    /** Define the pesistence mode for this context (which results in the build-info.xml). */
    @VisibleForTesting
    enum PersistenceMode {
        /** Persist this build as a final full build (and do not include any previous builds). */
        FULL_BUILD,
        /** Persist this build as a final incremental build and include all previous builds */
        INCREMENTAL_BUILD,
        /**
         * Persist this build as a temporary build (that may still execute or failed to complete)
         */
        TEMP_BUILD
    }

    /**
     * Serialize this context into an xml format.
     *
     * @return the xml persisted information as a {@link String}
     */
    public String toXml() throws ParserConfigurationException {
        return toXml(
                currentBuild.buildMode == InstantRunBuildMode.FULL
                        ? PersistenceMode.FULL_BUILD
                        : PersistenceMode.INCREMENTAL_BUILD);
    }

    /**
     * Serialize this context into an xml format.
     *
     * @param persistenceMode desired {@link PersistenceMode}
     * @return the xml persisted information as a {@link String}
     */
    @NonNull
    @VisibleForTesting
    String toXml(@NonNull PersistenceMode persistenceMode) throws ParserConfigurationException {

        Document document = DocumentBuilderFactory.newInstance().newDocumentBuilder().newDocument();
        toXml(document, persistenceMode);
        return XmlPrettyPrinter.prettyPrint(document, true);
    }

    private Element toXml(Document document, PersistenceMode persistenceMode) {
        Element instantRun = document.createElement(TAG_INSTANT_RUN);
        document.appendChild(instantRun);

        for (TaskType taskType : TaskType.values()) {
            Element taskTypeNode = document.createElement(TAG_TASK);
            taskTypeNode.setAttribute(
                    ATTR_NAME,
                    CaseFormat.UPPER_UNDERSCORE
                            .converterTo(CaseFormat.LOWER_HYPHEN)
                            .convert(taskType.name()));
            taskTypeNode.setAttribute(
                    ATTR_DURATION, String.valueOf(taskDurationInMs[taskType.ordinal()]));
            instantRun.appendChild(taskTypeNode);
        }

<<<<<<< HEAD
        //noinspection VariableNotUsedInsideIf
        if (patchingPolicy != null) {
            instantRun.setAttribute(ATTR_API_LEVEL, String.valueOf(getFeatureLevel()));
            if (density != null) {
                instantRun.setAttribute(ATTR_DENSITY, density);
            }
            if (abi != null) {
                instantRun.setAttribute(ATTR_ABI, abi);
            }
            instantRun.setAttribute(ATTR_TOKEN, token.toString());
        } else {
            currentBuild.buildMode = InstantRunBuildMode.FULL;
            currentBuild.verifierStatus = InstantRunVerifierStatus.NOT_RUN;
=======
        currentBuild.toXml(document, instantRun);
        instantRun.setAttribute(ATTR_API_LEVEL, String.valueOf(getAndroidVersion()));
        if (density != null) {
            instantRun.setAttribute(ATTR_DENSITY, density);
        }
        if (abi != null) {
            instantRun.setAttribute(ATTR_ABI, abi);
>>>>>>> f22439ec
        }
        currentBuild.toXml(document, instantRun);

        instantRun.setAttribute(ATTR_FORMAT, CURRENT_FORMAT);
        instantRun.setAttribute(ATTR_PLUGIN_VERSION, Version.ANDROID_GRADLE_PLUGIN_VERSION);

        switch (persistenceMode) {
            case FULL_BUILD:
                // only include the last build.
                if (!previousBuilds.isEmpty()) {
                    instantRun.appendChild(previousBuilds.lastEntry().getValue().toXml(document));
                }
                break;
            case INCREMENTAL_BUILD:
                for (Build build : previousBuilds.values()) {
                    instantRun.appendChild(build.toXml(document));
                }
                break;
            case TEMP_BUILD:
                break;
            default:
                throw new RuntimeException("PersistenceMode not handled" + persistenceMode);
        }
        return instantRun;
    }

    /**
     * Writes a temporary build-info.xml to persist the produced artifacts in case the build fails
     * before we have a chance to write the final build-info.xml
     */
    public void writeTmpBuildInfo(@NonNull File tmpBuildInfo)
            throws ParserConfigurationException, IOException {
        Files.createParentDirs(tmpBuildInfo);
        Files.write(toXml(PersistenceMode.TEMP_BUILD), tmpBuildInfo, Charsets.UTF_8);
    }

    @VisibleForTesting
    interface BuildIdAllocator {
        long allocatedBuildId();
    }

    private static final BuildIdAllocator defaultBuildIdAllocator = System::currentTimeMillis;
}<|MERGE_RESOLUTION|>--- conflicted
+++ resolved
@@ -895,10 +895,9 @@
             instantRun.appendChild(taskTypeNode);
         }
 
-<<<<<<< HEAD
         //noinspection VariableNotUsedInsideIf
         if (patchingPolicy != null) {
-            instantRun.setAttribute(ATTR_API_LEVEL, String.valueOf(getFeatureLevel()));
+            instantRun.setAttribute(ATTR_API_LEVEL, String.valueOf(getAndroidVersion()));
             if (density != null) {
                 instantRun.setAttribute(ATTR_DENSITY, density);
             }
@@ -909,18 +908,8 @@
         } else {
             currentBuild.buildMode = InstantRunBuildMode.FULL;
             currentBuild.verifierStatus = InstantRunVerifierStatus.NOT_RUN;
-=======
+        }
         currentBuild.toXml(document, instantRun);
-        instantRun.setAttribute(ATTR_API_LEVEL, String.valueOf(getAndroidVersion()));
-        if (density != null) {
-            instantRun.setAttribute(ATTR_DENSITY, density);
-        }
-        if (abi != null) {
-            instantRun.setAttribute(ATTR_ABI, abi);
->>>>>>> f22439ec
-        }
-        currentBuild.toXml(document, instantRun);
-
         instantRun.setAttribute(ATTR_FORMAT, CURRENT_FORMAT);
         instantRun.setAttribute(ATTR_PLUGIN_VERSION, Version.ANDROID_GRADLE_PLUGIN_VERSION);
 
