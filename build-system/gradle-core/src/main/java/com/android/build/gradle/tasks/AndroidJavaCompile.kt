/*
 * Copyright (C) 2018 The Android Open Source Project
 *
 * Licensed under the Apache License, Version 2.0 (the "License");
 * you may not use this file except in compliance with the License.
 * You may obtain a copy of the License at
 *
 *      http://www.apache.org/licenses/LICENSE-2.0
 *
 * Unless required by applicable law or agreed to in writing, software
 * distributed under the License is distributed on an "AS IS" BASIS,
 * WITHOUT WARRANTIES OR CONDITIONS OF ANY KIND, either express or implied.
 * See the License for the specific language governing permissions and
 * limitations under the License.
 */

package com.android.build.gradle.tasks

import com.android.build.api.artifact.BuildableArtifact
import com.android.build.gradle.internal.api.artifact.singleFile
import com.android.build.gradle.internal.incremental.InstantRunBuildContext
import com.android.build.gradle.internal.scope.BuildArtifactsHolder.OperationType.APPEND
import com.android.build.gradle.internal.scope.InternalArtifactType.ANNOTATION_PROCESSOR_GENERATED_SOURCES_PRIVATE_USE
import com.android.build.gradle.internal.scope.InternalArtifactType.ANNOTATION_PROCESSOR_GENERATED_SOURCES_PUBLIC_USE
import com.android.build.gradle.internal.scope.InternalArtifactType.ANNOTATION_PROCESSOR_LIST
import com.android.build.gradle.internal.scope.InternalArtifactType.DATA_BINDING_ARTIFACT
import com.android.build.gradle.internal.scope.InternalArtifactType.JAVAC
import com.android.build.gradle.internal.scope.VariantScope
import com.android.build.gradle.internal.tasks.VariantAwareTask
import com.android.build.gradle.internal.tasks.factory.VariantTaskCreationAction
import com.android.build.gradle.options.BooleanOption
import com.android.sdklib.AndroidTargetHash
import com.google.common.base.Joiner
import org.gradle.api.JavaVersion
import org.gradle.api.file.FileTree
import org.gradle.api.tasks.CacheableTask
import org.gradle.api.tasks.Input
import org.gradle.api.tasks.InputFiles
import org.gradle.api.tasks.Internal
import org.gradle.api.tasks.PathSensitive
import org.gradle.api.tasks.PathSensitivity
import org.gradle.api.tasks.SkipWhenEmpty
import org.gradle.api.tasks.TaskProvider
import org.gradle.api.tasks.compile.JavaCompile
import org.gradle.api.tasks.incremental.IncrementalTaskInputs
import java.io.File

/**
 * Task to perform compilation for Java source code, without or with annotation processing depending
 * on whether annotation processing is done by a separate task or not.
 *
 * The separate annotation processing task can be either KaptTask or [ProcessAnnotationsTask].
 *
 * [ProcessAnnotationsTask] is needed if all of the following conditions are met:
 *   1. Kapt is not used
 *   2. Incremental compilation is requested (either by the user through the DSL or by default)
 *   3. Not all of the annotation processors are incremental
 *   4. The [BooleanOption.ENABLE_SEPARATE_ANNOTATION_PROCESSING] flag is enabled
 *
 * When Kapt is used (e.g., in most Kotlin-only or hybrid Kotlin-Java projects):
 *   + [ProcessAnnotationsTask] is not created.
 *   + KaptTask performs annotation processing only, without compiling.
 *   + [AndroidJavaCompile] and KotlinCompile perform compilation only, without annotation
 *     processing.

 * When Kapt is not used, (e.g., in Java-only projects):
 *   + If [ProcessAnnotationsTask] is needed (see above), [ProcessAnnotationsTask] first performs
 *     annotation processing only, without compiling, and [AndroidJavaCompile] then performs
 *     compilation only, without annotation processing.
 *   + Otherwise, [ProcessAnnotationsTask] is either not created or skipped, and
 *     [AndroidJavaCompile] performs both annotation processing and compilation.
 */
@CacheableTask
open class AndroidJavaCompile : JavaCompile(), VariantAwareTask {

    @get:Internal
    override lateinit var variantName: String

    /**
     * Whether incremental compilation is requested (either by the user through the DSL or by
     * default).
     */
    @get:Input
    var incrementalFromDslOrByDefault: Boolean = DEFAULT_INCREMENTAL_COMPILATION
        private set

    @get:InputFiles
    @get:PathSensitive(PathSensitivity.NONE)
    lateinit var processorListFile: BuildableArtifact
        internal set

    @get:Input
    var separateAnnotationProcessingFlag: Boolean =
        BooleanOption.ENABLE_SEPARATE_ANNOTATION_PROCESSING.defaultValue
        private set

    @get:Internal
    lateinit var sourceFileTrees: () -> List<FileTree>
        private set

    @InputFiles
    @PathSensitive(PathSensitivity.RELATIVE)
    @SkipWhenEmpty
<<<<<<< HEAD
    fun getSourceFileTree(): FileTree {
=======
    fun getSources(): FileTree {
>>>>>>> cc71d802
        return this.project.files(this.sourceFileTrees()).asFileTree
    }

    @get:Input
    lateinit var compileSdkVersion: String
        private set

    @get:Internal
    lateinit var instantRunBuildContext: InstantRunBuildContext
        private set

    override fun compile(inputs: IncrementalTaskInputs) {
        if (isPostN(compileSdkVersion) && !JavaVersion.current().isJava8Compatible) {
            throw RuntimeException(
                "compileSdkVersion '$compileSdkVersion'" +
                        " requires JDK 1.8 or later to compile."
            )
        }

        val hasKapt = this.project.pluginManager.hasPlugin(KOTLIN_KAPT_PLUGIN_ID)

        val annotationProcessors =
            readAnnotationProcessorsFromJsonFile(processorListFile.singleFile())
        val nonIncrementalAPs =
            annotationProcessors.filter { it -> it.value == java.lang.Boolean.FALSE }
        val allAPsAreIncremental = nonIncrementalAPs.isEmpty()

        // If incremental compilation is requested but not all of the annotation processors are
        // incremental, and annotation processing is performed by this task, then compilation
        // will not be incremental. We warn users about non-incremental annotation processors and
        // tell them to enable the separateAnnotationProcessing flag to make compilation
        // incremental. (Note that Kapt already takes care of annotation processing, hence the check
        // !hasKapt.)
        if (!hasKapt
            && incrementalFromDslOrByDefault
            && !allAPsAreIncremental
            && !separateAnnotationProcessingFlag
        ) {
            logger
                .warn(
                    "Gradle may disable incremental compilation" +
                            " as the following annotation processors are not incremental:" +
                            " ${Joiner.on(", ").join(nonIncrementalAPs.keys)}.\n" +
                            "Consider setting the experimental feature flag" +
                            " ${BooleanOption.ENABLE_SEPARATE_ANNOTATION_PROCESSING.propertyName}" +
                            "=true in the gradle.properties file to run annotation processing" +
                            " in a separate task and make compilation incremental."
                )
        }

        // This is the condition that ProcessAnnotationsTask is executed (see the documentation of
        // AndroidJavaCompile)
        val processAnnotationsTaskExecuted = !hasKapt
                && incrementalFromDslOrByDefault
                && !allAPsAreIncremental
                && separateAnnotationProcessingFlag

        // Disable annotation processing if it is done by ProcessAnnotationsTask
        if (processAnnotationsTaskExecuted) {
            this.options.compilerArgs.add(PROC_NONE)
            // We set this directory earlier during the task's configuration as we didn't know
            // whether this task would perform annotation processing or not. Now that we know, we
            // need to unset it, otherwise Gradle may delete this directory in certain cases (e.g.,
            // when moving from a build with separateAnnotationProcessingFlag disabled to a build
            // with separateAnnotationProcessingFlag enabled).
            this.options.annotationProcessorGeneratedSourcesDirectory = null
        }

        this.options.isIncremental = incrementalFromDslOrByDefault

        // Add individual sources instead of adding all at once due to a Gradle bug that happened
        // late 2015 (see commit 830450), not sure if it has been fixed or not
        for (source in sourceFileTrees()) {
            this.source(source)
        }

        /*
         * HACK: The following are workarounds for known issues.
         */
        if (!hasKapt
            && incrementalFromDslOrByDefault
            && !allAPsAreIncremental
            && !separateAnnotationProcessingFlag
        ) {
            // If incremental compilation is requested but not all of the annotation processors are
            // incremental, and annotation processing is performed by this task, then compilation
            // should not be incremental. However, there is a Gradle bug that if a non-incremental
            // annotation processor changes a resource, Gradle will mistakenly remain in incremental
            // mode, and may not even perform any recompilation at all even though this task is not
            // UP-TO-DATE. See http://issuetracker.google.com/113054294. Before the fix is available
            // in Gradle 5.0, we need to disable incremental mode explicitly here.
            this.options.isIncremental = false
        }
        if (hasKapt
            || incrementalFromDslOrByDefault
            && !allAPsAreIncremental
            && separateAnnotationProcessingFlag
        ) {
            /*
             * If Kapt or ProcessAnnotationTask has done annotation processing earlier, this task
             * does not need to run annotation processing again.
             *
             * However, if the Lombok annotation processor is used, this task still needs to run
             * annotation processing again as Lombok requires annotation processing and compilation
             * to be done in the same invocation of the Java compiler.
             *
             * Note that in that case, even though this task runs annotation processing again, it
             * should run Lombok only, to avoid running the other annotation processors twice.
             *
             * Also note that the version of Lombok being used may or may not be incremental.
             * Related bugs: https://github.com/rzwitserloot/lombok/pull/1680 and
             * https://github.com/rzwitserloot/lombok/issues/1817.
             */
            val lomboks = annotationProcessors.filter { it -> it.key.contains(LOMBOK) }
            if (lomboks.isNotEmpty()) {
                this.options.compilerArgs.removeIf { it -> it == PROC_NONE }
                this.options.annotationProcessorPath =
                        this.options.annotationProcessorPath!!.filter { it ->
                            it.name.contains(LOMBOK)
                        }

                val nonIncrementalLomboks =
                    lomboks.filter { it -> it.value == java.lang.Boolean.FALSE }
                if (nonIncrementalLomboks.isNotEmpty()) {
                    logger.warn(
                        "Gradle may disable incremental compilation" +
                                " as the following annotation processors are not incremental:" +
                                " ${Joiner.on(", ").join(nonIncrementalLomboks.keys)}."
                    )

                    // Because of the Gradle bug mentioned in the previous hack, we need to disable
                    // incremental mode explicitly here
                    this.options.isIncremental = false
                }
            }
        }

        // Record annotation processors that has been executed by another task or will be executed
        // by this task for analytics purposes. This recording needs to happen here instead of
        // JavaPreCompileTask as it needs to be done even in incremental builds where
        // JavaPreCompileTask may be UP-TO-DATE.
        recordAnnotationProcessorsForAnalytics(
            annotationProcessors.keys, project.path, variantName
        )

        logger.info(
            "Compiling with source level $sourceCompatibility" +
                    " and target level $targetCompatibility."
        )

        instantRunBuildContext.startRecording(InstantRunBuildContext.TaskType.JAVAC)
        super.compile(inputs)
        instantRunBuildContext.stopRecording(InstantRunBuildContext.TaskType.JAVAC)
    }

    private fun isPostN(compileSdkVersion: String): Boolean {
        val hash = AndroidTargetHash.getVersionFromHash(compileSdkVersion)
        return hash != null && hash.apiLevel >= 24
    }

    class CreationAction(variantScope: VariantScope) :
        VariantTaskCreationAction<AndroidJavaCompile>(variantScope) {

        private lateinit var destinationDir: File

        override val name: String
            get() = variantScope.getTaskName("compile", "JavaWithJavac")

        override val type: Class<AndroidJavaCompile>
            get() = AndroidJavaCompile::class.java

        override fun preConfigure(taskName: String) {
            super.preConfigure(taskName)

            // Register annotation processing output.
            // Note that the annotation processing output may be generated before AndroidJavaCompile
            // is executed if annotation processing is done by another task (ProcessAnnotationTask
            // or KaptTask). Since consumers of the annotation processing output does not need to
            // know what task generates it, for simplicity, we still register AndroidJavaCompile as
            // the generating task.
            variantScope.artifacts.createBuildableArtifact(
                ANNOTATION_PROCESSOR_GENERATED_SOURCES_PUBLIC_USE,
                APPEND,
                listOf(variantScope.annotationProcessorOutputDir),
                taskName
            )

            // Data binding artifact is one of the annotation processing outputs
            if (variantScope.globalScope.extension.dataBinding.isEnabled) {
                variantScope.artifacts.createBuildableArtifact(
                    DATA_BINDING_ARTIFACT,
                    APPEND,
                    listOf(variantScope.bundleArtifactFolderForDataBinding),
                    taskName
                )
            }

            // Register compiled Java classes output
            destinationDir =
                    variantScope.artifacts.appendArtifact(JAVAC, taskName, "classes")
        }

        override fun handleProvider(taskProvider: TaskProvider<out AndroidJavaCompile>) {
            super.handleProvider(taskProvider)

            variantScope.taskContainer.javacTask = taskProvider
        }

        override fun configure(task: AndroidJavaCompile) {
            super.configure(task)

            val globalScope = variantScope.globalScope
            val project = globalScope.project
            val compileOptions = globalScope.extension.compileOptions
            val separateAnnotationProcessingFlag = globalScope
                .projectOptions
                .get(BooleanOption.ENABLE_SEPARATE_ANNOTATION_PROCESSING)

            // Configure properties that are shared between AndroidJavaCompile and
            // ProcessAnnotationTask.
            task.configureProperties(variantScope)

            // Configure properties that are specific to AndroidJavaCompile
            task.incrementalFromDslOrByDefault = compileOptions.incremental ?:
                    DEFAULT_INCREMENTAL_COMPILATION
            task.processorListFile =
                    variantScope.artifacts.getFinalArtifactFiles(ANNOTATION_PROCESSOR_LIST)
            task.separateAnnotationProcessingFlag = separateAnnotationProcessingFlag
            task.sourceFileTrees = { variantScope.variantData.javaSources }
            task.compileSdkVersion = globalScope.extension.compileSdkVersion
            task.instantRunBuildContext = variantScope.instantRunBuildContext

            // Annotation processing may or may not be done by AndroidJavaCompile, but because we
            // don't know at this point, we have to prepare this task for annotation processing
            // always.
            task.configurePropertiesForAnnotationProcessing(variantScope)

            // Collect the list of source files to process/compile, which includes the annotation
            // processing output from ProcessAnnotationsTask if ProcessAnnotationsTask is executed.
            // Note that the annotation processing output from ProcessAnnotationsTask may be empty
            // if that task is skipped (see ProcessAnnotationsTask.compile).
            val processAnnotationsTaskCreated =
                ProcessAnnotationsTask.taskShouldBeCreated(variantScope)
            if (processAnnotationsTaskCreated) {
                val generatedSourcesArtifact = variantScope.artifacts
                    .getFinalArtifactFiles(ANNOTATION_PROCESSOR_GENERATED_SOURCES_PRIVATE_USE)
                val generatedSources =
                    project.fileTree(generatedSourcesArtifact.get().singleFile).builtBy(
                        generatedSourcesArtifact
                    )
                task.sourceFileTrees = {
                    val sources = mutableListOf<FileTree>()
                    sources.addAll(variantScope.variantData.javaSources)
                    sources.add(generatedSources)
                    sources.toList()
                }
            } else {
                task.sourceFileTrees = { variantScope.variantData.javaSources}
            }

            task.destinationDir = destinationDir

            // When ProcessAnnotationsTask is created, it also depends on the following task
            // dependencies, and because AndroidJavaCompile already depends on
            // ProcessAnnotationsTask, we don't need to set the dependencies again here (this makes
            // the task dependencies simpler).
            if (!processAnnotationsTaskCreated) {
                task.dependsOn(variantScope.taskContainer.sourceGenTask)
            }
        }
    }
}<|MERGE_RESOLUTION|>--- conflicted
+++ resolved
@@ -101,11 +101,7 @@
     @InputFiles
     @PathSensitive(PathSensitivity.RELATIVE)
     @SkipWhenEmpty
-<<<<<<< HEAD
-    fun getSourceFileTree(): FileTree {
-=======
     fun getSources(): FileTree {
->>>>>>> cc71d802
         return this.project.files(this.sourceFileTrees()).asFileTree
     }
 
@@ -334,7 +330,6 @@
             task.processorListFile =
                     variantScope.artifacts.getFinalArtifactFiles(ANNOTATION_PROCESSOR_LIST)
             task.separateAnnotationProcessingFlag = separateAnnotationProcessingFlag
-            task.sourceFileTrees = { variantScope.variantData.javaSources }
             task.compileSdkVersion = globalScope.extension.compileSdkVersion
             task.instantRunBuildContext = variantScope.instantRunBuildContext
 
