/*
 * Copyright (C) 2012 The Android Open Source Project
 *
 * Licensed under the Apache License, Version 2.0 (the "License");
 * you may not use this file except in compliance with the License.
 * You may obtain a copy of the License at
 *
 *      http://www.apache.org/licenses/LICENSE-2.0
 *
 * Unless required by applicable law or agreed to in writing, software
 * distributed under the License is distributed on an "AS IS" BASIS,
 * WITHOUT WARRANTIES OR CONDITIONS OF ANY KIND, either express or implied.
 * See the License for the specific language governing permissions and
 * limitations under the License.
 */
package com.android.build.gradle.tasks;

import com.android.build.gradle.internal.tasks.IncrementalTask;
<<<<<<< HEAD
import com.android.builder.model.AndroidBundle;
import com.android.builder.model.AndroidLibrary;
import com.google.common.base.Function;
=======
>>>>>>> fe75c5be
import com.google.common.base.Joiner;
import com.google.common.collect.Iterables;
import com.google.common.collect.Ordering;

import org.gradle.api.tasks.Optional;
import org.gradle.api.tasks.OutputFile;

import java.io.File;
import java.util.Map;

/**
 * A task that processes the manifest
 */
public abstract class ManifestProcessorTask extends IncrementalTask {

    private File manifestOutputFile;

    private File aaptFriendlyManifestOutputFile;

    private File instantRunManifestOutputFile;

    /**
     * The processed Manifest.
     */
    @OutputFile
    public File getManifestOutputFile() {
        return manifestOutputFile;
    }

    public void setManifestOutputFile(File manifestOutputFile) {
        this.manifestOutputFile = manifestOutputFile;
    }

    @OutputFile
    @Optional
    public File getInstantRunManifestOutputFile() {
        return instantRunManifestOutputFile;
    }

    public void setInstantRunManifestOutputFile(File instantRunManifestOutputFile) {
        this.instantRunManifestOutputFile = instantRunManifestOutputFile;
    }

    /**
     * The aapt friendly processed Manifest. In case we are processing a library manifest, some
     * placeholders may not have been resolved (and will be when the library is merged into the
     * importing application). However, such placeholders keys are not friendly to aapt which
     * flags some illegal characters. Such characters are replaced/encoded in this version.
     */
    @OutputFile
    @Optional
    public File getAaptFriendlyManifestOutputFile() {
        return aaptFriendlyManifestOutputFile;
    }

    public void setAaptFriendlyManifestOutputFile(File aaptFriendlyManifestOutputFile) {
        this.aaptFriendlyManifestOutputFile = aaptFriendlyManifestOutputFile;
    }


    /**
     * Serialize a map key+value pairs into a comma separated list. Map elements are sorted to
     * ensure stability between instances.
     *
     * @param mapToSerialize the map to serialize.
     */
    protected static String serializeMap(Map<String, Object> mapToSerialize) {
        final Joiner keyValueJoiner = Joiner.on(":");
        // transform the map on a list of key:value items, sort it and concatenate it.
        return Joiner.on(",").join(
                Ordering.natural().sortedCopy(Iterables.transform(
                        mapToSerialize.entrySet(),
                        (input) -> keyValueJoiner.join(input.getKey(), input.getValue()))));
    }

    /**
     * Returns the manifest processing output file. if an aapt friendly version was requested,
     * return that otherwise return the actual output of the manifest merger tool directly.
     */
    public File getOutputFile() {
        File aaptFriendlyManifest = getAaptFriendlyManifestOutputFile();
        return aaptFriendlyManifest != null ? aaptFriendlyManifest : getManifestOutputFile();
    }

<<<<<<< HEAD
    protected static void fillManifestList(
            @NonNull AndroidBundle androidBundle,
            @NonNull List<File> manifestList) {
        // we must exclude optional manifests as they must have a proper direct dependency to be
        // supported.
        if (androidBundle.isProvided()) {
            return;
        }
        manifestList.add(androidBundle.getManifest());
        for (AndroidBundle bundle : androidBundle.getBundleDependencies()) {
            fillManifestList(bundle, manifestList);
        }
    }

=======
>>>>>>> fe75c5be
}<|MERGE_RESOLUTION|>--- conflicted
+++ resolved
@@ -16,12 +16,6 @@
 package com.android.build.gradle.tasks;
 
 import com.android.build.gradle.internal.tasks.IncrementalTask;
-<<<<<<< HEAD
-import com.android.builder.model.AndroidBundle;
-import com.android.builder.model.AndroidLibrary;
-import com.google.common.base.Function;
-=======
->>>>>>> fe75c5be
 import com.google.common.base.Joiner;
 import com.google.common.collect.Iterables;
 import com.google.common.collect.Ordering;
@@ -106,21 +100,4 @@
         return aaptFriendlyManifest != null ? aaptFriendlyManifest : getManifestOutputFile();
     }
 
-<<<<<<< HEAD
-    protected static void fillManifestList(
-            @NonNull AndroidBundle androidBundle,
-            @NonNull List<File> manifestList) {
-        // we must exclude optional manifests as they must have a proper direct dependency to be
-        // supported.
-        if (androidBundle.isProvided()) {
-            return;
-        }
-        manifestList.add(androidBundle.getManifest());
-        for (AndroidBundle bundle : androidBundle.getBundleDependencies()) {
-            fillManifestList(bundle, manifestList);
-        }
-    }
-
-=======
->>>>>>> fe75c5be
 }