--- conflicted
+++ resolved
@@ -343,13 +343,8 @@
         CoreBuildType buildType = getVariantConfiguration().getBuildType();
         return buildType.isShrinkResources()
                 && buildType.isMinifyEnabled()
-<<<<<<< HEAD
-                && !buildType.isUseProguard()
+                && buildType.isUseProguard()
                 && !getBuildContext().isInInstantRunMode();
-=======
-                && buildType.isUseProguard()
-                && !getInstantRunBuildContext().isInInstantRunMode();
->>>>>>> 3042004c
     }
 
     @Override
