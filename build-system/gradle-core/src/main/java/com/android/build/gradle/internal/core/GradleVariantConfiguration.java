/*
 * Copyright (C) 2014 The Android Open Source Project
 *
 * Licensed under the Apache License, Version 2.0 (the "License");
 * you may not use this file except in compliance with the License.
 * You may obtain a copy of the License at
 *
 *      http://www.apache.org/licenses/LICENSE-2.0
 *
 * Unless required by applicable law or agreed to in writing, software
 * distributed under the License is distributed on an "AS IS" BASIS,
 * WITHOUT WARRANTIES OR CONDITIONS OF ANY KIND, either express or implied.
 * See the License for the specific language governing permissions and
 * limitations under the License.
 */

package com.android.build.gradle.internal.core;

import static com.google.common.base.Preconditions.checkNotNull;

import com.android.annotations.NonNull;
import com.android.annotations.Nullable;
import com.android.build.gradle.AndroidConfig;
import com.android.build.gradle.TestAndroidConfig;
import com.android.build.gradle.internal.dsl.CoreBuildType;
import com.android.build.gradle.internal.dsl.CoreExternalNativeBuildOptions;
import com.android.build.gradle.internal.dsl.CoreJackOptions;
import com.android.build.gradle.internal.dsl.CoreJavaCompileOptions;
import com.android.build.gradle.internal.dsl.CoreNdkOptions;
import com.android.build.gradle.internal.dsl.CoreProductFlavor;
import com.android.build.gradle.internal.dsl.CoreSigningConfig;
import com.android.build.gradle.options.IntegerOption;
import com.android.build.gradle.options.ProjectOptions;
import com.android.build.gradle.options.StringOption;
import com.android.builder.core.DefaultApiVersion;
import com.android.builder.core.ManifestAttributeSupplier;
import com.android.builder.core.VariantConfiguration;
import com.android.builder.core.VariantType;
import com.android.builder.model.ApiVersion;
import com.android.builder.model.InstantRun;
import com.android.builder.model.SourceProvider;
import com.google.common.base.Strings;
import com.google.common.collect.ImmutableList;
import com.google.common.collect.Lists;
import com.google.common.collect.Maps;
import com.google.common.collect.Sets;
import java.util.List;
import java.util.Map;
import java.util.OptionalInt;
import java.util.Set;
import java.util.function.BiConsumer;
import java.util.function.Consumer;
import java.util.function.Function;

/**
 * Version of {@link com.android.builder.core.VariantConfiguration} that uses the specific
 * types used in the Gradle plugins.
 *
 * <p>It also adds support for Ndk support that is not ready to go in the builder library.
 */
public class GradleVariantConfiguration
        extends VariantConfiguration<CoreBuildType, CoreProductFlavor, CoreProductFlavor> {

    @NonNull private final ProjectOptions projectOptions;
    @NonNull
    private OptionalInt instantRunSupportStatusOverride = OptionalInt.empty();
    @NonNull
    private final MergedNdkConfig mergedNdkConfig = new MergedNdkConfig();
    @NonNull
    private final MergedJackOptions mergedJackOptions = new MergedJackOptions();
    @NonNull
    private final MergedExternalNativeBuildOptions mergedExternalNativeBuildOptions =
            new MergedExternalNativeBuildOptions();
    @NonNull
    private final MergedJavaCompileOptions mergedJavaCompileOptions =
            new MergedJavaCompileOptions();

    private GradleVariantConfiguration(
            @NonNull ProjectOptions projectOptions,
            @Nullable
                    VariantConfiguration<CoreBuildType, CoreProductFlavor, CoreProductFlavor>
                            testedConfig,
            @NonNull CoreProductFlavor defaultConfig,
            @NonNull SourceProvider defaultSourceProvider,
            @Nullable ManifestAttributeSupplier mainManifestAttributeSupplier,
            @NonNull CoreBuildType buildType,
            @Nullable SourceProvider buildTypeSourceProvider,
            @NonNull VariantType type,
            @Nullable CoreSigningConfig signingConfigOverride) {
        super(
                defaultConfig,
                defaultSourceProvider,
                mainManifestAttributeSupplier,
                buildType,
                buildTypeSourceProvider,
                type,
                testedConfig,
                signingConfigOverride);
        mergeOptions();
        this.projectOptions = projectOptions;
    }

    /**
     * Creates a {@link GradleVariantConfiguration} for a testing variant derived from this variant.
     */
    public GradleVariantConfiguration getMyTestConfig(
            @NonNull SourceProvider defaultSourceProvider,
            @Nullable ManifestAttributeSupplier mainManifestAttributeSupplier,
            @Nullable SourceProvider buildTypeSourceProvider,
            @NonNull VariantType type) {
        return new GradleVariantConfiguration(
                this.projectOptions,
                this,
                getDefaultConfig(),
                defaultSourceProvider,
                mainManifestAttributeSupplier,
                getBuildType(),
                buildTypeSourceProvider,
                type,
                getSigningConfig());
    }

    /**
     * Returns the minimum SDK version for this variant, potentially overridden by a property passed
     * by the IDE.
     *
     * @see VariantConfiguration#getMinSdkVersion()
     */
    @Override
    @NonNull
    public ApiVersion getMinSdkVersion() {
<<<<<<< HEAD
        Integer targetApiLevel = projectOptions.get(IntegerOption.IDE_TARGET_DEVICE_API);
=======
        Integer targetApiLevel = projectOptions.get(IntegerOption.IDE_TARGET_API_LEVEL);
>>>>>>> 55d1c8c1
        if (targetApiLevel != null && getBuildType().isDebuggable()) {
            // Consider runtime API passed from the IDE only if the app is debuggable.
            int minVersion =
                    getTargetSdkVersion().getApiLevel() > 1
                            ? Integer.min(getTargetSdkVersion().getApiLevel(), targetApiLevel)
                            : targetApiLevel;

            return new DefaultApiVersion(minVersion);
        } else {
            return super.getMinSdkVersion();
        }
    }

    /**
     * Return the minSdkVersion for filtering out resources.
     *
     * <p>This is always the minimum SDK version read from the manifest and/or DSL, ignoring the
     * property passed from the IDE. This way R.java contents don't change depending on the device
     * selected in the IDE.
     */
    @NonNull
    public ApiVersion getResourcesMinSdkVersion() {
        VariantConfiguration testedConfig = getTestedConfig();
        if (testedConfig == null) {
            return super.getMinSdkVersion();
        } else if (testedConfig instanceof GradleVariantConfiguration) {
            return ((GradleVariantConfiguration) testedConfig).getResourcesMinSdkVersion();
        } else {
            return testedConfig.getMinSdkVersion();
        }
    }

    /** Interface for building the {@link GradleVariantConfiguration} instances. */
    public interface Builder {
        /** Creates a variant configuration */
        @NonNull
        GradleVariantConfiguration create(
                @NonNull ProjectOptions projectOptions,
                @NonNull CoreProductFlavor defaultConfig,
                @NonNull SourceProvider defaultSourceProvider,
                @Nullable ManifestAttributeSupplier mainManifestAttributeSupplier,
                @NonNull CoreBuildType buildType,
                @Nullable SourceProvider buildTypeSourceProvider,
                @NonNull VariantType type,
                @Nullable CoreSigningConfig signingConfigOverride);
    }

    /** Builder for non-testing variant configurations */
    private static class VariantConfigurationBuilder implements Builder{
        @Override
        @NonNull
        public GradleVariantConfiguration create(
                @NonNull ProjectOptions projectOptions,
                @NonNull CoreProductFlavor defaultConfig,
                @NonNull SourceProvider defaultSourceProvider,
                @Nullable ManifestAttributeSupplier mainManifestAttributeSupplier,
                @NonNull CoreBuildType buildType,
                @Nullable SourceProvider buildTypeSourceProvider,
                @NonNull VariantType type,
                @Nullable CoreSigningConfig signingConfigOverride) {
            return new GradleVariantConfiguration(
                    projectOptions,
                    null /*testedConfig*/,
                    defaultConfig,
                    defaultSourceProvider,
                    mainManifestAttributeSupplier,
                    buildType,
                    buildTypeSourceProvider,
                    type,
                    signingConfigOverride);
        }
    }

    /**
     * Creates a {@link GradleVariantConfiguration} for a testing module variant.
     *
     * <p>The difference from the regular modules is how the original application id,
     * and application id are resolved. Our build process supports the absence of manifest
     * file for these modules, and that is why the value resolution for these attributes
     * is different.
     */
    private static class TestModuleConfigurationBuilder implements Builder {

        @NonNull
        @Override
        public GradleVariantConfiguration create(
                @NonNull ProjectOptions projectOptions,
                @NonNull CoreProductFlavor defaultConfig,
                @NonNull SourceProvider defaultSourceProvider,
                @Nullable ManifestAttributeSupplier mainManifestAttributeSupplier,
                @NonNull CoreBuildType buildType,
                @Nullable SourceProvider buildTypeSourceProvider,
                @NonNull VariantType type,
                @Nullable CoreSigningConfig signingConfigOverride) {
            return new GradleVariantConfiguration(
                    projectOptions,
                    null /*testedConfig*/,
                    defaultConfig,
                    defaultSourceProvider,
                    mainManifestAttributeSupplier,
                    buildType,
                    buildTypeSourceProvider,
                    type,
                    signingConfigOverride) {
                @NonNull
                @Override
                public String getApplicationId() {
                    String applicationId = getMergedFlavor().getTestApplicationId();

                    if (Strings.isNullOrEmpty(applicationId)) {
                        applicationId = super.getApplicationId();
                    }

                    return applicationId;
                }

                @Nullable
                @Override
                public String getOriginalApplicationId() {
                    return getApplicationId();
                }

                @NonNull
                @Override
                public String getTestApplicationId() {
                    return getApplicationId();
                }

                @Override
                public GradleVariantConfiguration getMyTestConfig(
                        @NonNull SourceProvider defaultSourceProvider,
                        @Nullable ManifestAttributeSupplier mainManifestAttributeSupplier,
                        @Nullable SourceProvider buildTypeSourceProvider,
                        @NonNull VariantType type) {
                    throw new UnsupportedOperationException("Test modules have no test variants.");
                }
            };
        }
    }

    /** Depending on the extension, gets appropriate variant configuration builder */
    public static Builder getBuilderForExtension(@NonNull AndroidConfig extension){
        if (extension instanceof TestAndroidConfig) {
            // if this is the test module
            return new TestModuleConfigurationBuilder();
        } else{
            // if this is non-test variant
            return new VariantConfigurationBuilder();
        }
    }

    /**
     * Merge Gradle specific options from build types, product flavors and default config.
     */
    private void mergeOptions() {
        computeMergedOptions(
                mergedJackOptions,
                CoreProductFlavor::getJackOptions,
                CoreBuildType::getJackOptions,
                MergedJackOptions::reset,
                MergedJackOptions::append);
        computeMergedOptions(
                mergedJavaCompileOptions,
                CoreProductFlavor::getJavaCompileOptions,
                CoreBuildType::getJavaCompileOptions,
                MergedJavaCompileOptions::reset,
                MergedJavaCompileOptions::append);
        computeMergedOptions(
                mergedNdkConfig,
                CoreProductFlavor::getNdkConfig,
                CoreBuildType::getNdkConfig,
                MergedNdkConfig::reset,
                MergedNdkConfig::append);
        computeMergedOptions(
                mergedExternalNativeBuildOptions,
                CoreProductFlavor::getExternalNativeBuildOptions,
                CoreBuildType::getExternalNativeBuildOptions,
                MergedExternalNativeBuildOptions::reset,
                MergedExternalNativeBuildOptions::append);
    }


    @NonNull
    @Override
    public VariantConfiguration addProductFlavor(
            @NonNull CoreProductFlavor productFlavor,
            @NonNull SourceProvider sourceProvider,
            @NonNull String dimensionName) {
        checkNotNull(productFlavor);
        checkNotNull(sourceProvider);
        checkNotNull(dimensionName);
        super.addProductFlavor(productFlavor, sourceProvider, dimensionName);
        mergeOptions();
        return this;
    }

    @NonNull
    public CoreNdkOptions getNdkConfig() {
        return mergedNdkConfig;
    }

    @NonNull
    public CoreExternalNativeBuildOptions getExternalNativeBuildOptions() {
        return mergedExternalNativeBuildOptions;
    }

    /**
     * Returns the ABI filters associated with the artifact, or null if there are no filters.
     *
     * If the list contains values, then the artifact only contains these ABIs and excludes
     * others.
     */
    @Nullable
    public Set<String> getSupportedAbis() {
        return mergedNdkConfig.getAbiFilters();
    }

    /**
     * Returns whether the configuration has minification enabled.
     */
    public boolean isMinifyEnabled() {
        VariantType type = getType();
        // if type == test then getTestedConfig always returns non-null
        //noinspection ConstantConditions
        return getBuildType().isMinifyEnabled() &&
                (!type.isForTesting() || (getTestedConfig().getType() != VariantType.LIBRARY));
    }

    public CoreJackOptions getJackOptions() {
        return mergedJackOptions;
    }

    public boolean isJackEnabled() {
        return mergedJackOptions.isEnabled();
    }

    @Nullable
    @Override
    public CoreSigningConfig getSigningConfig() {
        return (CoreSigningConfig) super.getSigningConfig();
    }

    /**
     * Merge a specific option in GradleVariantConfiguration.
     *
     * It is assumed that merged option type with a method to reset and append is created for the
     * option being merged.
     *
     * The order of priority is BuildType, ProductFlavors, and default config.  ProductFlavor added
     * earlier has higher priority than ProductFlavor added later.
     *
     * @param option The merged option store in the GradleVariantConfiguration.
     * @param productFlavorOptionGetter A Function to return the option from a ProductFlavor.
     * @param buildTypeOptionGetter A Function to return the option from a BuildType.
     * @param reset A method to return 'option' to its default state.
     * @param append A BiConsumer to combine two options into one.  Option in second input argument
     *               takes priority and overwrite option in the first input argument.
     * @param <CoreOptionT> The core type of the option being merge.
     * @param <MergedOptionT> The merge option type.
     */
    private <CoreOptionT, MergedOptionT> void computeMergedOptions(
            @NonNull MergedOptionT option,
            @NonNull Function<CoreProductFlavor, CoreOptionT> productFlavorOptionGetter,
            @NonNull Function<CoreBuildType, CoreOptionT> buildTypeOptionGetter,
            @NonNull Consumer<MergedOptionT> reset,
            @NonNull BiConsumer<MergedOptionT, CoreOptionT> append) {
        reset.accept(option);

        CoreOptionT defaultOption = productFlavorOptionGetter.apply(getDefaultConfig());
        if (defaultOption != null) {
            append.accept(option, defaultOption);
        }

        // reverse loop for proper order
        final List<CoreProductFlavor> flavors = getProductFlavors();
        for (int i = flavors.size() - 1 ; i >= 0 ; i--) {
            CoreOptionT flavorOption = productFlavorOptionGetter.apply(flavors.get(i));
            if (flavorOption != null) {
                append.accept(option, flavorOption);
            }
        }

        CoreOptionT buildTypeOption = buildTypeOptionGetter.apply(getBuildType());
        if (buildTypeOption != null) {
            append.accept(option, buildTypeOption);
        }
    }

    public CoreJavaCompileOptions getJavaCompileOptions() {
        return mergedJavaCompileOptions;
    }

    public boolean isInstantRunSupported() {
        return getInstantRunSupportStatus() == InstantRun.STATUS_SUPPORTED;
    }

    /**
     * Returns a status code indicating whether Instant Run is supported and why.
     */
    public int getInstantRunSupportStatus() {
        if (instantRunSupportStatusOverride.isPresent()) {
            return instantRunSupportStatusOverride.getAsInt();
        }

        if (!getBuildType().isDebuggable()) {
            return InstantRun.STATUS_NOT_SUPPORTED_FOR_NON_DEBUG_VARIANT;
        }
        if (getType().isForTesting()) {
            return InstantRun.STATUS_NOT_SUPPORTED_VARIANT_USED_FOR_TESTING;
        }
        if (isJackEnabled()) {
            return InstantRun.STATUS_NOT_SUPPORTED_FOR_JACK;
        }

        return InstantRun.STATUS_SUPPORTED;
    }

    public void setInstantRunSupportStatusOverride(int instantRunSupportStatusOverride) {
        this.instantRunSupportStatusOverride = OptionalInt.of(instantRunSupportStatusOverride);
    }

    @NonNull
    public List<String> getDefautGlslcArgs() {
        Map<String, String> optionMap = Maps.newHashMap();

        // add the lower priority one, to override them with the higher priority ones.
        for (String option : getDefaultConfig().getShaders().getGlslcArgs()) {
            optionMap.put(getKey(option), option);
        }

        // cant use merge flavor as it's not a prop on the base class.
        // reverse loop for proper order
        List<CoreProductFlavor> flavors = getProductFlavors();
        for (int i = flavors.size() - 1; i >= 0; i--) {
            for (String option : flavors.get(i).getShaders().getGlslcArgs()) {
                optionMap.put(getKey(option), option);
            }
        }

        // then the build type
        for (String option : getBuildType().getShaders().getGlslcArgs()) {
            optionMap.put(getKey(option), option);
        }

        return Lists.newArrayList(optionMap.values());
    }

    @NonNull
    public Map<String, List<String>> getScopedGlslcArgs() {
        Map<String, List<String>> scopedArgs = Maps.newHashMap();

        // first collect all possible keys.
        Set<String> keys = getScopedGlslcKeys();

        for (String key : keys) {
            // first add to a temp map to resolve overridden values
            Map<String, String> optionMap = Maps.newHashMap();

            // we're going to go from lower priority, to higher priority elements, and for each
            // start with the non scoped version, and then add the scoped version.

            // 1. default config, global.
            for (String option : getDefaultConfig().getShaders().getGlslcArgs()) {
                optionMap.put(getKey(option), option);
            }

            // 1b. default config, scoped.
            for (String option : getDefaultConfig().getShaders().getScopedGlslcArgs().get(key)) {
                optionMap.put(getKey(option), option);
            }

            // 2. the flavors.
            // cant use merge flavor as it's not a prop on the base class.
            // reverse loop for proper order
            List<CoreProductFlavor> flavors = getProductFlavors();
            for (int i = flavors.size() - 1; i >= 0; i--) {
                // global
                for (String option : flavors.get(i).getShaders().getGlslcArgs()) {
                    optionMap.put(getKey(option), option);
                }

                // scoped.
                for (String option : flavors.get(i).getShaders().getScopedGlslcArgs().get(key)) {
                    optionMap.put(getKey(option), option);
                }
            }

            // 3. the build type, global
            for (String option : getBuildType().getShaders().getGlslcArgs()) {
                optionMap.put(getKey(option), option);
            }

            // 3b. the build type, scoped.
            for (String option : getBuildType().getShaders().getScopedGlslcArgs().get(key)) {
                optionMap.put(getKey(option), option);
            }

            // now add the full value list.
            scopedArgs.put(key, ImmutableList.copyOf(optionMap.values()));
        }

        return scopedArgs;
    }

    @NonNull
    private Set<String> getScopedGlslcKeys() {
        Set<String> keys = Sets.newHashSet();

        keys.addAll(getDefaultConfig().getShaders().getScopedGlslcArgs().keySet());

        for (CoreProductFlavor flavor : getProductFlavors()) {
            keys.addAll(flavor.getShaders().getScopedGlslcArgs().keySet());
        }

        keys.addAll(getBuildType().getShaders().getScopedGlslcArgs().keySet());

        return keys;
    }

    @NonNull
    private static String getKey(@NonNull String fullOption) {
        int pos = fullOption.lastIndexOf('=');
        if (pos == -1) {
            return fullOption;
        }

        return fullOption.substring(0, pos);
    }

    @Nullable
    @Override
    public String getVersionName() {
        String override = projectOptions.get(StringOption.IDE_VERSION_NAME_OVERRIDE);
        if (override != null) {
            return override;
        } else {
            return super.getVersionName();
        }
    }

    @Override
    public int getVersionCode() {
        Integer override = projectOptions.get(IntegerOption.IDE_VERSION_CODE_OVERRIDE);
        if (override != null) {
            return override;
        } else {
            return super.getVersionCode();
        }
    }
}<|MERGE_RESOLUTION|>--- conflicted
+++ resolved
@@ -129,11 +129,7 @@
     @Override
     @NonNull
     public ApiVersion getMinSdkVersion() {
-<<<<<<< HEAD
         Integer targetApiLevel = projectOptions.get(IntegerOption.IDE_TARGET_DEVICE_API);
-=======
-        Integer targetApiLevel = projectOptions.get(IntegerOption.IDE_TARGET_API_LEVEL);
->>>>>>> 55d1c8c1
         if (targetApiLevel != null && getBuildType().isDebuggable()) {
             // Consider runtime API passed from the IDE only if the app is debuggable.
             int minVersion =
