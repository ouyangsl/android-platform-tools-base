--- conflicted
+++ resolved
@@ -20,6 +20,7 @@
 import static com.android.build.gradle.internal.publishing.AndroidArtifacts.ArtifactType.CLASSES;
 import static com.android.build.gradle.internal.publishing.AndroidArtifacts.ArtifactType.JAR;
 import static com.android.build.gradle.internal.publishing.AndroidArtifacts.ConsumedConfigType.ANNOTATION_PROCESSOR;
+import static com.android.build.gradle.internal.publishing.AndroidArtifacts.ConsumedConfigType.COMPILE_CLASSPATH;
 
 import com.android.annotations.NonNull;
 import com.android.annotations.VisibleForTesting;
@@ -27,8 +28,6 @@
 import com.android.build.gradle.internal.scope.TaskConfigAction;
 import com.android.build.gradle.internal.scope.VariantScope;
 import com.android.build.gradle.internal.tasks.BaseTask;
-import com.android.build.gradle.internal.variant.BaseVariantData;
-import com.android.build.gradle.internal.variant.BaseVariantOutputData;
 import com.android.build.gradle.tasks.factory.AbstractCompilesUtil;
 import com.android.utils.FileUtils;
 import com.google.common.base.Joiner;
@@ -45,7 +44,6 @@
 import org.gradle.api.tasks.Input;
 import org.gradle.api.tasks.InputFiles;
 import org.gradle.api.tasks.TaskAction;
-
 
 /**
  * Tasks to perform necessary action before a JavaCompile.
@@ -164,19 +162,9 @@
                     scope.getVariantConfiguration()
                             .getJavaCompileOptions()
                             .getAnnotationProcessorOptions();
-            BaseVariantData<? extends BaseVariantOutputData> variantData = scope.getVariantData();
             task.annotationProcessorConfiguration =
-<<<<<<< HEAD
                     scope.getArtifactFileCollection(ANNOTATION_PROCESSOR, ALL, JAR);
-            task.compileClasspaths = scope.getJavaCompileClasspath(CLASSES, true);
-=======
-                    variantData.getVariantDependency().getAnnotationProcessorConfiguration();
-            task.compileClasspaths =
-                    InputSupplier.from(
-                            () ->
-                                    scope.getPreJavacClasspath()
-                                            .plus(variantData.getAllGeneratedBytecode()));
->>>>>>> c821c2c2
+            task.compileClasspaths = scope.getJavaClasspath(COMPILE_CLASSPATH, CLASSES);
         }
     }
 }