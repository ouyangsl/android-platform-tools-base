package com.android.build.gradle.tasks.factory;

import static com.android.builder.core.VariantType.LIBRARY;
import static com.android.builder.core.VariantType.UNIT_TEST;

import com.android.annotations.NonNull;
import com.android.build.gradle.internal.CompileOptions;
import com.android.build.gradle.internal.LoggerWrapper;
import com.android.build.gradle.internal.dsl.CoreAnnotationProcessorOptions;
import com.android.build.gradle.internal.scope.ConventionMappingHelper;
import com.android.build.gradle.internal.scope.TaskConfigAction;
import com.android.build.gradle.internal.scope.VariantScope;
import com.android.build.gradle.internal.variant.BaseVariantData;
import com.android.builder.dependency.level2.AndroidDependency;
import com.android.builder.model.SyncIssue;
import com.android.utils.ILogger;
import com.google.common.base.Joiner;
import java.io.File;
<<<<<<< HEAD
import java.util.Map;
import java.util.concurrent.Callable;
=======
>>>>>>> fde89448
import org.gradle.api.JavaVersion;
import org.gradle.api.Project;
import org.gradle.api.artifacts.Configuration;
import org.gradle.api.file.ConfigurableFileTree;
import org.gradle.api.file.FileCollection;

/**
 * Configuration Action for a JavaCompile task.
 */
public class JavaCompileConfigAction implements TaskConfigAction<AndroidJavaCompile> {
    private static final ILogger LOG = LoggerWrapper.getLogger(JavaCompileConfigAction.class);

    @NonNull private VariantScope scope;

    public JavaCompileConfigAction(@NonNull VariantScope scope) {
        this.scope = scope;
    }

    @NonNull
    @Override
    public String getName() {
        return scope.getTaskName("compile", "JavaWithJavac");
    }

    @NonNull
    @Override
    public Class<AndroidJavaCompile> getType() {
        return AndroidJavaCompile.class;
    }

    @Override
    public void execute(@NonNull final AndroidJavaCompile javacTask) {
        final BaseVariantData testedVariantData = scope.getTestedVariantData();
        scope.getVariantData().javacTask = javacTask;
        javacTask.compileSdkVersion = scope.getGlobalScope().getExtension().getCompileSdkVersion();
        javacTask.mBuildContext = scope.getBuildContext();

        // We can't just pass the collection directly, as the instanceof check in the incremental
        // compile doesn't work recursively currently, so every ConfigurableFileTree needs to be
        // directly in the source array.
        for (ConfigurableFileTree fileTree: scope.getVariantData().getJavaSources()) {
            javacTask.source(fileTree);
        }

        // javac 1.8 may generate code that uses class not available in android.jar.  This is fine
        // if jack is used to compile code for the app and this compile task is created only for
        // unit test.  In which case, we want to keep the default bootstrap classpath.
        final boolean keepDefaultBootstrap =
                scope.getVariantConfiguration().isJackEnabled()
                        && JavaVersion.current().isJava8Compatible();

        if (!keepDefaultBootstrap) {
            // Set boot classpath if we don't need to keep the default.  Otherwise, this is added as
            // normal classpath.
            javacTask.getOptions().setBootClasspath(
                    Joiner.on(File.pathSeparator).join(
                            scope.getGlobalScope().getAndroidBuilder()
                                    .getBootClasspathAsStrings(false)));
        }

<<<<<<< HEAD
        ConventionMappingHelper.map(javacTask, "classpath", new Callable<FileCollection>() {
            @Override
            public FileCollection call() {
                FileCollection classpath = scope.getJavaClasspath();
                Project project = scope.getGlobalScope().getProject();
                if (keepDefaultBootstrap) {
                    classpath = classpath.plus(project.files(
                            scope.getGlobalScope().getAndroidBuilder().getBootClasspath(false)));
                }

                if (testedVariantData != null) {
                    // For libraries, the classpath from androidBuilder includes the library
                    // output (bundle/classes.jar) as a normal dependency. In unit tests we
                    // don't want to package the jar at every run, so we use the *.class
                    // files instead.
                    if (!testedVariantData.getType().equals(LIBRARY)
                            || scope.getVariantData().getType().equals(UNIT_TEST)) {
                        classpath = classpath.plus(testedVariantData.getScope().getJavaClasspath());
                        classpath = classpath.plus(project.files(
                                        testedVariantData.getScope().getJavaOutputDir(),
                                        testedVariantData.getScope().getJavaDependencyCache()));
=======
        ConventionMappingHelper.map(
                javacTask,
                "classpath",
                () -> {
                    FileCollection classpath = scope.getJavaClasspath();
                    Project project = scope.getGlobalScope().getProject();
                    if (keepDefaultBootstrap) {
                        classpath =
                                classpath.plus(
                                        project.files(
                                                scope.getGlobalScope()
                                                        .getAndroidBuilder()
                                                        .getBootClasspath(false)));
>>>>>>> fde89448
                    }

                    if (testedVariantData != null) {
                        // For libraries, the classpath from androidBuilder includes the library
                        // output (bundle/classes.jar) as a normal dependency. In unit tests we
                        // don't want to package the jar at every run, so we use the *.class
                        // files instead.
                        if (!testedVariantData.getType().equals(LIBRARY)
                                || scope.getVariantData().getType().equals(UNIT_TEST)) {
                            classpath =
                                    classpath.plus(
                                            project.files(
                                                    testedVariantData.getScope().getJavaClasspath(),
                                                    testedVariantData
                                                            .getScope()
                                                            .getJavaOutputDir()));
                        }

                        if (scope.getVariantData().getType().equals(UNIT_TEST)
                                && testedVariantData.getType().equals(LIBRARY)) {
                            // The bundled classes.jar may exist, but it's probably old. Don't
                            // use it, we already have the *.class files in the classpath.
                            AndroidDependency testedLibrary =
                                    testedVariantData.getVariantConfiguration().getOutput();
                            if (testedLibrary != null) {
                                File jarFile = testedLibrary.getJarFile();
                                classpath = classpath.minus(project.files(jarFile));
                            }
                        }
                    }
<<<<<<< HEAD
                }

                return classpath;
            }
        });
=======
                    return classpath;
                });
>>>>>>> fde89448

        javacTask.setDestinationDir(scope.getJavaOutputDir());

        CompileOptions compileOptions = scope.getGlobalScope().getExtension().getCompileOptions();

        AbstractCompilesUtil.configureLanguageLevel(
                javacTask,
                compileOptions,
                scope.getGlobalScope().getExtension().getCompileSdkVersion(),
                scope.getVariantConfiguration().isJackEnabled());

        javacTask.getOptions().setEncoding(compileOptions.getEncoding());

        Project project = scope.getGlobalScope().getProject();

        Configuration annotationProcessorConfiguration =
                scope.getVariantData().getVariantDependency().getAnnotationProcessorConfiguration();
        javacTask.getOptions().setAnnotationProcessorPath(annotationProcessorConfiguration);

        boolean incremental = AbstractCompilesUtil.isIncremental(
                project,
                scope,
                compileOptions,
                null, /* processorConfiguration, JavaCompile handles annotation processor now */
                LOG);

        if (incremental) {
            LOG.verbose("Using incremental javac compilation for %1$s %2$s.",
                    project.getPath(), scope.getFullVariantName());
            javacTask.getOptions().setIncremental(true);
        } else {
            LOG.verbose("Not using incremental javac compilation for %1$s %2$s.",
                    project.getPath(), scope.getFullVariantName());
        }

        CoreAnnotationProcessorOptions annotationProcessorOptions =
                scope.getVariantConfiguration().getJavaCompileOptions()
                        .getAnnotationProcessorOptions();

        if (!annotationProcessorOptions.getClassNames().isEmpty()) {
            javacTask.getOptions().getCompilerArgs().add("-processor");
            javacTask.getOptions().getCompilerArgs().add(
                    Joiner.on(',').join(annotationProcessorOptions.getClassNames()));
        }
        if ((!annotationProcessorConfiguration.getAllDependencies().isEmpty()
                || !annotationProcessorOptions.getClassNames().isEmpty())
                && project.getPlugins().hasPlugin("com.neenbedankt.android-apt")) {
            // warn user if using android-apt plugin, as it overwrites the annotation processor opts
            scope.getGlobalScope().getAndroidBuilder().getErrorReporter().handleSyncWarning(
                    null,
                    SyncIssue.TYPE_GENERIC,
                    "Using incompatible plugins for the annotation processing: "
                            + "android-apt. This may result in an unexpected behavior.");
        }
        if (!annotationProcessorOptions.getArguments().isEmpty()) {
            for (Map.Entry<String, String> arg :
                    annotationProcessorOptions.getArguments().entrySet()) {
                javacTask.getOptions().getCompilerArgs().add(
                        "-A" + arg.getKey() + "=" + arg.getValue());
            }
        }

        javacTask.getOptions().getCompilerArgs().add("-s");
        javacTask.getOptions().getCompilerArgs().add(
                scope.getAnnotationProcessorOutputDir().getAbsolutePath());

    }
}<|MERGE_RESOLUTION|>--- conflicted
+++ resolved
@@ -16,11 +16,7 @@
 import com.android.utils.ILogger;
 import com.google.common.base.Joiner;
 import java.io.File;
-<<<<<<< HEAD
 import java.util.Map;
-import java.util.concurrent.Callable;
-=======
->>>>>>> fde89448
 import org.gradle.api.JavaVersion;
 import org.gradle.api.Project;
 import org.gradle.api.artifacts.Configuration;
@@ -81,29 +77,6 @@
                                     .getBootClasspathAsStrings(false)));
         }
 
-<<<<<<< HEAD
-        ConventionMappingHelper.map(javacTask, "classpath", new Callable<FileCollection>() {
-            @Override
-            public FileCollection call() {
-                FileCollection classpath = scope.getJavaClasspath();
-                Project project = scope.getGlobalScope().getProject();
-                if (keepDefaultBootstrap) {
-                    classpath = classpath.plus(project.files(
-                            scope.getGlobalScope().getAndroidBuilder().getBootClasspath(false)));
-                }
-
-                if (testedVariantData != null) {
-                    // For libraries, the classpath from androidBuilder includes the library
-                    // output (bundle/classes.jar) as a normal dependency. In unit tests we
-                    // don't want to package the jar at every run, so we use the *.class
-                    // files instead.
-                    if (!testedVariantData.getType().equals(LIBRARY)
-                            || scope.getVariantData().getType().equals(UNIT_TEST)) {
-                        classpath = classpath.plus(testedVariantData.getScope().getJavaClasspath());
-                        classpath = classpath.plus(project.files(
-                                        testedVariantData.getScope().getJavaOutputDir(),
-                                        testedVariantData.getScope().getJavaDependencyCache()));
-=======
         ConventionMappingHelper.map(
                 javacTask,
                 "classpath",
@@ -117,7 +90,6 @@
                                                 scope.getGlobalScope()
                                                         .getAndroidBuilder()
                                                         .getBootClasspath(false)));
->>>>>>> fde89448
                     }
 
                     if (testedVariantData != null) {
@@ -128,9 +100,10 @@
                         if (!testedVariantData.getType().equals(LIBRARY)
                                 || scope.getVariantData().getType().equals(UNIT_TEST)) {
                             classpath =
+                                    classpath.plus(testedVariantData.getScope().getJavaClasspath());
+                            classpath =
                                     classpath.plus(
                                             project.files(
-                                                    testedVariantData.getScope().getJavaClasspath(),
                                                     testedVariantData
                                                             .getScope()
                                                             .getJavaOutputDir()));
@@ -148,16 +121,8 @@
                             }
                         }
                     }
-<<<<<<< HEAD
-                }
-
-                return classpath;
-            }
-        });
-=======
                     return classpath;
                 });
->>>>>>> fde89448
 
         javacTask.setDestinationDir(scope.getJavaOutputDir());
 
