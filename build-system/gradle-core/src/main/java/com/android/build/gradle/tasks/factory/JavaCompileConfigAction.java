--- conflicted
+++ resolved
@@ -4,6 +4,7 @@
 import static com.android.build.gradle.internal.publishing.AndroidArtifacts.ArtifactType.CLASSES;
 import static com.android.build.gradle.internal.publishing.AndroidArtifacts.ArtifactType.JAR;
 import static com.android.build.gradle.internal.publishing.AndroidArtifacts.ConsumedConfigType.ANNOTATION_PROCESSOR;
+import static com.android.build.gradle.internal.publishing.AndroidArtifacts.ConsumedConfigType.COMPILE_CLASSPATH;
 
 import com.android.annotations.NonNull;
 import com.android.build.gradle.internal.CompileOptions;
@@ -76,22 +77,13 @@
                                                     .getBootClasspathAsStrings(false)));
         }
 
-<<<<<<< HEAD
-        FileCollection classpath = scope.getJavaCompileClasspath(CLASSES, true);
+        FileCollection classpath = scope.getJavaClasspath(COMPILE_CLASSPATH, CLASSES);
         if (keepDefaultBootstrap) {
             classpath =
                     classpath.plus(
                             project.files(globalScope.getAndroidBuilder().getBootClasspath(false)));
         }
         javacTask.setClasspath(classpath);
-=======
-        ConventionMappingHelper.map(
-                javacTask,
-                "classpath",
-                () ->
-                        scope.getPreJavacClasspath()
-                                .plus(scope.getVariantData().getAllGeneratedBytecode()));
->>>>>>> c821c2c2
 
         javacTask.setDestinationDir(scope.getJavaOutputDir());
 
@@ -118,7 +110,7 @@
                 scope.getArtifactFileCollection(ANNOTATION_PROCESSOR, ALL, JAR);
         if (Boolean.TRUE.equals(includeCompileClasspath)) {
             // We need the jar files because annotation processors require the resources.
-            processorPath = processorPath.plus(scope.getJavaCompileClasspath(JAR, true));
+            processorPath = processorPath.plus(scope.getJavaClasspath(COMPILE_CLASSPATH, JAR));
         }
 
         javacTask.getOptions().setAnnotationProcessorPath(processorPath);
