/*
 * Copyright (C) 2014 The Android Open Source Project
 *
 * Licensed under the Apache License, Version 2.0 (the "License");
 * you may not use this file except in compliance with the License.
 * You may obtain a copy of the License at
 *
 *      http://www.apache.org/licenses/LICENSE-2.0
 *
 * Unless required by applicable law or agreed to in writing, software
 * distributed under the License is distributed on an "AS IS" BASIS,
 * WITHOUT WARRANTIES OR CONDITIONS OF ANY KIND, either express or implied.
 * See the License for the specific language governing permissions and
 * limitations under the License.
 */

package com.android.build.gradle.tasks;

import com.android.SdkConstants;
import com.android.annotations.NonNull;
import com.android.build.gradle.internal.dsl.CoreBuildType;
import com.android.build.gradle.internal.dsl.CoreProductFlavor;
import com.android.build.gradle.internal.scope.SplitScope;
import com.android.build.gradle.internal.scope.TaskConfigAction;
import com.android.build.gradle.internal.scope.TaskOutputHolder;
import com.android.build.gradle.internal.scope.VariantScope;
import com.android.build.gradle.internal.tasks.TaskInputHelper;
import com.android.builder.core.AndroidBuilder;
import com.android.builder.core.VariantConfiguration;
import com.android.builder.model.ApiVersion;
import com.android.builder.model.ProductFlavor;
import com.android.manifmerger.ManifestMerger2;
import com.android.manifmerger.MergingReport;
import com.android.manifmerger.XmlDocument;
import com.google.common.collect.ImmutableMap;
import java.io.File;
import java.io.IOException;
import java.util.Collections;
import java.util.List;
import java.util.function.Supplier;
import org.apache.tools.ant.BuildException;
import org.gradle.api.tasks.Input;
import org.gradle.api.tasks.InputFile;
import org.gradle.api.tasks.InputFiles;
import org.gradle.api.tasks.Optional;
import org.gradle.api.tasks.ParallelizableTask;

/**
 * a Task that only merge a single manifest with its overlays.
 */
@ParallelizableTask
public class ProcessManifest extends ManifestProcessorTask {

    private Supplier<String> minSdkVersion;
    private Supplier<String> targetSdkVersion;
    private Supplier<Integer> maxSdkVersion;

    private VariantConfiguration<CoreBuildType, CoreProductFlavor, CoreProductFlavor>
            variantConfiguration;
    private SplitScope splitScope;

    private File reportFile;

    @Override
    protected void doFullTaskAction() {
        File outputManifestFile =
                new File(getManifestOutputDirectory(), SdkConstants.ANDROID_MANIFEST_XML);
        File aaptFriendlyManifestOutputFile =
                new File(
                        getAaptFriendlyManifestOutputDirectory(),
                        SdkConstants.ANDROID_MANIFEST_XML);
        MergingReport mergingReport =
                getBuilder()
                        .mergeManifestsForApplication(
                                getMainManifest(),
                                getManifestOverlays(),
                                Collections.emptyList(),
                                getPackageOverride(),
                                getVersionCode(),
                                getVersionName(),
                                getMinSdkVersion(),
                                getTargetSdkVersion(),
                                getMaxSdkVersion(),
                                outputManifestFile.getAbsolutePath(),
                                aaptFriendlyManifestOutputFile.getAbsolutePath(),
                                null /* outInstantRunManifestLocation */,
                                ManifestMerger2.MergeType.LIBRARY,
                                variantConfiguration.getManifestPlaceholders(),
                                Collections.emptyList(),
                                getReportFile());

        XmlDocument mergedXmlDocument =
                mergingReport.getMergedXmlDocument(MergingReport.MergedManifestKind.MERGED);

        ImmutableMap<String, String> properties =
                mergedXmlDocument != null
                        ? ImmutableMap.of(
                                "packageId", mergedXmlDocument.getPackageName(),
                                "split", mergedXmlDocument.getSplitName())
                        : ImmutableMap.of();

        splitScope.addOutputForSplit(
                TaskOutputHolder.TaskOutputType.MERGED_MANIFESTS,
                splitScope.getMainSplit(),
                outputManifestFile,
                properties);
        splitScope.addOutputForSplit(
                TaskOutputHolder.TaskOutputType.AAPT_FRIENDLY_MERGED_MANIFESTS,
                splitScope.getMainSplit(),
                aaptFriendlyManifestOutputFile,
                properties);
        try {
            splitScope.save(
                    TaskOutputHolder.TaskOutputType.MERGED_MANIFESTS, getManifestOutputDirectory());
            splitScope.save(
                    TaskOutputHolder.TaskOutputType.AAPT_FRIENDLY_MERGED_MANIFESTS,
                    getAaptFriendlyManifestOutputDirectory());
        } catch (IOException e) {
            throw new BuildException("Exception while saving build metadata : ", e);
        }
    }

    @Input
    @Optional
    public String getMinSdkVersion() {
        return minSdkVersion.get();
    }

    @Input
    @Optional
    public String getTargetSdkVersion() {
        return targetSdkVersion.get();
    }

    @Input
    @Optional
    public Integer getMaxSdkVersion() {
        return maxSdkVersion.get();
    }

    public VariantConfiguration<CoreBuildType, CoreProductFlavor, CoreProductFlavor> getVariantConfiguration() {
        return variantConfiguration;
    }

    public void setVariantConfiguration(
            VariantConfiguration<CoreBuildType, CoreProductFlavor, CoreProductFlavor> variantConfiguration) {
        this.variantConfiguration = variantConfiguration;
    }

    @Input
    @Optional
    public File getReportFile() {
        return reportFile;
    }

    public void setReportFile(File reportFile) {
        this.reportFile = reportFile;
    }

    @InputFile
    public File getMainManifest() {
        return variantConfiguration.getMainManifest();
    }

    @Input
    @Optional
    public String getPackageOverride() {
        return variantConfiguration.getApplicationId();
    }

    @Input
    public int getVersionCode() {
        return variantConfiguration.getVersionCode();
    }

    @Input
    @Optional
    public String getVersionName() {
        return variantConfiguration.getVersionName();
    }

    @InputFiles
    public List<File> getManifestOverlays() {
        return variantConfiguration.getManifestOverlays();
    }

    /**
     * Returns a serialized version of our map of key value pairs for placeholder substitution.
     *
     * This serialized form is only used by gradle to compare past and present tasks to determine
     * whether a task need to be re-run or not.
     */
    @Input
    @Optional
    public String getManifestPlaceholders() {
        return serializeMap(variantConfiguration.getManifestPlaceholders());
    }

    public static class ConfigAction implements TaskConfigAction<ProcessManifest> {

        private VariantScope scope;

        public ConfigAction(VariantScope scope) {
            this.scope = scope;
        }

        @NonNull
        @Override
        public String getName() {
            return scope.getTaskName("process", "Manifest");
        }

        @NonNull
        @Override
        public Class<ProcessManifest> getType() {
            return ProcessManifest.class;
        }

        @Override
        public void execute(@NonNull ProcessManifest processManifest) {
            VariantConfiguration<CoreBuildType, CoreProductFlavor, CoreProductFlavor> config =
                    scope.getVariantConfiguration();
            final AndroidBuilder androidBuilder = scope.getGlobalScope().getAndroidBuilder();

            processManifest.setAndroidBuilder(androidBuilder);
            processManifest.setVariantName(config.getFullName());

            processManifest.variantConfiguration = config;

            final ProductFlavor mergedFlavor = config.getMergedFlavor();

<<<<<<< HEAD
            processManifest.minSdkVersion =
                    TaskInputHelper.memoize(
                            () -> {
                                if (androidBuilder.isPreviewTarget()) {
                                    return androidBuilder.getTargetCodename();
                                }
                                ApiVersion minSdkVersion1 = mergedFlavor.getMinSdkVersion();
                                if (minSdkVersion1 == null) {
                                    return null;
                                }
                                return minSdkVersion1.getApiString();
                            });

            processManifest.targetSdkVersion =
                    TaskInputHelper.memoize(
                            () -> {
                                if (androidBuilder.isPreviewTarget()) {
                                    return androidBuilder.getTargetCodename();
                                }
                                ApiVersion targetSdkVersion = mergedFlavor.getTargetSdkVersion();
                                if (targetSdkVersion == null) {
                                    return null;
                                }
                                return targetSdkVersion.getApiString();
                            });

            processManifest.maxSdkVersion =
                    TaskInputHelper.memoize(
                            () -> {
                                if (androidBuilder.isPreviewTarget()) {
                                    return null;
                                } else {
                                    return mergedFlavor.getMaxSdkVersion();
                                }
                            });

            processManifest.setManifestOutputDirectory(scope.getManifestOutputDirectory());

            processManifest.setAaptFriendlyManifestOutputDirectory(
                    scope.getAaptFriendlyManifestOutputDirectory());
            processManifest.splitScope = scope.getSplitScope();
=======
            ConventionMappingHelper.map(processManifest, "minSdkVersion", () -> {
                ApiVersion minSdkVersion1 = mergedFlavor.getMinSdkVersion();
                if (minSdkVersion1 == null) {
                    return null;
                }
                return minSdkVersion1.getApiString();
            });

            ConventionMappingHelper.map(processManifest, "targetSdkVersion", () -> {
                        ApiVersion targetSdkVersion = mergedFlavor.getTargetSdkVersion();
                        if (targetSdkVersion == null) {
                            return null;
                        }
                        return targetSdkVersion.getApiString();
                    });

            ConventionMappingHelper.map(processManifest, "maxSdkVersion", () -> {
                        if (androidBuilder.isPreviewTarget()) {
                            return null;
                        } else {
                            return mergedFlavor.getMaxSdkVersion();
                        }
                    });

            processManifest.setManifestOutputFile(
                    variantOutputData.getScope().getManifestOutputFile());

            processManifest.setAaptFriendlyManifestOutputFile(
                    scope.getAaptFriendlyManifestOutputFile());
>>>>>>> 028d7e51

        }
    }
}<|MERGE_RESOLUTION|>--- conflicted
+++ resolved
@@ -229,13 +229,9 @@
 
             final ProductFlavor mergedFlavor = config.getMergedFlavor();
 
-<<<<<<< HEAD
             processManifest.minSdkVersion =
                     TaskInputHelper.memoize(
                             () -> {
-                                if (androidBuilder.isPreviewTarget()) {
-                                    return androidBuilder.getTargetCodename();
-                                }
                                 ApiVersion minSdkVersion1 = mergedFlavor.getMinSdkVersion();
                                 if (minSdkVersion1 == null) {
                                     return null;
@@ -246,9 +242,6 @@
             processManifest.targetSdkVersion =
                     TaskInputHelper.memoize(
                             () -> {
-                                if (androidBuilder.isPreviewTarget()) {
-                                    return androidBuilder.getTargetCodename();
-                                }
                                 ApiVersion targetSdkVersion = mergedFlavor.getTargetSdkVersion();
                                 if (targetSdkVersion == null) {
                                     return null;
@@ -271,37 +264,6 @@
             processManifest.setAaptFriendlyManifestOutputDirectory(
                     scope.getAaptFriendlyManifestOutputDirectory());
             processManifest.splitScope = scope.getSplitScope();
-=======
-            ConventionMappingHelper.map(processManifest, "minSdkVersion", () -> {
-                ApiVersion minSdkVersion1 = mergedFlavor.getMinSdkVersion();
-                if (minSdkVersion1 == null) {
-                    return null;
-                }
-                return minSdkVersion1.getApiString();
-            });
-
-            ConventionMappingHelper.map(processManifest, "targetSdkVersion", () -> {
-                        ApiVersion targetSdkVersion = mergedFlavor.getTargetSdkVersion();
-                        if (targetSdkVersion == null) {
-                            return null;
-                        }
-                        return targetSdkVersion.getApiString();
-                    });
-
-            ConventionMappingHelper.map(processManifest, "maxSdkVersion", () -> {
-                        if (androidBuilder.isPreviewTarget()) {
-                            return null;
-                        } else {
-                            return mergedFlavor.getMaxSdkVersion();
-                        }
-                    });
-
-            processManifest.setManifestOutputFile(
-                    variantOutputData.getScope().getManifestOutputFile());
-
-            processManifest.setAaptFriendlyManifestOutputFile(
-                    scope.getAaptFriendlyManifestOutputFile());
->>>>>>> 028d7e51
 
         }
     }
