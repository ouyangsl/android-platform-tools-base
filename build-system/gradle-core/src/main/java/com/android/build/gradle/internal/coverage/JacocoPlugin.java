/*
 * Copyright (C) 2014 The Android Open Source Project
 *
 * Licensed under the Apache License, Version 2.0 (the "License");
 * you may not use this file except in compliance with the License.
 * You may obtain a copy of the License at
 *
 *      http://www.apache.org/licenses/LICENSE-2.0
 *
 * Unless required by applicable law or agreed to in writing, software
 * distributed under the License is distributed on an "AS IS" BASIS,
 * WITHOUT WARRANTIES OR CONDITIONS OF ANY KIND, either express or implied.
 * See the License for the specific language governing permissions and
 * limitations under the License.
 */

package com.android.build.gradle.internal.coverage;

import com.android.annotations.Nullable;
import java.util.Set;
import org.gradle.api.Plugin;
import org.gradle.api.Project;
import org.gradle.api.artifacts.ModuleVersionIdentifier;
import org.gradle.api.artifacts.ResolvedArtifact;


/**
 * Jacoco plugin. This is very similar to the built-in support for Jacoco but we dup it in order
 * to control it as we need our own offline instrumentation.
 *
 * This may disappear if we can ever reuse the built-in support.
 *
 */
public class JacocoPlugin implements Plugin<Project> {
    public static final String ANT_CONFIGURATION_NAME = "androidJacocoAnt";
    public static final String AGENT_CONFIGURATION_NAME = "androidJacocoAgent";

    /** This version must be kept in sync with the version that the gradle plugin depends on. */
    private static final String DEFAULT_JACOCO_VERSION = "0.7.4.201502262128";

    private Project project;

    @Nullable
    private String jacocoVersion;

    @Override
    public void apply(Project project) {
        this.project = project;
        addJacocoConfigurations();
    }

    /**
     * Creates the configurations used by plugin.
     */
    private void addJacocoConfigurations() {
<<<<<<< HEAD
        this.project.getConfigurations().create(AGENT_CONFIGURATION_NAME,
                configuration -> {
                    configuration.setVisible(false);
                    configuration.setTransitive(true);
                    configuration.setCanBeConsumed(false);
                    configuration.setDescription(
                            "The Jacoco agent to use to get coverage data.");
                });
        this.project.getConfigurations().create(ANT_CONFIGURATION_NAME,
                configuration -> {
                    configuration.setVisible(false);
                    configuration.setTransitive(true);
                    configuration.setCanBeConsumed(false);
                    configuration.setDescription(
                            "The Jacoco ant tasks to use to get execute Gradle tasks.");
                });
=======
        this.project
                .getConfigurations()
                .create(
                        AGENT_CONFIGURATION_NAME,
                        files -> {
                            files.setVisible(false);
                            files.setTransitive(true);
                            files.setDescription("The Jacoco agent to use to get coverage data.");
                            files.defaultDependencies(
                                    dependencies ->
                                            dependencies.add(
                                                    project.getDependencies()
                                                            .create(
                                                                    "org.jacoco:org.jacoco.agent:"
                                                                            + getJacocoVersion())));
                        });
        this.project
                .getConfigurations()
                .create(
                        ANT_CONFIGURATION_NAME,
                        files -> {
                            files.setVisible(false);
                            files.setTransitive(true);
                            files.setDescription(
                                    "The Jacoco ant tasks to use to get execute Gradle tasks.");
                            files.defaultDependencies(
                                    dependencies ->
                                            dependencies.add(
                                                    project.getDependencies()
                                                            .create(
                                                                    "org.jacoco:org.jacoco.ant:"
                                                                            + getJacocoVersion())));
                        });
>>>>>>> 87cd68e5
    }

    @Nullable
    private String getJacocoVersion() {
        if (jacocoVersion != null) {
            return jacocoVersion;
        }

        Project candidateProject = project;
        boolean shouldFailWithException = false;

        while (candidateProject != null) {
            Set<ResolvedArtifact> resolvedArtifacts =
                    candidateProject.getBuildscript().getConfigurations().getByName("classpath")
                            .getResolvedConfiguration().getResolvedArtifacts();
            for (ResolvedArtifact artifact : resolvedArtifacts) {
                ModuleVersionIdentifier moduleVersion = artifact.getModuleVersion().getId();
                if ("org.jacoco.core".equals(moduleVersion.getName())) {
                    jacocoVersion = moduleVersion.getVersion();
                    return jacocoVersion;
                }
            }
            if (!resolvedArtifacts.isEmpty()) {
                // not in the DSL test case, where nothing will have been resolved.
                shouldFailWithException = true;
            }

            candidateProject = candidateProject.getParent();
        }

        if (shouldFailWithException) {
            throw new IllegalStateException(
                    "Could not find project build script dependency on org.jacoco.core");
        }

        project.getLogger().error(
                "No resolved dependencies found when searching for the jacoco version.");
        jacocoVersion = DEFAULT_JACOCO_VERSION;
        return jacocoVersion;
    }
}<|MERGE_RESOLUTION|>--- conflicted
+++ resolved
@@ -53,33 +53,17 @@
      * Creates the configurations used by plugin.
      */
     private void addJacocoConfigurations() {
-<<<<<<< HEAD
-        this.project.getConfigurations().create(AGENT_CONFIGURATION_NAME,
-                configuration -> {
-                    configuration.setVisible(false);
-                    configuration.setTransitive(true);
-                    configuration.setCanBeConsumed(false);
-                    configuration.setDescription(
-                            "The Jacoco agent to use to get coverage data.");
-                });
-        this.project.getConfigurations().create(ANT_CONFIGURATION_NAME,
-                configuration -> {
-                    configuration.setVisible(false);
-                    configuration.setTransitive(true);
-                    configuration.setCanBeConsumed(false);
-                    configuration.setDescription(
-                            "The Jacoco ant tasks to use to get execute Gradle tasks.");
-                });
-=======
         this.project
                 .getConfigurations()
                 .create(
                         AGENT_CONFIGURATION_NAME,
-                        files -> {
-                            files.setVisible(false);
-                            files.setTransitive(true);
-                            files.setDescription("The Jacoco agent to use to get coverage data.");
-                            files.defaultDependencies(
+                        configuration -> {
+                            configuration.setVisible(false);
+                            configuration.setTransitive(true);
+                            configuration.setCanBeConsumed(false);
+                            configuration.setDescription(
+                                    "The Jacoco agent to use to get coverage data.");
+                            configuration.defaultDependencies(
                                     dependencies ->
                                             dependencies.add(
                                                     project.getDependencies()
@@ -91,12 +75,13 @@
                 .getConfigurations()
                 .create(
                         ANT_CONFIGURATION_NAME,
-                        files -> {
-                            files.setVisible(false);
-                            files.setTransitive(true);
-                            files.setDescription(
+                        configuration -> {
+                            configuration.setVisible(false);
+                            configuration.setTransitive(true);
+                            configuration.setCanBeConsumed(false);
+                            configuration.setDescription(
                                     "The Jacoco ant tasks to use to get execute Gradle tasks.");
-                            files.defaultDependencies(
+                            configuration.defaultDependencies(
                                     dependencies ->
                                             dependencies.add(
                                                     project.getDependencies()
@@ -104,7 +89,6 @@
                                                                     "org.jacoco:org.jacoco.ant:"
                                                                             + getJacocoVersion())));
                         });
->>>>>>> 87cd68e5
     }
 
     @Nullable
