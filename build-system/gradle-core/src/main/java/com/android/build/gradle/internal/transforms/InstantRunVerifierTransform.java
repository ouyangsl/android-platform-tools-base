--- conflicted
+++ resolved
@@ -140,16 +140,11 @@
 
         // If we are being asked to produce the RESTART artifacts, there is no need to set the
         // verifier result, however the transform needed to run to backup the .class files.
-<<<<<<< HEAD
-        if (!variantScope.getGlobalScope().isActive(OptionalCompilationStep.RESTART_ONLY)) {
-            variantScope.getBuildContext().setVerifierStatus(resultSoFar);
-=======
         // But we do record the result as a build-eligibility status, for the IDE.
         if (variantScope.getGlobalScope().isActive(OptionalCompilationStep.RESTART_ONLY)) {
-            variantScope.getInstantRunBuildContext().setInstantRunEligibilityStatus(resultSoFar);
+            variantScope.getBuildContext().setInstantRunEligibilityStatus(resultSoFar);
         } else {
-            variantScope.getInstantRunBuildContext().setVerifierStatus(resultSoFar);
->>>>>>> f925bfeb
+            variantScope.getBuildContext().setVerifierStatus(resultSoFar);
         }
     }
 
