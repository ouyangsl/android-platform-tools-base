/*
 * Copyright (C) 2014 The Android Open Source Project
 *
 * Licensed under the Apache License, Version 2.0 (the "License");
 * you may not use this file except in compliance with the License.
 * You may obtain a copy of the License at
 *
 *      http://www.apache.org/licenses/LICENSE-2.0
 *
 * Unless required by applicable law or agreed to in writing, software
 * distributed under the License is distributed on an "AS IS" BASIS,
 * WITHOUT WARRANTIES OR CONDITIONS OF ANY KIND, either express or implied.
 * See the License for the specific language governing permissions and
 * limitations under the License.
 */

package com.android.build.gradle.internal;

import static com.android.SdkConstants.FD_ASSETS;
import static com.android.SdkConstants.FN_SPLIT_LIST;
import static com.android.build.gradle.internal.publishing.AndroidArtifacts.ArtifactScope.ALL;
import static com.android.build.gradle.internal.publishing.AndroidArtifacts.ArtifactScope.EXTERNAL;
import static com.android.build.gradle.internal.publishing.AndroidArtifacts.ArtifactScope.MODULE;
import static com.android.build.gradle.internal.publishing.AndroidArtifacts.ArtifactType.APK_CLASSES;
import static com.android.build.gradle.internal.publishing.AndroidArtifacts.ArtifactType.CLASSES;
import static com.android.build.gradle.internal.publishing.AndroidArtifacts.ArtifactType.DATA_BINDING;
import static com.android.build.gradle.internal.publishing.AndroidArtifacts.ArtifactType.JAR;
import static com.android.build.gradle.internal.publishing.AndroidArtifacts.ArtifactType.JAVA_RES;
import static com.android.build.gradle.internal.publishing.AndroidArtifacts.ArtifactType.JNI;
import static com.android.build.gradle.internal.publishing.AndroidArtifacts.ArtifactType.PROGUARD_RULES;
import static com.android.build.gradle.internal.publishing.AndroidArtifacts.ConsumedConfigType.ANNOTATION_PROCESSOR;
import static com.android.build.gradle.internal.publishing.AndroidArtifacts.ConsumedConfigType.COMPILE_CLASSPATH;
import static com.android.build.gradle.internal.publishing.AndroidArtifacts.ConsumedConfigType.RUNTIME_CLASSPATH;
import static com.android.build.gradle.internal.scope.TaskOutputHolder.TaskOutputType.JAVAC;
import static com.android.build.gradle.internal.scope.TaskOutputHolder.TaskOutputType.MERGED_ASSETS;
import static com.android.build.gradle.internal.scope.TaskOutputHolder.TaskOutputType.MOCKABLE_JAR;
import static com.android.builder.core.BuilderConstants.CONNECTED;
import static com.android.builder.core.BuilderConstants.DEVICE;
import static com.android.builder.core.VariantType.ANDROID_TEST;
import static com.android.builder.core.VariantType.LIBRARY;
import static com.google.common.base.Preconditions.checkNotNull;
import static com.google.common.base.Preconditions.checkState;
import static com.google.common.base.Verify.verifyNotNull;

import android.databinding.tool.DataBindingBuilder;
import android.databinding.tool.DataBindingCompilerArgs;
import com.android.SdkConstants;
import com.android.annotations.NonNull;
import com.android.annotations.Nullable;
import com.android.build.OutputFile;
import com.android.build.api.transform.QualifiedContent.DefaultContentType;
import com.android.build.api.transform.QualifiedContent.Scope;
import com.android.build.api.transform.Transform;
import com.android.build.gradle.AndroidConfig;
import com.android.build.gradle.AndroidGradleOptions;
import com.android.build.gradle.ProguardFiles;
import com.android.build.gradle.internal.aapt.AaptGeneration;
import com.android.build.gradle.internal.core.Abi;
import com.android.build.gradle.internal.core.GradleVariantConfiguration;
import com.android.build.gradle.internal.coverage.JacocoPlugin;
import com.android.build.gradle.internal.coverage.JacocoReportTask;
import com.android.build.gradle.internal.dependency.VariantDependencies;
import com.android.build.gradle.internal.dsl.AbiSplitOptions;
import com.android.build.gradle.internal.dsl.AnnotationProcessorOptions;
import com.android.build.gradle.internal.dsl.CoreAnnotationProcessorOptions;
import com.android.build.gradle.internal.dsl.CoreBuildType;
import com.android.build.gradle.internal.dsl.CoreJavaCompileOptions;
import com.android.build.gradle.internal.dsl.CoreSigningConfig;
import com.android.build.gradle.internal.dsl.PackagingOptions;
import com.android.build.gradle.internal.incremental.BuildInfoLoaderTask;
import com.android.build.gradle.internal.incremental.BuildInfoWriterTask;
import com.android.build.gradle.internal.incremental.InstantRunAnchorTaskConfigAction;
import com.android.build.gradle.internal.incremental.InstantRunPatchingPolicy;
import com.android.build.gradle.internal.model.CoreExternalNativeBuild;
import com.android.build.gradle.internal.ndk.NdkHandler;
import com.android.build.gradle.internal.pipeline.ExtendedContentType;
import com.android.build.gradle.internal.pipeline.OriginalStream;
import com.android.build.gradle.internal.pipeline.TransformManager;
import com.android.build.gradle.internal.pipeline.TransformTask;
import com.android.build.gradle.internal.publishing.AndroidArtifacts;
import com.android.build.gradle.internal.scope.AndroidTask;
import com.android.build.gradle.internal.scope.AndroidTaskRegistry;
import com.android.build.gradle.internal.scope.BuildOutputs;
import com.android.build.gradle.internal.scope.DefaultGradlePackagingScope;
import com.android.build.gradle.internal.scope.GlobalScope;
import com.android.build.gradle.internal.scope.PackagingScope;
import com.android.build.gradle.internal.scope.TaskConfigAction;
import com.android.build.gradle.internal.scope.TaskOutputHolder;
import com.android.build.gradle.internal.scope.VariantScope;
import com.android.build.gradle.internal.tasks.AndroidReportTask;
import com.android.build.gradle.internal.tasks.CheckManifest;
import com.android.build.gradle.internal.tasks.DependencyReportTask;
import com.android.build.gradle.internal.tasks.DeviceProviderInstrumentTestTask;
import com.android.build.gradle.internal.tasks.ExtractProguardFiles;
import com.android.build.gradle.internal.tasks.FileSupplier;
import com.android.build.gradle.internal.tasks.GenerateApkDataTask;
import com.android.build.gradle.internal.tasks.InstallVariantTask;
import com.android.build.gradle.internal.tasks.JackJacocoReportTask;
import com.android.build.gradle.internal.tasks.LintCompile;
import com.android.build.gradle.internal.tasks.MockableAndroidJarTask;
import com.android.build.gradle.internal.tasks.SigningReportTask;
import com.android.build.gradle.internal.tasks.SourceSetsTask;
import com.android.build.gradle.internal.tasks.TaskInputHelper;
import com.android.build.gradle.internal.tasks.TestServerTask;
import com.android.build.gradle.internal.tasks.UninstallTask;
import com.android.build.gradle.internal.tasks.ValidateSigningTask;
import com.android.build.gradle.internal.tasks.databinding.DataBindingExportBuildInfoTask;
import com.android.build.gradle.internal.tasks.databinding.DataBindingMergeArtifactsTransform;
import com.android.build.gradle.internal.tasks.databinding.DataBindingProcessLayoutsTask;
import com.android.build.gradle.internal.test.AbstractTestDataImpl;
import com.android.build.gradle.internal.test.TestDataImpl;
import com.android.build.gradle.internal.transforms.CustomClassTransform;
import com.android.build.gradle.internal.transforms.DexArchiveBuilderTransform;
import com.android.build.gradle.internal.transforms.DexMergerTransform;
import com.android.build.gradle.internal.transforms.DexTransform;
import com.android.build.gradle.internal.transforms.ExtractJarsTransform;
import com.android.build.gradle.internal.transforms.JackCompileTransform;
import com.android.build.gradle.internal.transforms.JackGenerateDexTransform;
import com.android.build.gradle.internal.transforms.JackOptionsUtils;
import com.android.build.gradle.internal.transforms.JackPreDexTransform;
import com.android.build.gradle.internal.transforms.JacocoTransform;
import com.android.build.gradle.internal.transforms.JarMergingTransform;
import com.android.build.gradle.internal.transforms.MainDexListTransform;
import com.android.build.gradle.internal.transforms.MergeJavaResourcesTransform;
import com.android.build.gradle.internal.transforms.MultiDexTransform;
import com.android.build.gradle.internal.transforms.NewShrinkerTransform;
import com.android.build.gradle.internal.transforms.PreDexTransform;
import com.android.build.gradle.internal.transforms.ProGuardTransform;
import com.android.build.gradle.internal.transforms.ProguardConfigurable;
import com.android.build.gradle.internal.transforms.ShrinkResourcesTransform;
import com.android.build.gradle.internal.transforms.StripDebugSymbolTransform;
import com.android.build.gradle.internal.variant.AndroidArtifactVariantData;
import com.android.build.gradle.internal.variant.ApkVariantData;
import com.android.build.gradle.internal.variant.ApplicationVariantData;
import com.android.build.gradle.internal.variant.BaseVariantData;
import com.android.build.gradle.internal.variant.BaseVariantOutputData;
import com.android.build.gradle.internal.variant.SplitHandlingPolicy;
import com.android.build.gradle.internal.variant.TaskContainer;
import com.android.build.gradle.internal.variant.TestVariantData;
import com.android.build.gradle.options.BooleanOption;
import com.android.build.gradle.options.ProjectOptions;
import com.android.build.gradle.options.StringOption;
import com.android.build.gradle.tasks.AidlCompile;
import com.android.build.gradle.tasks.CleanBuildCache;
import com.android.build.gradle.tasks.CompatibleScreensManifest;
import com.android.build.gradle.tasks.CopyOutputs;
import com.android.build.gradle.tasks.ExternalNativeBuildJsonTask;
import com.android.build.gradle.tasks.ExternalNativeBuildTask;
import com.android.build.gradle.tasks.ExternalNativeBuildTaskUtils;
import com.android.build.gradle.tasks.ExternalNativeCleanTask;
import com.android.build.gradle.tasks.ExternalNativeJsonGenerator;
import com.android.build.gradle.tasks.GenerateBuildConfig;
import com.android.build.gradle.tasks.GenerateResValues;
import com.android.build.gradle.tasks.GenerateSplitAbiRes;
import com.android.build.gradle.tasks.GenerateTestConfig;
import com.android.build.gradle.tasks.JavaPreCompileTask;
import com.android.build.gradle.tasks.Lint;
import com.android.build.gradle.tasks.ManifestProcessorTask;
import com.android.build.gradle.tasks.MergeManifests;
import com.android.build.gradle.tasks.MergeResources;
import com.android.build.gradle.tasks.MergeSourceSetFolders;
import com.android.build.gradle.tasks.NdkCompile;
import com.android.build.gradle.tasks.PackageApplication;
import com.android.build.gradle.tasks.PackageSplitAbi;
import com.android.build.gradle.tasks.PackageSplitRes;
import com.android.build.gradle.tasks.PreColdSwapTask;
import com.android.build.gradle.tasks.ProcessAndroidResources;
import com.android.build.gradle.tasks.ProcessManifest;
import com.android.build.gradle.tasks.ProcessTestManifest;
import com.android.build.gradle.tasks.RenderscriptCompile;
import com.android.build.gradle.tasks.ShaderCompile;
import com.android.build.gradle.tasks.SplitsDiscovery;
import com.android.build.gradle.tasks.factory.AndroidUnitTest;
import com.android.build.gradle.tasks.factory.IncrementalSafeguard;
import com.android.build.gradle.tasks.factory.JacocoAgentConfigAction;
import com.android.build.gradle.tasks.factory.JavaCompileConfigAction;
import com.android.build.gradle.tasks.factory.ProcessJavaResConfigAction;
import com.android.build.gradle.tasks.factory.TestServerTaskConfigAction;
import com.android.builder.core.AndroidBuilder;
import com.android.builder.core.DefaultDexOptions;
import com.android.builder.core.VariantConfiguration;
import com.android.builder.core.VariantType;
import com.android.builder.dependency.level2.AndroidDependency;
import com.android.builder.dexing.DexingMode;
import com.android.builder.model.DataBindingOptions;
import com.android.builder.model.OptionalCompilationStep;
import com.android.builder.model.SyncIssue;
import com.android.builder.profile.Recorder;
import com.android.builder.testing.ConnectedDeviceProvider;
import com.android.builder.testing.api.DeviceProvider;
import com.android.builder.testing.api.TestServer;
import com.android.builder.utils.FileCache;
import com.android.ide.common.build.ApkData;
import com.android.manifmerger.ManifestMerger2;
import com.android.sdklib.AndroidVersion;
import com.android.utils.FileUtils;
import com.android.utils.StringHelper;
import com.google.common.base.Joiner;
import com.google.common.base.MoreObjects;
import com.google.common.collect.ImmutableList;
import com.google.common.collect.ImmutableSet;
import com.google.common.collect.Lists;
import groovy.lang.Closure;
import java.io.File;
import java.util.Collection;
import java.util.Collections;
import java.util.List;
import java.util.Locale;
import java.util.Optional;
import java.util.Set;
import java.util.concurrent.Callable;
import java.util.function.BiConsumer;
import java.util.function.Consumer;
import java.util.function.Supplier;
import java.util.stream.Collectors;
import org.gradle.api.Action;
import org.gradle.api.DefaultTask;
import org.gradle.api.GradleException;
import org.gradle.api.Project;
import org.gradle.api.Task;
import org.gradle.api.artifacts.Configuration;
import org.gradle.api.artifacts.ConfigurationVariant;
import org.gradle.api.artifacts.PublishArtifact;
import org.gradle.api.attributes.Attribute;
import org.gradle.api.attributes.AttributeContainer;
import org.gradle.api.execution.TaskExecutionGraph;
import org.gradle.api.file.ConfigurableFileCollection;
import org.gradle.api.file.FileCollection;
import org.gradle.api.logging.Logger;
import org.gradle.api.logging.Logging;
import org.gradle.api.plugins.BasePlugin;
import org.gradle.api.plugins.JavaBasePlugin;
import org.gradle.api.plugins.JavaPlugin;
import org.gradle.api.tasks.Copy;
import org.gradle.api.tasks.Sync;
import org.gradle.api.tasks.TaskAction;
import org.gradle.api.tasks.compile.JavaCompile;
import org.gradle.tooling.provider.model.ToolingModelBuilderRegistry;

/**
 * Manages tasks creation.
 */
public abstract class TaskManager {

    public static final String DEFAULT_PROGUARD_CONFIG_FILE = "proguard-android.txt";
    public static final String DIR_BUNDLES = "bundles";
    public static final String DIR_ATOMBUNDLES = "atombundles";
    public static final String INSTALL_GROUP = "Install";
    public static final String BUILD_GROUP = BasePlugin.BUILD_GROUP;
    public static final String ANDROID_GROUP = "Android";
    public static final String ATOM_SUFFIX = "Atom";

    // Task names. These cannot be AndroidTasks as in the component model world there is nothing to
    // force generateTasksBeforeEvaluate to happen before the variant tasks are created.
    public static final String MAIN_PREBUILD = "preBuild";
    public static final String UNINSTALL_ALL = "uninstallAll";
    public static final String DEVICE_CHECK = "deviceCheck";
    public static final String DEVICE_ANDROID_TEST = DEVICE + ANDROID_TEST.getSuffix();
    public static final String CONNECTED_CHECK = "connectedCheck";
    public static final String CONNECTED_ANDROID_TEST = CONNECTED + ANDROID_TEST.getSuffix();
    public static final String ASSEMBLE_ANDROID_TEST = "assembleAndroidTest";
    public static final String LINT = "lint";
    public static final String LINT_COMPILE = "compileLint";
    public static final String EXTRACT_PROGUARD_FILES = "extractProguardFiles";

    @NonNull protected final Project project;
    @NonNull protected final ProjectOptions projectOptions;
    @NonNull protected final AndroidBuilder androidBuilder;
    @NonNull protected final DataBindingBuilder dataBindingBuilder;
    @NonNull protected final SdkHandler sdkHandler;
    @NonNull protected final AndroidConfig extension;
    @NonNull protected final ToolingModelBuilderRegistry toolingRegistry;
    @NonNull protected final GlobalScope globalScope;
    @NonNull protected final Recorder recorder;
    @NonNull private final AndroidTaskRegistry androidTasks;
    @NonNull private final DependencyManager dependencyManager;
    @NonNull private final Logger logger;
    @Nullable private final FileCache buildCache;

    // Tasks. TODO: remove the mutable state from here.
    private AndroidTask<Copy> jacocoAgentTask;
    public AndroidTask<MockableAndroidJarTask> createMockableJar;

    public TaskManager(
            @NonNull GlobalScope globalScope,
            @NonNull Project project,
            @NonNull ProjectOptions projectOptions,
            @NonNull AndroidBuilder androidBuilder,
            @NonNull DataBindingBuilder dataBindingBuilder,
            @NonNull AndroidConfig extension,
            @NonNull SdkHandler sdkHandler,
            @NonNull DependencyManager dependencyManager,
            @NonNull ToolingModelBuilderRegistry toolingRegistry,
            @NonNull Recorder recorder) {
        this.globalScope = globalScope;
        this.project = project;
        this.projectOptions = projectOptions;
        this.androidBuilder = androidBuilder;
        this.dataBindingBuilder = dataBindingBuilder;
        this.sdkHandler = sdkHandler;
        this.extension = extension;
        this.toolingRegistry = toolingRegistry;
        this.dependencyManager = dependencyManager;
        this.recorder = recorder;
        this.logger = Logging.getLogger(this.getClass());
        this.androidTasks = new AndroidTaskRegistry();

        // It's too early to materialize the project-level cache, we'll need to get it from
        // globalScope later on.
        this.buildCache = globalScope.getBuildCache();
    }

    public boolean isComponentModelPlugin() {
        return false;
    }

    public DataBindingBuilder getDataBindingBuilder() {
        return dataBindingBuilder;
    }

    public DependencyManager getDependencyManager() {
        return dependencyManager;
    }

    /** Creates the tasks for a given BaseVariantData. */
    public abstract void createTasksForVariantScope(
            @NonNull TaskFactory tasks, @NonNull VariantScope variantData);

    /**
     * Returns a collection of buildables that creates native object.
     *
     * A buildable is considered to be any object that can be used as the argument to
     * Task.dependsOn.  This could be a Task or a BuildableModelElement (e.g. BinarySpec).
     */
    protected Collection<Object> getNdkBuildable(BaseVariantData variantData) {
        if (variantData.ndkCompileTask== null) {
            return Collections.emptyList();
        }
        return Collections.singleton(variantData.ndkCompileTask);
    }

    /**
     * Override to configure NDK data in the scope.
     */
    public void configureScopeForNdk(@NonNull VariantScope scope) {
        final BaseVariantData variantData = scope.getVariantData();
        scope.setNdkSoFolder(Collections.singleton(new File(
                scope.getGlobalScope().getIntermediatesDir(),
                "ndk/" + variantData.getVariantConfiguration().getDirName() + "/lib")));
        File objFolder = new File(scope.getGlobalScope().getIntermediatesDir(),
                "ndk/" + variantData.getVariantConfiguration().getDirName() + "/obj");
        scope.setNdkObjFolder(objFolder);
        for (Abi abi : NdkHandler.getAbiList()) {
            scope.addNdkDebuggableLibraryFolders(abi,
                    new File(objFolder, "local/" + abi.getName()));
        }

    }

    public void resolveDependencies(
            @NonNull VariantDependencies variantDeps,
            @Nullable String testedProjectPath) {
        Set<AndroidDependency> libsToExplode =
                dependencyManager.resolveDependencies(
                        variantDeps,
                        testedProjectPath,
                        buildCache,
                        globalScope.getProjectLevelCache());
        dependencyManager.processLibraries(libsToExplode, buildCache);
    }

    /**
     * Create tasks before the evaluation (on plugin apply). This is useful for tasks that
     * could be referenced by custom build logic.
     */
    public void createTasksBeforeEvaluate(@NonNull TaskFactory tasks) {
        androidTasks.create(tasks, UNINSTALL_ALL, uninstallAllTask -> {
            uninstallAllTask.setDescription("Uninstall all applications.");
            uninstallAllTask.setGroup(INSTALL_GROUP);
        });

        androidTasks.create(tasks, DEVICE_CHECK, deviceCheckTask -> {
            deviceCheckTask.setDescription(
                    "Runs all device checks using Device Providers and Test Servers.");
            deviceCheckTask.setGroup(JavaBasePlugin.VERIFICATION_GROUP);
        });

        androidTasks.create(tasks, CONNECTED_CHECK, connectedCheckTask -> {
            connectedCheckTask.setDescription(
                    "Runs all device checks on currently connected devices.");
            connectedCheckTask.setGroup(JavaBasePlugin.VERIFICATION_GROUP);
        });

        androidTasks.create(tasks, MAIN_PREBUILD, task -> {});

        AndroidTask<ExtractProguardFiles> extractProguardFiles =
                androidTasks.create(
                        tasks, EXTRACT_PROGUARD_FILES, ExtractProguardFiles.class, task -> {});
        // Make sure MAIN_PREBUILD runs first:
        extractProguardFiles.dependsOn(tasks, MAIN_PREBUILD);

        androidTasks.create(tasks, new SourceSetsTask.ConfigAction(extension));

        androidTasks.create(
                tasks,
                ASSEMBLE_ANDROID_TEST,
                assembleAndroidTestTask -> {
                    assembleAndroidTestTask.setGroup(BasePlugin.BUILD_GROUP);
                    assembleAndroidTestTask.setDescription("Assembles all the Test applications.");
                });

        AndroidTask<Lint> globalLintTask = androidTasks.create(tasks,
                new Lint.GlobalConfigAction(globalScope));
        globalLintTask.dependsOn(tasks, "assemble");

        tasks.named(JavaBasePlugin.CHECK_TASK_NAME, it -> it.dependsOn(LINT));

        androidTasks.create(tasks, new LintCompile.ConfigAction(globalScope));

        if (buildCache != null) {
            androidTasks.create(tasks, new CleanBuildCache.ConfigAction(globalScope));
        }

        // for testing only.
        androidTasks.create(tasks, new TaskConfigAction<ConfigAttrTask>() {
            @NonNull
            @Override
            public String getName() {
                return "resolveConfigAttr";
            }

            @NonNull
            @Override
            public Class<ConfigAttrTask> getType() {
                return ConfigAttrTask.class;
            }

            @Override
            public void execute(@NonNull ConfigAttrTask task) {
                task.resolvable = true;
            }
        });

        androidTasks.create(tasks, new TaskConfigAction<ConfigAttrTask>() {
            @NonNull
            @Override
            public String getName() {
                return "consumeConfigAttr";
            }

            @NonNull
            @Override
            public Class<ConfigAttrTask> getType() {
                return ConfigAttrTask.class;
            }

            @Override
            public void execute(@NonNull ConfigAttrTask task) {
                task.consumable = true;
            }
        });
    }

    // This is for config attribute debugging
    public static class ConfigAttrTask extends DefaultTask {
        boolean consumable = false;
        boolean resolvable = false;
        @TaskAction
        public void run() {
            for (Configuration config : getProject().getConfigurations()) {
                AttributeContainer attributes = config.getAttributes();
                if ((consumable && config.isCanBeConsumed())
                        || (resolvable && config.isCanBeResolved())) {
                    System.out.println(config.getName());
                    System.out.println("\tcanBeResolved: " + config.isCanBeResolved());
                    System.out.println("\tcanBeConsumed: " + config.isCanBeConsumed());
                    for (Attribute<?> attr : attributes.keySet()) {
                        System.out.println(
                                "\t" + attr.getName() + ": " + attributes.getAttribute(attr));
                    }
                    if (consumable && config.isCanBeConsumed()) {
                        for (PublishArtifact artifact : config.getArtifacts()) {
                            System.out.println("\tArtifact: " + artifact.getName() + " (" + artifact.getFile().getName() + ")");
                        }
                        for (ConfigurationVariant cv : config.getOutgoing().getVariants()) {
                            System.out.println("\tConfigurationVariant: " + cv.getName());
                            for (PublishArtifact pa : cv.getArtifacts()) {
                                System.out.println("\t\tArtifact: " + pa.getFile());
                                System.out.println("\t\tType:" + pa.getType());
                            }
                        }
                    }
                }
            }
        }
    }

    public void createMockableJarTask(TaskFactory tasks) {
        File mockableJar = globalScope.getMockableAndroidJarFile();
        createMockableJar = androidTasks
                .create(tasks, new MockableAndroidJarTask.ConfigAction(globalScope, mockableJar));

        globalScope.addTaskOutput(MOCKABLE_JAR, mockableJar, createMockableJar.getName());
    }

    protected void createDependencyStreams(
            @NonNull TaskFactory tasks,
            @NonNull final VariantScope variantScope) {
        BaseVariantData<? extends BaseVariantOutputData> variantData = variantScope.getVariantData();

        TransformManager transformManager = variantScope.getTransformManager();

        transformManager.addStream(
                OriginalStream.builder(project)
                        .addContentTypes(TransformManager.CONTENT_CLASS)
                        .addScope(Scope.EXTERNAL_LIBRARIES)
                        .setArtifactCollection(
                                variantScope.getArtifactCollection(
                                        RUNTIME_CLASSPATH, EXTERNAL, CLASSES))
                        .build());

        transformManager.addStream(
                OriginalStream.builder(project)
                        .addContentTypes(
                                DefaultContentType.RESOURCES, ExtendedContentType.NATIVE_LIBS)
                        .addScope(Scope.EXTERNAL_LIBRARIES)
                        .setArtifactCollection(
                                variantScope.getArtifactCollection(
                                        RUNTIME_CLASSPATH, EXTERNAL, JAVA_RES))
                        .build());

        // and the android AAR also have a specific jni folder
        transformManager.addStream(
                OriginalStream.builder(project)
                        .addContentTypes(TransformManager.CONTENT_NATIVE_LIBS)
                        .addScope(Scope.EXTERNAL_LIBRARIES)
                        .setArtifactCollection(
                                variantScope.getArtifactCollection(
                                        RUNTIME_CLASSPATH, EXTERNAL, JNI))
                        .build());

        if (variantScope.isJackEnabled()) {
            // add project sources for the Jack pipeline
            Callable<List<File>> javaSources =
                    () -> {
                        List<File> sources = Lists.newArrayList();
                        sources.addAll(
                                variantScope
                                        .getVariantData()
                                        .getUserJavaSources()
                                        .stream()
                                        .map(FileCollection::getFiles)
                                        .flatMap(Set::stream)
                                        .collect(Collectors.toList()));
                        sources.addAll(
                                variantScope
                                        .getVariantData()
                                        .getGeneratedJavaSources()
                                        .stream()
                                        .map(FileCollection::getFiles)
                                        .flatMap(Set::stream)
                                        .collect(Collectors.toList()));

                        return sources;
                    };

            FileCollection sourcesCollection = project.files(javaSources).builtBy(
                    variantData.getVariantDependency().getCompileClasspath());

            transformManager.addStream(
                    OriginalStream.builder(project)
                            .addContentTypes(ExtendedContentType.JAVA_SOURCES)
                            .addScope(Scope.PROJECT)
                            .setFileCollection(sourcesCollection)
                            .build());
        }

        // data binding related artifacts for external libs
        if (extension.getDataBinding().isEnabled()) {
            transformManager.addStream(
                    OriginalStream.builder(project)
                            .addContentTypes(TransformManager.DATA_BINDING_ARTIFACT)
                            .addScope(Scope.SUB_PROJECTS)
                            .setArtifactCollection(
                                    variantScope.getArtifactCollection(
                                            COMPILE_CLASSPATH, MODULE, DATA_BINDING))
                            .build());
            transformManager.addStream(
                    OriginalStream.builder(project)
                            .addContentTypes(TransformManager.DATA_BINDING_ARTIFACT)
                            .addScope(Scope.EXTERNAL_LIBRARIES)
                            .setArtifactCollection(
                                    variantScope.getArtifactCollection(
                                            COMPILE_CLASSPATH, EXTERNAL, DATA_BINDING))
                            .build());
        }

        // for the sub modules, new intermediary classes artifact has its own stream
        transformManager.addStream(
                OriginalStream.builder(project)
                        .addContentTypes(TransformManager.CONTENT_CLASS)
                        .addScope(Scope.SUB_PROJECTS)
                        .setArtifactCollection(
                                variantScope.getArtifactCollection(
                                        RUNTIME_CLASSPATH, MODULE, CLASSES))
                        .build());

        // same for the resources which can be java-res or jni
        transformManager.addStream(
                OriginalStream.builder(project)
                        .addContentTypes(
                                DefaultContentType.RESOURCES, ExtendedContentType.NATIVE_LIBS)
                        .addScope(Scope.SUB_PROJECTS)
                        .setArtifactCollection(
                                variantScope.getArtifactCollection(
                                        RUNTIME_CLASSPATH, MODULE, JAVA_RES))
                        .build());

        // and the android library sub-modules also have a specific jni folder
        transformManager.addStream(
                OriginalStream.builder(project)
                        .addContentTypes(TransformManager.CONTENT_NATIVE_LIBS)
                        .addScope(Scope.SUB_PROJECTS)
                        .setArtifactCollection(
                                variantScope.getArtifactCollection(RUNTIME_CLASSPATH, MODULE, JNI))
                        .build());

        // provided only scopes.
        transformManager.addStream(OriginalStream.builder(project)
                .addContentTypes(TransformManager.CONTENT_CLASS)
                .addScope(Scope.PROVIDED_ONLY)
                .setFileCollection(variantScope.getProvidedOnlyClasspath())
                .build());

        if (variantScope.getTestedVariantData() != null) {
            final BaseVariantData testedVariantData = variantScope.getTestedVariantData();

            VariantScope testedVariantScope = testedVariantData.getScope();

            if (!variantScope.isJackEnabled()) {
                // create two streams of different types.
                transformManager.addStream(OriginalStream.builder(project)
                        .addContentTypes(DefaultContentType.CLASSES)
                        .addScope(Scope.TESTED_CODE)
                        .setFolders(() -> ImmutableList.of(testedVariantScope.getJavaOutputDir()))
                        .setDependency(testedVariantScope.getJavacTask().getName())
                        .build());
            } else {
                FileCollection testedAppJack = testedVariantData.getJackCompilationOutput();
                checkNotNull(testedAppJack, "Tested variant has no jack output specified.");
                transformManager.addStream(
                        OriginalStream.builder(project)
                                .addContentType(ExtendedContentType.JACK)
                                .addScope(Scope.TESTED_CODE)
                                .setFileCollection(testedAppJack)
                                .build());
            }

            transformManager.addStream(
                    OriginalStream.builder(project)
                            .addContentTypes(DefaultContentType.CLASSES)
                            .addScope(Scope.TESTED_CODE)
                            .setArtifactCollection(
                                    testedVariantScope.getArtifactCollection(
                                            RUNTIME_CLASSPATH, ALL, CLASSES))
                            .build());
        }

        handleJacocoDependencies(tasks, variantScope);
    }

    // FIX ME : this is too much duplicated code with the normal path, OO to the rescue !
    public void createMergeAtomManifestsTask(
            @NonNull TaskFactory tasks, @NonNull VariantScope variantScope) {
        AndroidArtifactVariantData<?> androidArtifactVariantData =
                (AndroidArtifactVariantData) variantScope.getVariantData();
        Set<String> screenSizes = androidArtifactVariantData.getCompatibleScreens();

        AndroidTask<CompatibleScreensManifest> csmTask =
                androidTasks.create(
                        tasks,
                        new CompatibleScreensManifest.ConfigAction(variantScope, screenSizes));
        variantScope.addTaskOutput(
                TaskOutputHolder.TaskOutputType.COMPATIBLE_SCREEN_MANIFEST,
                variantScope.getCompatibleScreensManifestDirectory(),
                csmTask.getName());

        ImmutableList.Builder<ManifestMerger2.Invoker.Feature> optionalFeatures =
                ImmutableList.builder();
        if (getIncrementalMode(variantScope.getVariantConfiguration()) != IncrementalMode.NONE) {
            optionalFeatures.add(ManifestMerger2.Invoker.Feature.INSTANT_RUN_REPLACEMENT);
        }
        if (AndroidGradleOptions.getTestOnly(project)) {
            optionalFeatures.add(ManifestMerger2.Invoker.Feature.TEST_ONLY);
        }

        AndroidTask<? extends ManifestProcessorTask> processManifestTask =
                createMergeManifestTask(tasks, variantScope, optionalFeatures);

        processManifestTask.dependsOn(tasks, variantScope.getCheckManifestTask());

        if (variantScope.getMicroApkTask() != null) {
            processManifestTask.dependsOn(tasks, variantScope.getMicroApkTask());
        }

        if (csmTask != null) {
            processManifestTask.dependsOn(tasks, csmTask);
        }

        variantScope.publishIntermediateArtifact(
                variantScope.getManifestOutputDirectory(),
                processManifestTask.getName(),
                AndroidArtifacts.ArtifactType.ATOM_MANIFEST);
    }

    public void createMergeAppManifestsTask(
            @NonNull TaskFactory tasks,
            @NonNull VariantScope variantScope) {
        AndroidArtifactVariantData<?> androidArtifactVariantData =
                (AndroidArtifactVariantData) variantScope.getVariantData();
        Set<String> screenSizes = androidArtifactVariantData.getCompatibleScreens();

        AndroidTask<CompatibleScreensManifest> csmTask =
                androidTasks.create(
                        tasks,
                        new CompatibleScreensManifest.ConfigAction(variantScope, screenSizes));
        variantScope.addTaskOutput(
                TaskOutputHolder.TaskOutputType.COMPATIBLE_SCREEN_MANIFEST,
                variantScope.getCompatibleScreensManifestDirectory(),
                csmTask.getName());

        ImmutableList.Builder<ManifestMerger2.Invoker.Feature> optionalFeatures =
                ImmutableList.builder();

<<<<<<< HEAD
        if (globalScope.isTestOnly()) {
            optionalFeatures.add(ManifestMerger2.Invoker.Feature.TEST_ONLY);
        }
=======
            ImmutableList.Builder<ManifestMerger2.Invoker.Feature> optionalFeatures =
                    ImmutableList.builder();
            if (getIncrementalMode(
                    variantScope.getVariantConfiguration()) != IncrementalMode.NONE) {
                optionalFeatures.add(ManifestMerger2.Invoker.Feature.INSTANT_RUN_REPLACEMENT);
            }
            if (variantScope.isTestOnly()) {
                optionalFeatures.add(ManifestMerger2.Invoker.Feature.TEST_ONLY);
            }
            if (AndroidGradleOptions.getAdvancedProfilingTransforms(project).length > 0
                    && variantScope.getVariantConfiguration().getBuildType().isDebuggable()) {
                optionalFeatures.add(ManifestMerger2.Invoker.Feature.ADVANCED_PROFILING);
            }
>>>>>>> 028d7e51

        if (AndroidGradleOptions.getAdvancedProfilingTransforms(project).length > 0
                && variantScope.getVariantConfiguration().getBuildType().isDebuggable()) {
            optionalFeatures.add(ManifestMerger2.Invoker.Feature.ADVANCED_PROFILING);
        }

        AndroidTask<? extends ManifestProcessorTask> processManifestTask =
                createMergeManifestTask(tasks, variantScope, optionalFeatures);

        // TODO: use FileCollection
        variantScope.setManifestProcessorTask(processManifestTask);

        processManifestTask.dependsOn(tasks, variantScope.getCheckManifestTask());

        if (variantScope.getMicroApkTask() != null) {
            processManifestTask.dependsOn(tasks, variantScope.getMicroApkTask());
        }

        variantScope.publishIntermediateArtifact(
                BuildOutputs.getMetadataFile(variantScope.getManifestOutputDirectory()),
                processManifestTask.getName(),
                AndroidArtifacts.ArtifactType.MANIFEST_METADATA);
    }

    /** Creates the merge manifests task. */
    @NonNull
    protected AndroidTask<? extends ManifestProcessorTask> createMergeManifestTask(
            @NonNull TaskFactory taskFactory,
            @NonNull VariantScope variantScope,
            @NonNull ImmutableList.Builder<ManifestMerger2.Invoker.Feature> optionalFeatures) {

        if (getIncrementalMode(variantScope.getVariantConfiguration()) != IncrementalMode.NONE) {
            optionalFeatures.add(ManifestMerger2.Invoker.Feature.INSTANT_RUN_REPLACEMENT);
        }

        AndroidTask<MergeManifests> mergeManifestsAndroidTask =
                androidTasks.create(
                        taskFactory,
                        new MergeManifests.ConfigAction(variantScope, optionalFeatures.build()));

        variantScope.addTaskOutput(
                VariantScope.TaskOutputType.INSTANT_RUN_MERGED_MANIFESTS,
                variantScope.getInstantRunManifestOutputDirectory(),
                mergeManifestsAndroidTask.getName());

        variantScope.addTaskOutput(
                TaskOutputHolder.TaskOutputType.MERGED_MANIFESTS,
                variantScope.getManifestOutputDirectory(),
                mergeManifestsAndroidTask.getName());

        return mergeManifestsAndroidTask;
    }

    public AndroidTask<ProcessManifest> createMergeLibManifestsTask(
            @NonNull TaskFactory tasks,
            @NonNull VariantScope scope) {

        AndroidTask<ProcessManifest> processManifest = androidTasks.create(tasks,
                new ProcessManifest.ConfigAction(scope));

        scope.addTaskOutput(
                TaskOutputHolder.TaskOutputType.MERGED_MANIFESTS,
                scope.getManifestOutputDirectory(),
                processManifest.getName());

        scope.addTaskOutput(
                TaskOutputHolder.TaskOutputType.AAPT_FRIENDLY_MERGED_MANIFESTS,
                scope.getAaptFriendlyManifestOutputDirectory(),
                processManifest.getName());

        processManifest.dependsOn(tasks, scope.getCheckManifestTask());

        scope.setManifestProcessorTask(processManifest);

        return processManifest;
    }

    protected void createProcessTestManifestTask(
            @NonNull TaskFactory tasks,
            @NonNull VariantScope scope,
            @NonNull VariantScope testedScope) {

        AndroidTask<ProcessTestManifest> processTestManifestTask =
                androidTasks.create(
                        tasks,
                        new ProcessTestManifest.ConfigAction(
                                scope,
                                testedScope.getOutputs(
                                        TaskOutputHolder.TaskOutputType.MERGED_MANIFESTS)));

        scope.addTaskOutput(
                TaskOutputHolder.TaskOutputType.MERGED_MANIFESTS,
                scope.getManifestOutputDirectory(),
                processTestManifestTask.getName());

        processTestManifestTask.optionalDependsOn(tasks, scope.getCheckManifestTask());

        scope.setManifestProcessorTask(processTestManifestTask);
    }

    public void createRenderscriptTask(
            @NonNull TaskFactory tasks,
            @NonNull VariantScope scope) {
        scope.setRenderscriptCompileTask(
                androidTasks.create(tasks, new RenderscriptCompile.ConfigAction(scope)));

        GradleVariantConfiguration config = scope.getVariantConfiguration();

        if (config.getType().isForTesting()) {
            scope.getRenderscriptCompileTask().dependsOn(tasks, scope.getManifestProcessorTask());
        } else {
            scope.getRenderscriptCompileTask().dependsOn(tasks, scope.getPreBuildTask());
        }

        scope.getResourceGenTask().dependsOn(tasks, scope.getRenderscriptCompileTask());
        // only put this dependency if rs will generate Java code
        if (!config.getRenderscriptNdkModeEnabled()) {
            scope.getSourceGenTask().dependsOn(tasks, scope.getRenderscriptCompileTask());
        }

    }

    public AndroidTask<MergeResources> createMergeResourcesTask(
            @NonNull TaskFactory tasks,
            @NonNull VariantScope scope) {
        return createMergeResourcesTask(tasks, scope, true /*processResources*/);
    }

    public AndroidTask<MergeResources> createMergeResourcesTask(
            @NonNull TaskFactory tasks,
            @NonNull VariantScope scope,
            boolean processResources) {
        return basicCreateMergeResourcesTask(
                tasks,
                scope,
                MergeType.MERGE,
                null /*outputLocation*/,
                true /*includeDependencies*/,
                processResources);
    }

    /** Defines the merge type for {@link #basicCreateMergeResourcesTask} */
    public enum MergeType {
        /**
         * Merge all resources with all the dependencies resources.
         */
        MERGE {
            @Override
            public VariantScope.TaskOutputType getOutputType() {
                return VariantScope.TaskOutputType.MERGED_RES;
            }
        },
        /**
         * Merge all resources without the dependencies resources for an aar.
         */
        PACKAGE {
            @Override
            public VariantScope.TaskOutputType getOutputType() {
                return VariantScope.TaskOutputType.PACKAGED_RES;
            }
        };

        public abstract VariantScope.TaskOutputType getOutputType();
    }

    public AndroidTask<MergeResources> basicCreateMergeResourcesTask(
            @NonNull TaskFactory tasks,
            @NonNull VariantScope scope,
            @NonNull MergeType mergeType,
            @Nullable File outputLocation,
            final boolean includeDependencies,
            final boolean processResources) {

        File mergedOutputDir = MoreObjects
                .firstNonNull(outputLocation, scope.getDefaultMergeResourcesOutputDir());

        String taskNamePrefix = mergeType.name().toLowerCase(Locale.ENGLISH);

        AndroidTask<MergeResources> mergeResourcesTask = androidTasks.create(tasks,
                new MergeResources.ConfigAction(
                        scope,
                        taskNamePrefix,
                        mergedOutputDir,
                        includeDependencies,
                        processResources));

        scope.addTaskOutput(
                mergeType.getOutputType(), mergedOutputDir, mergeResourcesTask.getName());

        mergeResourcesTask.dependsOn(
                tasks,
                scope.getResourceGenTask());
        scope.setMergeResourcesTask(mergeResourcesTask);
        scope.setResourceOutputDir(mergedOutputDir);
        scope.setMergeResourceOutputDir(outputLocation);
        return scope.getMergeResourcesTask();
    }

    public AndroidTask<MergeSourceSetFolders> createMergeAssetsTask(
            @NonNull TaskFactory tasks,
            @NonNull VariantScope scope,
            @Nullable BiConsumer<AndroidTask<MergeSourceSetFolders>, File> consumer) {
        final GradleVariantConfiguration variantConfiguration = scope.getVariantConfiguration();
        File outputDir =
                variantConfiguration.isBundled()
                        ? new File(scope.getBaseBundleDir(), FD_ASSETS)
                        : FileUtils.join(
                                globalScope.getIntermediatesDir(),
                                FD_ASSETS,
                                variantConfiguration.getDirName());

        AndroidTask<MergeSourceSetFolders> mergeAssetsTask =
                androidTasks.create(
                        tasks, new MergeSourceSetFolders.MergeAssetConfigAction(scope, outputDir));

        // register the output
        scope.addTaskOutput(MERGED_ASSETS, outputDir, mergeAssetsTask.getName());

        if (consumer != null) {
            consumer.accept(mergeAssetsTask, outputDir);
        }

        mergeAssetsTask.dependsOn(tasks,
                scope.getAssetGenTask());
        scope.setMergeAssetsTask(mergeAssetsTask);

        return mergeAssetsTask;
    }

    public Optional<AndroidTask<TransformTask>> createMergeJniLibFoldersTasks(
            @NonNull TaskFactory tasks,
            @NonNull final VariantScope variantScope) {
        // merge the source folders together using the proper priority.
        AndroidTask<MergeSourceSetFolders> mergeJniLibFoldersTask = androidTasks.create(tasks,
                new MergeSourceSetFolders.MergeJniLibFoldersConfigAction(variantScope));
        mergeJniLibFoldersTask.dependsOn(tasks,
                variantScope.getAssetGenTask());
        variantScope.setMergeJniLibFoldersTask(mergeJniLibFoldersTask);

        // create the stream generated from this task
        variantScope.getTransformManager().addStream(OriginalStream.builder(project)
                .addContentType(ExtendedContentType.NATIVE_LIBS)
                .addScope(Scope.PROJECT)
                .setFolder(variantScope.getMergeNativeLibsOutputDir())
                .setDependency(mergeJniLibFoldersTask.getName())
                .build());

        // create a stream that contains the content of the local NDK build
        variantScope.getTransformManager().addStream(OriginalStream.builder(project)
                .addContentType(ExtendedContentType.NATIVE_LIBS)
                .addScope(Scope.PROJECT)
                .setFolders(variantScope::getNdkSoFolder)
                .setDependency(getNdkBuildable(variantScope.getVariantData()))
                .build());

        // create a stream that contains the content of the local external native build
        if (variantScope.getExternalNativeJsonGenerator() != null) {
            variantScope.getTransformManager().addStream(OriginalStream.builder(project)
                    .addContentType(ExtendedContentType.NATIVE_LIBS)
                    .addScope(Scope.PROJECT)
                    .setFolder(variantScope.getExternalNativeJsonGenerator().getObjFolder())
                    .setDependency(variantScope.getExternalNativeBuildTask().getName())
                    .build());
        }

        // create a stream containing the content of the renderscript compilation output
        // if support mode is enabled.
        if (variantScope.getVariantConfiguration().getRenderscriptSupportModeEnabled()) {
            variantScope.getTransformManager().addStream(OriginalStream.builder(project)
                    .addContentType(ExtendedContentType.NATIVE_LIBS)
                    .addScope(Scope.PROJECT)
                    .setFolders(() -> {
                        ImmutableList.Builder<File> builder = ImmutableList.builder();

                        if (variantScope.getRenderscriptLibOutputDir().isDirectory()) {
                            builder.add(variantScope.getRenderscriptLibOutputDir());
                        }

                        File rsLibs = variantScope.getGlobalScope().getAndroidBuilder()
                                .getSupportNativeLibFolder();
                        if (rsLibs != null && rsLibs.isDirectory()) {
                            builder.add(rsLibs);
                        }
                        if (variantScope.getVariantConfiguration()
                                .getRenderscriptSupportModeBlasEnabled()) {
                            File rsBlasLib = variantScope.getGlobalScope().getAndroidBuilder()
                                    .getSupportBlasLibFolder();

                            if (rsBlasLib == null || !rsBlasLib.isDirectory()) {
                                throw new GradleException(
                                        "Renderscript BLAS support mode is not supported "
                                                + "in BuildTools" + rsBlasLib);
                            } else {
                                builder.add(rsBlasLib);
                            }
                        }
                        return builder.build();
                    })
                    .setDependency(variantScope.getRenderscriptCompileTask().getName())
                    .build());
        }

        // compute the scopes that need to be merged.
        Set<? super Scope> mergeScopes = getResMergingScopes(variantScope);
        // Create the merge transform
        MergeJavaResourcesTransform mergeTransform = new MergeJavaResourcesTransform(
                variantScope.getGlobalScope().getExtension().getPackagingOptions(),
                mergeScopes, ExtendedContentType.NATIVE_LIBS, "mergeJniLibs", variantScope);
        Optional<AndroidTask<TransformTask>> transformTask = variantScope.getTransformManager()
                .addTransform(tasks, variantScope, mergeTransform);

        return transformTask;
    }

    public void createBuildConfigTask(@NonNull TaskFactory tasks, @NonNull VariantScope scope) {
        AndroidTask<GenerateBuildConfig> generateBuildConfigTask =
                androidTasks.create(tasks, new GenerateBuildConfig.ConfigAction(scope));
        scope.setGenerateBuildConfigTask(generateBuildConfigTask);
        scope.getSourceGenTask().dependsOn(tasks, generateBuildConfigTask.getName());
        if (scope.getVariantConfiguration().getType().isForTesting()) {
            // in case of a test project, the manifest is generated so we need to depend
            // on its creation.

            generateBuildConfigTask.dependsOn(tasks, scope.getManifestProcessorTask());
        } else {
            generateBuildConfigTask.dependsOn(tasks, scope.getCheckManifestTask());
        }
    }

    public void createGenerateResValuesTask(
            @NonNull TaskFactory tasks,
            @NonNull VariantScope scope) {
        AndroidTask<GenerateResValues> generateResValuesTask = androidTasks.create(
                tasks, new GenerateResValues.ConfigAction(scope));
        scope.getResourceGenTask().dependsOn(tasks, generateResValuesTask);
    }

    public void createApkProcessResTask(
            @NonNull TaskFactory tasks,
            @NonNull VariantScope scope) {

        createProcessResTask(
                tasks,
                scope,
                () ->
                        new File(
                                globalScope.getIntermediatesDir(),
                                "symbols/"
                                        + scope.getVariantData()
                                                .getVariantConfiguration()
                                                .getDirName()),
                scope.getProcessResourcePackageOutputDirectory(),
                MergeType.MERGE,
                scope.getGlobalScope().getProjectBaseName());
    }

    public AndroidTask<ProcessAndroidResources> createProcessResTask(
            @NonNull TaskFactory tasks,
            @NonNull VariantScope scope,
            @NonNull Supplier<File> symbolLocation,
            @NonNull File resPackageOutputFolder,
            @NonNull MergeType mergeType,
            @NonNull String baseName) {
        BaseVariantData<? extends BaseVariantOutputData> variantData = scope.getVariantData();

        variantData.calculateFilters(scope.getGlobalScope().getExtension().getSplits());
        boolean useAaptToGenerateLegacyMultidexMainDexProguardRules =
                isLegacyMultidexMode(scope);

        // split list calculation and save to this file.
        File splitListOutputFile = new File(scope.getSplitSupportDirectory(), FN_SPLIT_LIST);
        AndroidTask<SplitsDiscovery> splitsDiscoveryAndroidTask = androidTasks
                .create(tasks, new SplitsDiscovery.ConfigAction(scope, splitListOutputFile));
        scope.getVariantData()
                .getSplitList()
                .getFileCollection()
                .builtBy(splitsDiscoveryAndroidTask.getName());

        AndroidTask<ProcessAndroidResources> processAndroidResources =
                androidTasks.create(
                        tasks,
                        new ProcessAndroidResources.ConfigAction(
                                scope,
                                symbolLocation,
                                resPackageOutputFolder,
                                useAaptToGenerateLegacyMultidexMainDexProguardRules,
                                mergeType,
                                baseName));

        scope.addTaskOutput(
                VariantScope.TaskOutputType.PROCESSED_RES,
                resPackageOutputFolder,
                processAndroidResources.getName());
        scope.setProcessResourcesTask(processAndroidResources);

        // FIX ME : replace with FileCollection
        processAndroidResources.dependsOn(tasks, scope.getMergeResourcesTask());
        if (scope.getDataBindingProcessLayoutsTask() != null) {
            processAndroidResources.dependsOn(
                    tasks, scope.getDataBindingProcessLayoutsTask().getName());
        }
        scope.getSourceGenTask().optionalDependsOn(tasks, processAndroidResources);
        return processAndroidResources;
    }

    /**
     * Creates the split resources packages task if necessary. AAPT will produce split packages for
     * all --split provided parameters. These split packages should be signed and moved unchanged to
     * the FULL_APK build output directory.
     */
    @NonNull
    public AndroidTask<PackageSplitRes> createSplitResourcesTasks(
            @NonNull TaskFactory tasks,
            @NonNull VariantScope scope,
            @NonNull PackagingScope packagingScope) {
        BaseVariantData<? extends BaseVariantOutputData> variantData = scope.getVariantData();

        checkState(
                variantData
                        .getSplitScope()
                        .getSplitHandlingPolicy()
                        .equals(SplitHandlingPolicy.RELEASE_21_AND_AFTER_POLICY),
                "Can only create split resources tasks for pure splits.");

        File densityOrLanguagesPackages = scope.getSplitDensityOrLanguagesPackagesOutputDirectory();
        AndroidTask<PackageSplitRes> packageSplitRes =
                androidTasks.create(
                        tasks, new PackageSplitRes.ConfigAction(scope, densityOrLanguagesPackages));
        variantData.packageSplitResourcesTask = packageSplitRes;
        scope.addTaskOutput(
                VariantScope.TaskOutputType.DENSITY_OR_LANGUAGE_PACKAGED_SPLIT,
                densityOrLanguagesPackages,
                packageSplitRes.getName());

        if (packagingScope.getSigningConfig() != null) {
            packageSplitRes.dependsOn(tasks, getValidateSigningTask(tasks, packagingScope));
        }

        return packageSplitRes;
    }

    @Nullable
    public AndroidTask<PackageSplitAbi> createSplitAbiTasks(
            @NonNull TaskFactory tasks,
            @NonNull VariantScope scope,
            @NonNull PackagingScope packagingScope) {
        ApplicationVariantData variantData = (ApplicationVariantData) scope.getVariantData();

        checkState(
                variantData
                        .getSplitScope()
                        .getSplitHandlingPolicy()
                        .equals(SplitHandlingPolicy.RELEASE_21_AND_AFTER_POLICY),
                "split ABI tasks are only compatible with pure splits.");

        Set<String> filters = AbiSplitOptions.getAbiFilters(extension.getSplits().getAbiFilters());
        if (filters.isEmpty()) {
            return null;
        }

        List<ApkData> fullApkDatas =
                variantData.getSplitScope().getSplitsByType(OutputFile.OutputType.FULL_SPLIT);
        if (!fullApkDatas.isEmpty()) {
            throw new RuntimeException(
                    "In release 21 and later, there cannot be full splits and pure splits, "
                            + "found "
                            + Joiner.on(",").join(fullApkDatas)
                            + " and abi filters "
                            + Joiner.on(",").join(filters));
        }

        File generateSplitAbiResOutputDirectory = scope.getGenerateSplitAbiResOutputDirectory();
        // first create the ABI specific split FULL_APK resources.
        AndroidTask<GenerateSplitAbiRes> generateSplitAbiRes =
                androidTasks.create(
                        tasks,
                        new GenerateSplitAbiRes.ConfigAction(
                                scope, generateSplitAbiResOutputDirectory));
        scope.addTaskOutput(
                VariantScope.TaskOutputType.ABI_PROCESSED_SPLIT_RES,
                generateSplitAbiResOutputDirectory,
                generateSplitAbiRes.getName());

        // then package those resources with the appropriate JNI libraries.
        File generateSplitAbiPackagesOutputDirectory = scope.getSplitAbiPackagesOutputDirectory();
        AndroidTask<PackageSplitAbi> packageSplitAbiTask =
                androidTasks.create(
                        tasks,
                        new PackageSplitAbi.ConfigAction(
                                scope,
                                generateSplitAbiPackagesOutputDirectory,
                                scope.getOutputs(
                                        VariantScope.TaskOutputType.ABI_PROCESSED_SPLIT_RES)));
        scope.addTaskOutput(
                VariantScope.TaskOutputType.ABI_PACKAGED_SPLIT,
                generateSplitAbiPackagesOutputDirectory,
                packageSplitAbiTask.getName());
        variantData.packageSplitAbiTask = packageSplitAbiTask;

        packageSplitAbiTask.dependsOn(tasks, scope.getNdkBuildable());

        if (packagingScope.getSigningConfig() != null) {
            packageSplitAbiTask.dependsOn(tasks, getValidateSigningTask(tasks, packagingScope));
        }

        if (scope.getExternalNativeBuildTask() != null) {
            packageSplitAbiTask.dependsOn(tasks, scope.getExternalNativeBuildTask());
        }

        return packageSplitAbiTask;
    }

    public void createSplitTasks(@NonNull TaskFactory tasks, @NonNull VariantScope variantScope) {
        PackagingScope packagingScope = new DefaultGradlePackagingScope(variantScope);

        createSplitResourcesTasks(tasks, variantScope, packagingScope);
        createSplitAbiTasks(tasks, variantScope, packagingScope);
    }

    /**
     * Returns the scopes for which the java resources should be merged.
     *
     * @param variantScope the scope of the variant being processed.
     * @return the list of scopes for which to merge the java resources.
     */
    @NonNull
    protected abstract Set<? super Scope> getResMergingScopes(@NonNull VariantScope variantScope);

    /**
     * Creates the java resources processing tasks.
     *
     * <p>The java processing will happen in two steps:
     *
     * <ul>
     *   <li>{@link Sync} task configured with {@link ProcessJavaResConfigAction} will sync all
     *       source folders into a single folder identified by {@link
     *       VariantScope#getSourceFoldersJavaResDestinationDir()}
     *   <li>{@link MergeJavaResourcesTransform} will take the output of this merge plus the
     *       dependencies and will create a single merge with the {@link PackagingOptions} settings
     *       applied.
     * </ul>
     *
     * This sets up only the Sync part. The transform is setup via {@link
     * #createMergeJavaResTransform(TaskFactory, VariantScope)}
     *
     * @param tasks tasks factory to create tasks.
     * @param variantScope the variant scope we are operating under.
     */
    public void createProcessJavaResTask(
            @NonNull TaskFactory tasks, @NonNull VariantScope variantScope) {
        // Copy the source folders java resources into the temporary location, mainly to
        // maintain the PluginDsl COPY semantics.

        // TODO: move this file computation completely out of VariantScope.
        File destinationDir = variantScope.getSourceFoldersJavaResDestinationDir();

        AndroidTask<Sync> processJavaResourcesTask =
                androidTasks.create(tasks, new ProcessJavaResConfigAction(variantScope, destinationDir));
        variantScope.setProcessJavaResourcesTask(processJavaResourcesTask);
        processJavaResourcesTask.configure(
                tasks, t -> variantScope.getVariantData().processJavaResourcesTask = t);

        processJavaResourcesTask.dependsOn(tasks, variantScope.getPreBuildTask());

        // create the task outputs for others to consume
        variantScope.addTaskOutput(
                VariantScope.TaskOutputType.JAVA_RES,
                destinationDir,
                processJavaResourcesTask.getName());

        // create the stream generated from this task
        variantScope.getTransformManager().addStream(OriginalStream.builder(project)
                .addContentType(DefaultContentType.RESOURCES)
                .addScope(Scope.PROJECT)
                .setFolder(destinationDir)
                .setDependency(processJavaResourcesTask.getName())
                .build());
    }

    /**
     * Sets up the Merge Java Res transform.
     *
     *
     * @param tasks tasks factory to create tasks.
     * @param variantScope the variant scope we are operating under.
     *
     * @see #createProcessJavaResTask(TaskFactory, VariantScope)
     */
    public void createMergeJavaResTransform(
            @NonNull TaskFactory tasks,
            @NonNull VariantScope variantScope) {
        TransformManager transformManager = variantScope.getTransformManager();

        // Compute the scopes that need to be merged.
        Set<? super Scope> mergeScopes = getResMergingScopes(variantScope);

        // Create the merge transform.
        MergeJavaResourcesTransform mergeTransform =
                new MergeJavaResourcesTransform(
                        variantScope.getGlobalScope().getExtension().getPackagingOptions(),
                        mergeScopes,
                        DefaultContentType.RESOURCES,
                        "mergeJavaRes",
                        variantScope);
        variantScope.setMergeJavaResourcesTask(
                transformManager.addTransform(tasks, variantScope, mergeTransform).orElse(null));
    }

    public AndroidTask<AidlCompile> createAidlTask(@NonNull TaskFactory tasks, @NonNull VariantScope scope) {
        AndroidTask<AidlCompile> aidlCompileTask = androidTasks
                .create(tasks, new AidlCompile.ConfigAction(scope));
        scope.setAidlCompileTask(aidlCompileTask);
        scope.getSourceGenTask().dependsOn(tasks, aidlCompileTask);
        aidlCompileTask.dependsOn(tasks, scope.getPreBuildTask());

        return aidlCompileTask;
    }

    public void createShaderTask(@NonNull TaskFactory tasks, @NonNull VariantScope scope) {
        // merge the shader folders together using the proper priority.
        AndroidTask<MergeSourceSetFolders> mergeShadersTask = androidTasks.create(tasks,
                new MergeSourceSetFolders.MergeShaderSourceFoldersConfigAction(scope));
        // TODO do we support non compiled shaders in aars?
        //mergeShadersTask.dependsOn(tasks, scope.getVariantData().prepareDependenciesTask);

        // compile the shaders
        AndroidTask<ShaderCompile> shaderCompileTask = androidTasks.create(
                tasks, new ShaderCompile.ConfigAction(scope));
        scope.setShaderCompileTask(shaderCompileTask);
        shaderCompileTask.dependsOn(tasks, mergeShadersTask);

        scope.getAssetGenTask().dependsOn(tasks, shaderCompileTask);
    }

    /**
     * Creates the task for creating *.class files using javac. These tasks are created regardless
     * of whether Jack is used or not, but assemble will not depend on them if it is. They are
     * always used when running unit tests.
     */
    public AndroidTask<? extends JavaCompile> createJavacTask(
            @NonNull final TaskFactory tasks,
            @NonNull final VariantScope scope) {
        final BaseVariantData<? extends BaseVariantOutputData> variantData = scope.getVariantData();

        AndroidTask<IncrementalSafeguard> javacIncrementalSafeguard = androidTasks.create(tasks,
                new IncrementalSafeguard.ConfigAction(scope));

        AndroidTask<JavaPreCompileTask> preCompileTask = androidTasks.create(tasks,
                new JavaPreCompileTask.ConfigAction(scope));

        final AndroidTask<? extends JavaCompile> javacTask =
                androidTasks.create(tasks, new JavaCompileConfigAction(scope));
        scope.setJavacTask(javacTask);
        javacTask.dependsOn(tasks, javacIncrementalSafeguard, preCompileTask);

        setupCompileTaskDependencies(tasks, scope, javacTask);

        scope.addTaskOutput(JAVAC, scope.getJavaOutputDir(), javacTask.getName());

        // Create the classes artifact for uses by external test modules.
        if (variantData.getVariantConfiguration().getType() == VariantType.DEFAULT) {
            scope.publishIntermediateArtifact(
                    scope.getJavaOutputDir(),
                    javacTask.getName(),
                    APK_CLASSES);
        }

        return javacTask;
    }

    /**
     * Add stream of classes compiled by javac to transform manager.
     *
     * This should not be called for classes that will also be compiled from source by jack.
     */
    public void addJavacClassesStream(VariantScope scope) {
        checkNotNull(scope.getJavacTask());
        // create the output stream from this task
        scope.getTransformManager().addStream(OriginalStream.builder(project)
                .addContentType(DefaultContentType.CLASSES)
                .addScope(Scope.PROJECT)
                .setFolder(scope.getJavaOutputDir())
                .setDependency(scope.getJavacTask().getName())
                .build());
    }

    private static void setupCompileTaskDependencies(
            @NonNull TaskFactory tasks, @NonNull VariantScope scope, AndroidTask<?> compileTask) {

        compileTask.optionalDependsOn(tasks, scope.getSourceGenTask());
        // TODO - dependency information for the compile classpath is being lost.
        // Add a temporary approximation
        compileTask.dependsOn(
                tasks,
                scope.getVariantData()
                        .getVariantDependency()
                        .getCompileClasspath());
        compileTask.dependsOn(
                tasks,
                scope.getVariantData()
                        .getVariantDependency()
                        .getAnnotationProcessorConfiguration());
    }

    /**
     * Makes the given task the one used by top-level "compile" task.
     */
    public static void setJavaCompilerTask(
            @NonNull AndroidTask<? extends Task> javaCompilerTask,
            @NonNull TaskFactory tasks,
            @NonNull VariantScope scope) {
        scope.getCompileTask().dependsOn(tasks, javaCompilerTask);
        scope.setJavaCompilerTask(javaCompilerTask);

        // TODO: Get rid of it once we stop keeping tasks in variant data.
        //noinspection VariableNotUsedInsideIf
        if (scope.getVariantData().javacTask != null) {
            // This is not the experimental plugin, let's update variant data, so Variants API
            // keeps working.
            scope.getVariantData().javaCompilerTask = tasks.named(javaCompilerTask.getName());
        }
    }

    /**
     * Creates the task that will handle micro apk.
     *
     * New in 2.2, it now supports the unbundled mode, in which the apk is not bundled
     * anymore, but we still have an XML resource packaged, and a custom entry in the manifest.
     * This is triggered by passing a null {@link Configuration} object.
     *
     * @param tasks the task factory
     * @param scope the variant scope
     * @param config an optional Configuration object. if non null, this will embed the micro apk,
     *               if null this will trigger the unbundled mode.
     */
    public void createGenerateMicroApkDataTask(
            @NonNull TaskFactory tasks,
            @NonNull VariantScope scope,
            @Nullable FileCollection config) {
        AndroidTask<GenerateApkDataTask> generateMicroApkTask = androidTasks.create(tasks,
                new GenerateApkDataTask.ConfigAction(scope, config));
        scope.setMicroApkTask(generateMicroApkTask);

        // the merge res task will need to run after this one.
        scope.getResourceGenTask().dependsOn(tasks, generateMicroApkTask);
    }

    public void createExternalNativeBuildJsonGenerators(@NonNull VariantScope scope) {

        CoreExternalNativeBuild externalNativeBuild = extension.getExternalNativeBuild();
        ExternalNativeBuildTaskUtils.ExternalNativeBuildProjectPathResolution pathResolution =
                ExternalNativeBuildTaskUtils.getProjectPath(externalNativeBuild);
        if (pathResolution.errorText != null) {
            androidBuilder.getErrorReporter().handleSyncError(
                    scope.getVariantConfiguration().getFullName(),
                    SyncIssue.TYPE_EXTERNAL_NATIVE_BUILD_CONFIGURATION,
                    pathResolution.errorText);
            return;
        }

        if (pathResolution.makeFile == null) {
            // No project
            return;
        }

        scope.setExternalNativeJsonGenerator(ExternalNativeJsonGenerator.create(
                project.getProjectDir(),
                pathResolution.buildSystem,
                pathResolution.makeFile,
                androidBuilder,
                sdkHandler,
                scope
        ));
    }

    public void createExternalNativeBuildTasks(TaskFactory tasks, @NonNull VariantScope scope) {
        ExternalNativeJsonGenerator generator = scope.getExternalNativeJsonGenerator();
        if (generator == null) {
            return;
        }

        // Set up JSON generation tasks
        AndroidTask<?> generateTask = androidTasks.create(tasks,
                ExternalNativeBuildJsonTask.createTaskConfigAction(
                        generator, scope));

        generateTask.dependsOn(tasks, scope.getPreBuildTask());

        ProjectOptions projectOptions = globalScope.getProjectOptions();

        String targetAbi =
                projectOptions.get(BooleanOption.BUILD_ONLY_TARGET_ABI)
                        ? projectOptions.get(StringOption.IDE_BUILD_TARGET_ABI)
                        : null;

        // Set up build tasks
        AndroidTask<ExternalNativeBuildTask> buildTask =
                androidTasks.create(
                        tasks,
                        new ExternalNativeBuildTask.ConfigAction(
                                targetAbi, generator, scope, androidBuilder));

        buildTask.dependsOn(tasks, generateTask);
        scope.setExternalNativeBuildTask(buildTask);
        scope.getCompileTask().dependsOn(tasks, buildTask);

        // Set up clean tasks
        Task cleanTask = checkNotNull(tasks.named("clean"));
        cleanTask.dependsOn(androidTasks.create(tasks, new ExternalNativeCleanTask.ConfigAction(
                generator, scope, androidBuilder)).getName());
    }

    public void createNdkTasks(@NonNull TaskFactory tasks, @NonNull VariantScope scope) {
        if (ExternalNativeBuildTaskUtils.isExternalNativeBuildEnabled(
                extension.getExternalNativeBuild())) {
            return;
        }

        AndroidTask<NdkCompile> ndkCompileTask =
                androidTasks.create(tasks, new NdkCompile.ConfigAction(scope));

        ndkCompileTask.dependsOn(tasks, scope.getPreBuildTask());
        if (Boolean.TRUE.equals(
                scope.getVariantData()
                        .getVariantConfiguration()
                        .getMergedFlavor()
                        .getRenderscriptNdkModeEnabled())) {
            ndkCompileTask.dependsOn(tasks, scope.getRenderscriptCompileTask());
        }
        scope.getCompileTask().dependsOn(tasks, ndkCompileTask);
    }

    /**
     * Create transform for stripping debug symbols from native libraries before deploying.
     */
    public static void createStripNativeLibraryTask(
            @NonNull TaskFactory tasks,
            @NonNull VariantScope scope) {
        if (!scope.getGlobalScope().getNdkHandler().isConfigured()) {
            // We don't know where the NDK is, so we won't be stripping the debug symbols from
            // native libraries.
            return;
        }
        TransformManager transformManager = scope.getTransformManager();
        GlobalScope globalScope = scope.getGlobalScope();
        transformManager.addTransform(
                tasks,
                scope,
                new StripDebugSymbolTransform(
                        globalScope.getProject(),
                        globalScope.getNdkHandler(),
                        globalScope.getExtension().getPackagingOptions().getDoNotStrip(),
                        scope.getVariantConfiguration().getType() == VariantType.LIBRARY));
    }

    /**
     * Creates the tasks to build unit tests.
     */
    public void createUnitTestVariantTasks(
            @NonNull TaskFactory tasks,
            @NonNull TestVariantData variantData) {
        VariantScope variantScope = variantData.getScope();
        BaseVariantData testedVariantData =
                checkNotNull(variantScope.getTestedVariantData(), "Not a unit test variant");
        VariantScope testedVariantScope = testedVariantData.getScope();

        createPreBuildTasks(tasks, variantScope);

        // Create all current streams (dependencies mostly at this point)
        createDependencyStreams(tasks, variantScope);

        createProcessJavaResTask(tasks, variantScope);
        createMergeJavaResTransform(tasks, variantScope);
        createCompileAnchorTask(tasks, variantScope);

        if (extension.getTestOptions().getUnitTests().isIncludeAndroidResources()) {
            AndroidTask<GenerateTestConfig> generateTestConfig =
                    androidTasks.create(tasks, new GenerateTestConfig.ConfigAction(variantScope));

            variantScope.getProcessJavaResourcesTask().dependsOn(tasks, generateTestConfig);
        }

        // :app:compileDebugUnitTestSources should be enough for running tests from AS, so add
        // dependencies on tasks that prepare necessary data files.
        AndroidTask<Task> compileTask = variantScope.getCompileTask();
        compileTask.dependsOn(
                tasks,
                variantScope.getProcessJavaResourcesTask(),
                testedVariantScope.getProcessJavaResourcesTask());
        if (extension.getTestOptions().getUnitTests().isIncludeAndroidResources()) {
            compileTask.dependsOn(tasks, testedVariantScope.getMergeResourcesTask());
            compileTask.dependsOn(tasks, testedVariantScope.getMergeAssetsTask());
            compileTask.dependsOn(tasks, testedVariantScope.getManifestProcessorTask());
        }

        AndroidTask<? extends JavaCompile> javacTask = createJavacTask(tasks, variantScope);
        addJavacClassesStream(variantScope);
        setJavaCompilerTask(javacTask, tasks, variantScope);
        javacTask.dependsOn(tasks, testedVariantScope.getJavacTask());

        createRunUnitTestTask(tasks, variantScope);

        AndroidTask<DefaultTask> assembleUnitTests = variantScope.getAssembleTask();
        assembleUnitTests.dependsOn(tasks, createMockableJar);

        // This hides the assemble unit test task from the task list.
        assembleUnitTests.configure(tasks, task -> task.setGroup(null));
    }

    /**
     * Creates the tasks to build android tests.
     */
    public void createAndroidTestVariantTasks(@NonNull TaskFactory tasks,
            @NonNull TestVariantData variantData) {
        VariantScope variantScope = variantData.getScope();

        final BaseVariantData<BaseVariantOutputData> testedVariantData =
                (BaseVariantData<BaseVariantOutputData>) variantData.getTestedVariantData();

        createAnchorTasks(tasks, variantScope);

        // Create all current streams (dependencies mostly at this point)
        createDependencyStreams(tasks, variantScope);

        // Add a task to process the manifest
        createProcessTestManifestTask(tasks, variantScope,
                variantScope.getTestedVariantData().getScope());

        // Add a task to create the res values
        createGenerateResValuesTask(tasks, variantScope);

        // Add a task to compile renderscript files.
        createRenderscriptTask(tasks, variantScope);

        // Add a task to merge the resource folders
        createMergeResourcesTask(tasks, variantScope);

        // Add a task to merge the assets folders
        createMergeAssetsTask(tasks, variantScope, null);

        // Add a task to create the BuildConfig class
        createBuildConfigTask(tasks, variantScope);

        // Add a task to generate resource source files
        createApkProcessResTask(tasks, variantScope);

        // process java resources
        createProcessJavaResTask(tasks, variantScope);
        createMergeJavaResTransform(tasks, variantScope);

        createAidlTask(tasks, variantScope);

        createShaderTask(tasks, variantScope);

        // Add NDK tasks
        if (!isComponentModelPlugin()) {
            createNdkTasks(tasks, variantScope);
        }
        variantScope.setNdkBuildable(getNdkBuildable(variantData));

        // add tasks to merge jni libs.
        createMergeJniLibFoldersTasks(tasks, variantScope);
        // create data binding merge task before the javac task so that it can
        // parse jars before any consumer
        createDataBindingMergeArtifactsTaskIfNecessary(tasks, variantScope);
        // Add a task to compile the test application
        if (variantData.getVariantConfiguration().isJackEnabled()) {
            createJackTask(tasks, variantScope);
        } else {
            AndroidTask<? extends JavaCompile> javacTask = createJavacTask(tasks, variantScope);
            addJavacClassesStream(variantScope);
            setJavaCompilerTask(javacTask, tasks, variantScope);
            createPostCompilationTasks(tasks, variantScope);
        }
        checkNotNull(variantScope.getJavaCompilerTask());
        variantScope.getJavaCompilerTask().dependsOn(
                tasks,
                testedVariantData.getScope().getJavaCompilerTask());

        // Add data binding tasks if enabled
        createDataBindingTasksIfNecessary(tasks, variantScope);

        createPackagingTask(tasks, variantScope, false /*publishApk*/,
                null /* buildInfoGeneratorTask */);

        tasks.named(
                ASSEMBLE_ANDROID_TEST,
                assembleTest ->
                        assembleTest.dependsOn(variantData.getScope().getAssembleTask().getName()));

        createConnectedTestForVariant(tasks, variantScope);
    }


    protected enum IncrementalMode {
        NONE,
        FULL,
    }

    /**
     * Returns the incremental mode for this variant.
     *
     * @param config the variant's configuration
     * @return the {@link IncrementalMode} for this variant.
     */
    protected IncrementalMode getIncrementalMode(@NonNull GradleVariantConfiguration config) {
        if (config.isInstantRunSupported()
                && targetDeviceSupportsInstantRun(config, project)
                && globalScope.isActive(OptionalCompilationStep.INSTANT_DEV)) {
            return IncrementalMode.FULL;
        }
        return IncrementalMode.NONE;
    }

    private static boolean targetDeviceSupportsInstantRun(
            @NonNull GradleVariantConfiguration config,
            @NonNull Project project) {
        if (config.isLegacyMultiDexMode()) {
            // We don't support legacy multi-dex on Dalvik.
            return AndroidGradleOptions.getTargetFeatureLevel(project) >=
                    AndroidVersion.ART_RUNTIME.getFeatureLevel();
        }

        return true;
    }

    /**
     * Is the given variant relevant for lint?
     */
    private static boolean isLintVariant(
            @NonNull BaseVariantData<? extends BaseVariantOutputData> baseVariantData) {
        // Only create lint targets for variants like debug and release, not debugTest
        VariantConfiguration config = baseVariantData.getVariantConfiguration();
        return !config.getType().isForTesting();
    }

    /**
     * Add tasks for running lint on individual variants. We've already added a
     * lint task earlier which runs on all variants.
     */
    public void createLintTasks(TaskFactory tasks, final VariantScope scope) {
        final BaseVariantData<? extends BaseVariantOutputData> baseVariantData =
                scope.getVariantData();
        if (!isLintVariant(baseVariantData)) {
            return;
        }

        // wire the main lint task dependency.
        tasks.named(LINT, lint -> lint.dependsOn(scope.getJavacTask().getName()));

        AndroidTask<Lint> variantLintCheck = androidTasks.create(
                tasks, new Lint.ConfigAction(scope));
        variantLintCheck.dependsOn(tasks, LINT_COMPILE, scope.getJavacTask());
    }

    private void maybeCreateLintVitalTask(
            @NonNull TaskFactory tasks, @NonNull ApkVariantData variantData) {
        // TODO: re-enable with Jack when possible
        if (variantData.getVariantConfiguration().getBuildType().isDebuggable()
                || variantData.getVariantConfiguration().isJackEnabled()
                || !extension.getLintOptions().isCheckReleaseBuilds()) {
            return;
        }

        AndroidTask<Lint> lintReleaseCheck =
                androidTasks.create(tasks, new Lint.VitalConfigAction(variantData.getScope()));
        lintReleaseCheck.optionalDependsOn(tasks, variantData.javacTask);

        variantData.getScope().getAssembleTask().dependsOn(tasks, lintReleaseCheck);

        // If lint is being run, we do not need to run lint vital.
        project.getGradle()
                .getTaskGraph()
                .whenReady(
                        taskGraph -> {
                            if (taskGraph.hasTask(LINT)) {
                                project.getTasks()
                                        .getByName(lintReleaseCheck.getName())
                                        .setEnabled(false);
                            }
                        });
    }

    private void createRunUnitTestTask(
            @NonNull TaskFactory tasks,
            @NonNull final VariantScope variantScope) {
        final AndroidTask<AndroidUnitTest> runTestsTask =
                androidTasks.create(tasks, new AndroidUnitTest.ConfigAction(variantScope));

        tasks.named(JavaPlugin.TEST_TASK_NAME, test -> test.dependsOn(runTestsTask.getName()));
    }

    public void createTopLevelTestTasks(final TaskFactory tasks, boolean hasFlavors) {
        createMockableJarTask(tasks);

        final List<String> reportTasks = Lists.newArrayListWithExpectedSize(2);

        List<DeviceProvider> providers = extension.getDeviceProviders();

        // If more than one flavor, create a report aggregator task and make this the parent
        // task for all new connected tasks.  Otherwise, create a top level connectedAndroidTest
        // DefaultTask.

        AndroidTask<? extends DefaultTask> connectedAndroidTestTask;
        if (hasFlavors) {
            connectedAndroidTestTask = androidTasks.create(tasks,
                    new AndroidReportTask.ConfigAction(
                            globalScope,
                            AndroidReportTask.ConfigAction.TaskKind.CONNECTED));
            reportTasks.add(connectedAndroidTestTask.getName());
        } else {
            connectedAndroidTestTask =
                    androidTasks.create(
                            tasks,
                            CONNECTED_ANDROID_TEST,
                            connectedTask -> {
                                connectedTask.setGroup(JavaBasePlugin.VERIFICATION_GROUP);
                                connectedTask.setDescription(
                                        "Installs and runs instrumentation tests "
                                                + "for all flavors on connected devices.");
                            });
        }

        tasks.named(CONNECTED_CHECK, check -> check.dependsOn(connectedAndroidTestTask.getName()));

        AndroidTask<? extends DefaultTask> deviceAndroidTestTask;
        // if more than one provider tasks, either because of several flavors, or because of
        // more than one providers, then create an aggregate report tasks for all of them.
        if (providers.size() > 1 || hasFlavors) {
            deviceAndroidTestTask = androidTasks.create(tasks,
                    new AndroidReportTask.ConfigAction(
                            globalScope,
                            AndroidReportTask.ConfigAction.TaskKind.DEVICE_PROVIDER));
            reportTasks.add(deviceAndroidTestTask.getName());
        } else {
            deviceAndroidTestTask = androidTasks.create(tasks,
                    DEVICE_ANDROID_TEST,
                    providerTask -> {
                        providerTask.setGroup(JavaBasePlugin.VERIFICATION_GROUP);
                        providerTask.setDescription("Installs and runs instrumentation tests "
                                + "using all Device Providers.");
                    });
        }

        tasks.named(DEVICE_CHECK, check -> check.dependsOn(deviceAndroidTestTask.getName()));

        // Create top level unit test tasks.

        androidTasks.create(tasks, JavaPlugin.TEST_TASK_NAME, unitTestTask -> {
            unitTestTask.setGroup(JavaBasePlugin.VERIFICATION_GROUP);
            unitTestTask.setDescription("Run unit tests for all variants.");
        });
        tasks.named(JavaBasePlugin.CHECK_TASK_NAME,
                check -> check.dependsOn(JavaPlugin.TEST_TASK_NAME));

        // If gradle is launched with --continue, we want to run all tests and generate an
        // aggregate report (to help with the fact that we may have several build variants, or
        // or several device providers).
        // To do that, the report tasks must run even if one of their dependent tasks (flavor
        // or specific provider tasks) fails, when --continue is used, and the report task is
        // meant to run (== is in the task graph).
        // To do this, we make the children tasks ignore their errors (ie they won't fail and
        // stop the build).
        //TODO: move to mustRunAfter once is stable.
        if (!reportTasks.isEmpty() && project.getGradle().getStartParameter()
                .isContinueOnFailure()) {
            project.getGradle().getTaskGraph().whenReady(new Closure<Void>(this, this) {
                public void doCall(TaskExecutionGraph taskGraph) {
                    for (String reportTask : reportTasks) {
                        if (taskGraph.hasTask(reportTask)) {
                            tasks.named(reportTask, new Action<Task>() {
                                @Override
                                public void execute(Task task) {
                                    ((AndroidReportTask) task).setWillRun();
                                }
                            });
                        }
                    }
                }
            });
        }
    }

    protected void createConnectedTestForVariant(
            @NonNull TaskFactory tasks,
            @NonNull final VariantScope variantScope) {
        final BaseVariantData<? extends BaseVariantOutputData> baseVariantData =
                variantScope.getTestedVariantData();
        final TestVariantData testVariantData = (TestVariantData) variantScope.getVariantData();

        TestDataImpl testData = new TestDataImpl(testVariantData);
        testData.setExtraInstrumentationTestRunnerArgs(
                AndroidGradleOptions.getExtraInstrumentationTestRunnerArgs(project));

        configureTestData(testData);

        // create the check tasks for this test
        // first the connected one.
        ImmutableList<AndroidTask<DefaultTask>> artifactsTasks =
                ImmutableList.of(
                        variantScope.getAssembleTask(),
                        testVariantData.getTestedVariantData().getScope().getAssembleTask());

        AndroidTask<DeviceProviderInstrumentTestTask> connectedTask =
                androidTasks.create(
                        tasks,
                        new DeviceProviderInstrumentTestTask.ConfigAction(
                                testVariantData.getScope(),
                                new ConnectedDeviceProvider(
                                        sdkHandler.getSdkInfo().getAdb(),
                                        extension.getAdbOptions().getTimeOutInMs(),
                                        new LoggerWrapper(logger)),
                                testData,
                                project.files() /* testTargetMetadata */));

        connectedTask.dependsOn(tasks, artifactsTasks.toArray());

        tasks.named(CONNECTED_ANDROID_TEST,
                connectedAndroidTest -> connectedAndroidTest.dependsOn(connectedTask.getName()));

        if (baseVariantData.getVariantConfiguration().getBuildType().isTestCoverageEnabled()) {
            final AndroidTask reportTask;
            if (baseVariantData.getVariantConfiguration().isJackEnabled()) {
                reportTask = androidTasks.create(
                        tasks,
                        new JackJacocoReportTask.ConfigAction(variantScope));
            } else {
                reportTask = androidTasks.create(
                        tasks,
                        new JacocoReportTask.ConfigAction(variantScope));
                reportTask.dependsOn(tasks, project.getConfigurations().getAt(JacocoPlugin.ANT_CONFIGURATION_NAME));
            }
            reportTask.dependsOn(tasks, connectedTask.getName());

            variantScope.setCoverageReportTask(reportTask);
            baseVariantData.getScope().getCoverageReportTask().dependsOn(tasks, reportTask);

            tasks.named(CONNECTED_ANDROID_TEST,
                    connectedAndroidTest -> connectedAndroidTest.dependsOn(reportTask.getName()));
        }

        List<DeviceProvider> providers = extension.getDeviceProviders();

        // now the providers.
        for (DeviceProvider deviceProvider : providers) {

            final AndroidTask<DeviceProviderInstrumentTestTask> providerTask = androidTasks
                    .create(tasks, new DeviceProviderInstrumentTestTask.ConfigAction(
                            testVariantData.getScope(), deviceProvider, testData,
                            project.files() /* testTargetMetadata */));

            providerTask.dependsOn(tasks, artifactsTasks.toArray());
            tasks.named(DEVICE_ANDROID_TEST,
                    deviceAndroidTest -> deviceAndroidTest.dependsOn(providerTask.getName()));
        }

        // now the test servers
        List<TestServer> servers = extension.getTestServers();
        for (final TestServer testServer : servers) {
            final AndroidTask<TestServerTask> serverTask = androidTasks.create(
                    tasks,
                    new TestServerTaskConfigAction(variantScope, testServer));
            serverTask.dependsOn(tasks, variantScope.getAssembleTask());

            tasks.named(DEVICE_CHECK,
                    deviceAndroidTest -> deviceAndroidTest.dependsOn(serverTask.getName()));
        }
    }

    /**
     * Creates the post-compilation tasks for the given Variant.
     *
     * These tasks create the dex file from the .class files, plus optional intermediary steps like
     * proguard and jacoco
     */
    public void createPostCompilationTasks(
            @NonNull TaskFactory tasks,
            @NonNull final VariantScope variantScope) {

        checkNotNull(variantScope.getJavacTask());

        variantScope
                .getInstantRunBuildContext()
                .setInstantRunMode(
                        getIncrementalMode(variantScope.getVariantConfiguration())
                                != IncrementalMode.NONE);

        final BaseVariantData<? extends BaseVariantOutputData> variantData =
                variantScope.getVariantData();
        final GradleVariantConfiguration config = variantData.getVariantConfiguration();

        TransformManager transformManager = variantScope.getTransformManager();

        // ---- Code Coverage first -----
        boolean isTestCoverageEnabled = config.getBuildType().isTestCoverageEnabled() &&
                !config.getType().isForTesting() &&
                getIncrementalMode(variantScope.getVariantConfiguration()) == IncrementalMode.NONE;
        if (isTestCoverageEnabled) {
            createJacocoTransform(tasks, variantScope);
        }

        boolean isMinifyEnabled = isMinifyEnabled(variantScope);
        boolean isMultiDexEnabled = config.isMultiDexEnabled();
        // Switch to native multidex if possible when using instant run.
        boolean isLegacyMultiDexMode = isLegacyMultidexMode(variantScope);

        AndroidConfig extension = variantScope.getGlobalScope().getExtension();

        // ----- External Transforms -----
        // apply all the external transforms.
        List<Transform> customTransforms = extension.getTransforms();
        List<List<Object>> customTransformsDependencies = extension.getTransformsDependencies();

        for (int i = 0, count = customTransforms.size(); i < count; i++) {
            Transform transform = customTransforms.get(i);

            List<Object> deps = customTransformsDependencies.get(i);
            transformManager
                    .addTransform(tasks, variantScope, transform)
                    .ifPresent(t -> {
                        if (!deps.isEmpty()) {
                            t.dependsOn(tasks, deps);
                        }

                        // if the task is a no-op then we make assemble task depend on it.
                        if (transform.getScopes().isEmpty()) {
                            variantScope.getAssembleTask().dependsOn(tasks, t);
                        }
                    });
        }

        // ----- Android studio profiling transforms
        for (String jar : AndroidGradleOptions.getAdvancedProfilingTransforms(project)) {
            if (variantScope.getVariantConfiguration().getBuildType().isDebuggable()
                    && variantData.getType().equals(VariantType.DEFAULT)
                    && jar != null) {
                transformManager.addTransform(tasks, variantScope, new CustomClassTransform(jar));
            }
        }

        // ----- Minify next -----

        if (isMinifyEnabled) {
            boolean outputToJarFile = isMultiDexEnabled && isLegacyMultiDexMode;
            createMinifyTransform(tasks, variantScope, outputToJarFile);
        }

        maybeCreateShrinkResourcesTransform(tasks, variantScope);

        // ----- 10x support

        AndroidTask<PreColdSwapTask> preColdSwapTask = null;
        if (variantScope.getInstantRunBuildContext().isInInstantRunMode()) {

            AndroidTask<DefaultTask> allActionsAnchorTask =
                    createInstantRunAllActionsTasks(tasks, variantScope);
            assert variantScope.getInstantRunTaskManager() != null;
            preColdSwapTask = variantScope.getInstantRunTaskManager()
                    .createPreColdswapTask(project);
            preColdSwapTask.dependsOn(tasks, allActionsAnchorTask);

            // when dealing with platforms that can handle multi dexes natively, automatically
            // turn on multi dexing so shards are packaged as individual dex files.
            if (InstantRunPatchingPolicy.PRE_LOLLIPOP
                    != variantScope.getInstantRunBuildContext().getPatchingPolicy()) {
                isMultiDexEnabled = true;
                // force pre-dexing to be true as we rely on individual slices to be packaged
                // separately.
                extension.getDexOptions().setPreDexLibraries(true);
                variantScope.getInstantRunTaskManager().createSlicerTask();
            }

            extension.getDexOptions().setJumboMode(true);
        }
        // ----- Multi-Dex support

        Optional<AndroidTask<TransformTask>> multiDexClassListTask;
        // non Library test are running as native multi-dex
        if (isMultiDexEnabled && isLegacyMultiDexMode) {
            boolean proguardInPipeline = isMinifyEnabled && config.getBuildType().isUseProguard();

            // If ProGuard will be used, we'll end up with a "fat" jar anyway. If we're using the
            // new dexing pipeline, we'll use the new MainDexListTransform below, so there's no need
            // for merging all classes into a single jar.
            if (!proguardInPipeline && !projectOptions.get(BooleanOption.ENABLE_DEX_ARCHIVE)) {
                // Create a transform to jar the inputs into a single jar. Merge the classes only,
                // no need to package the resources since they are not used during the computation.
                JarMergingTransform jarMergingTransform =
                        new JarMergingTransform(TransformManager.SCOPE_FULL_PROJECT);
                transformManager
                        .addTransform(tasks, variantScope, jarMergingTransform)
                        .ifPresent(variantScope::addColdSwapBuildTask);
            }

            // ---------
            // create the transform that's going to take the code and the proguard keep list
            // from above and compute the main class list.
            Transform multiDexTransform;
            if (projectOptions.get(BooleanOption.ENABLE_DEX_ARCHIVE)) {
                multiDexTransform = new MainDexListTransform(
                        variantScope,
                        extension.getDexOptions());
            } else {
                multiDexTransform = new MultiDexTransform(variantScope, extension.getDexOptions());
            }
            multiDexClassListTask =
                    transformManager.addTransform(tasks, variantScope, multiDexTransform);
            multiDexClassListTask.ifPresent(variantScope::addColdSwapBuildTask);
        } else {
            multiDexClassListTask = Optional.empty();
        }

        DexingMode dexingMode = getDexingMode(variantScope, isMultiDexEnabled);

        if (projectOptions.get(BooleanOption.ENABLE_DEX_ARCHIVE)
                && variantScope.getVariantConfiguration().getBuildType().isDebuggable()) {
            createNewDexTasks(tasks, variantScope, multiDexClassListTask.orElse(null), dexingMode);
        } else {
            createDexTasks(tasks, variantScope, multiDexClassListTask.orElse(null), dexingMode);
        }

        if (preColdSwapTask != null) {
            for (AndroidTask<? extends DefaultTask> task : variantScope.getColdSwapBuildTasks()) {
                task.dependsOn(tasks, preColdSwapTask);
            }
        }
    }

    @NonNull
    private DexingMode getDexingMode(@NonNull VariantScope scope, boolean isMultiDexEnabled) {
        BaseVariantData<? extends BaseVariantOutputData> variantData = scope.getVariantData();
        if (variantData.getType().isForTesting()
                && scope.getTestedVariantData() != null
                && scope.getTestedVariantData().getType() != VariantType.LIBRARY) {
            // for non-library test variants, we always want to have exactly one DEX file
            return DexingMode.MONO_DEX;
        } else if (isLegacyMultidexMode(scope)) {
            return DexingMode.LEGACY_MULTIDEX;
        } else if (!isMultiDexEnabled) {
            return DexingMode.MONO_DEX;
        } else {
            return DexingMode.NATIVE_MULTIDEX;
        }
    }

    /**
     * Creates tasks used for DEX generation. This will use a new pipeline that uses dex archives in
     * order to enable incremental dexing support.
     */
    private void createNewDexTasks(
            @NonNull TaskFactory tasks,
            @NonNull VariantScope variantScope,
            @Nullable AndroidTask<TransformTask> multiDexClassListTask,
            @NonNull DexingMode dexingMode) {
        TransformManager transformManager = variantScope.getTransformManager();

        DefaultDexOptions dexOptions;
        if (variantScope.getVariantData().getType().isForTesting()) {
            // Don't use custom dx flags when compiling the test FULL_APK. They can break the test FULL_APK,
            // like --minimal-main-dex.
            dexOptions = DefaultDexOptions.copyOf(extension.getDexOptions());
            dexOptions.setAdditionalParameters(ImmutableList.of());
        } else {
            dexOptions = extension.getDexOptions();
        }

        boolean minified = isMinifyEnabled(variantScope);
        FileCache userLevelCache = getUserLevelCache(minified, dexOptions.getPreDexLibraries());
        FileCache projectLevelCache =
                getProjectLevelCache(minified, dexOptions.getPreDexLibraries());
        DexArchiveBuilderTransform preDexTransform =
                new DexArchiveBuilderTransform(
                        dexOptions,
                        variantScope.getGlobalScope().getAndroidBuilder().getErrorReporter(),
                        userLevelCache,
                        projectLevelCache,
                        variantScope.getInstantRunBuildContext().isInInstantRunMode());
        transformManager
                .addTransform(tasks, variantScope, preDexTransform)
                .ifPresent(variantScope::addColdSwapBuildTask);

        DexMergerTransform dexTransform =
                new DexMergerTransform(
                        dexingMode,
                        project.files(variantScope.getMainDexListFile()),
                        variantScope.getGlobalScope().getAndroidBuilder().getErrorReporter());
        Optional<AndroidTask<TransformTask>> dexTask =
                transformManager.addTransform(tasks, variantScope, dexTransform);
        // need to manually make dex task depend on MultiDexTransform since there's no stream
        // consumption making this automatic
        dexTask.ifPresent(
                t -> {
                    t.optionalDependsOn(tasks, multiDexClassListTask);
                    variantScope.addColdSwapBuildTask(t);
                });
    }

    @Nullable
    private FileCache getUserLevelCache(boolean isMinifiedEnabled, boolean preDexLibraries) {
        if (preDexLibraries
                && !isMinifiedEnabled
                && projectOptions.get(BooleanOption.ENABLE_PREDEX_CACHE)) {
            return buildCache;
        } else {
            return null;
        }
    }

    @Nullable
    private FileCache getProjectLevelCache(boolean isMinifiedEnabled, boolean preDexLibraries) {
        if (preDexLibraries && !isMinifiedEnabled) {
            return globalScope.getProjectLevelCache();
        } else {
            return null;
        }
    }

    /** Creates the pre-dexing task if needed, and task for producing the final DEX file(s). */
    private void createDexTasks(
            @NonNull TaskFactory tasks,
            @NonNull VariantScope variantScope,
            @Nullable AndroidTask<TransformTask> multiDexClassListTask,
            @NonNull DexingMode dexingMode) {
        TransformManager transformManager = variantScope.getTransformManager();
        AndroidBuilder androidBuilder = variantScope.getGlobalScope().getAndroidBuilder();

        DefaultDexOptions dexOptions;
        if (variantScope.getVariantData().getType().isForTesting()) {
            // Don't use custom dx flags when compiling the test FULL_APK. They can break the test FULL_APK,
            // like --minimal-main-dex.
            dexOptions = DefaultDexOptions.copyOf(extension.getDexOptions());
            dexOptions.setAdditionalParameters(ImmutableList.of());
        } else {
            dexOptions = extension.getDexOptions();
        }

        boolean cachePreDex =
                dexingMode.isPreDex()
                        && dexOptions.getPreDexLibraries()
                        && !isMinifyEnabled(variantScope);
        boolean preDexEnabled =
                variantScope.getInstantRunBuildContext().isInInstantRunMode() || cachePreDex;
        if (preDexEnabled) {
            FileCache buildCache;
            if (cachePreDex && projectOptions.get(BooleanOption.ENABLE_PREDEX_CACHE)) {
                buildCache = this.buildCache;
            } else {
                buildCache = null;
            }

            PreDexTransform preDexTransform =
                    new PreDexTransform(
                            dexOptions,
                            androidBuilder,
                            buildCache,
                            dexingMode,
                            variantScope.getInstantRunBuildContext().isInInstantRunMode());
            transformManager.addTransform(tasks, variantScope, preDexTransform)
                    .ifPresent(variantScope::addColdSwapBuildTask);
        }

        if (!preDexEnabled || dexingMode != DexingMode.NATIVE_MULTIDEX) {
            // run if non native multidex or no pre-dexing
            DexTransform dexTransform =
                    new DexTransform(
                            dexOptions,
                            dexingMode,
                            preDexEnabled,
                            project.files(variantScope.getMainDexListFile()),
                            verifyNotNull(androidBuilder.getTargetInfo(), "Target Info not set."),
                            androidBuilder.getDexByteCodeConverter(),
                            androidBuilder.getErrorReporter());
            Optional<AndroidTask<TransformTask>> dexTask =
                    transformManager.addTransform(tasks, variantScope, dexTransform);
            // need to manually make dex task depend on MultiDexTransform since there's no stream
            // consumption making this automatic
            dexTask.ifPresent(
                    t -> {
                        t.optionalDependsOn(tasks, multiDexClassListTask);
                        variantScope.addColdSwapBuildTask(t);
                    });
        }
    }

    private boolean isLegacyMultidexMode(@NonNull VariantScope variantScope) {
        return variantScope.getVariantData().getVariantConfiguration().isLegacyMultiDexMode()
                && (getIncrementalMode(variantScope.getVariantConfiguration())
                                == IncrementalMode.NONE
                        || variantScope.getInstantRunBuildContext().getPatchingPolicy()
                                == InstantRunPatchingPolicy.PRE_LOLLIPOP);

    }

    private boolean isMinifyEnabled(VariantScope variantScope) {
        return variantScope.getVariantConfiguration().isMinifyEnabled()
                || isTestedAppMinified(variantScope);
    }

    /**
     * Default values if {@code false}, only {@link TestApplicationTaskManager} overrides this,
     * because tested applications might be minified.
     *
     * @return if the tested application is minified
     */
    protected boolean isTestedAppMinified(@NonNull VariantScope variantScope) {
        return false;
    }

    /**
     * Create InstantRun related tasks that should be ran right after the java compilation task.
     */
    @NonNull
    private AndroidTask<DefaultTask> createInstantRunAllActionsTasks(
            @NonNull TaskFactory tasks, @NonNull VariantScope variantScope) {

        AndroidTask<DefaultTask> allActionAnchorTask = getAndroidTasks().create(tasks,
                new InstantRunAnchorTaskConfigAction(variantScope));

        TransformManager transformManager = variantScope.getTransformManager();

        ExtractJarsTransform extractJarsTransform =
                new ExtractJarsTransform(
                        ImmutableSet.of(DefaultContentType.CLASSES),
                        ImmutableSet.of(Scope.SUB_PROJECTS));
        Optional<AndroidTask<TransformTask>> extractJarsTask =
                transformManager
                        .addTransform(tasks, variantScope, extractJarsTransform);

        InstantRunTaskManager instantRunTaskManager =
                new InstantRunTaskManager(
                        getLogger(),
                        variantScope,
                        variantScope.getTransformManager(),
                        androidTasks,
                        tasks,
                        recorder);

        FileCollection instantRunMergedManifests =
                variantScope.getOutputs(VariantScope.TaskOutputType.INSTANT_RUN_MERGED_MANIFESTS);

        FileCollection processedResources =
                variantScope.getOutputs(VariantScope.TaskOutputType.PROCESSED_RES);

        variantScope.setInstantRunTaskManager(instantRunTaskManager);
        AndroidTask<BuildInfoLoaderTask> buildInfoLoaderTask =
                instantRunTaskManager.createInstantRunAllTasks(
                        variantScope.getGlobalScope().getExtension().getDexOptions(),
                        androidBuilder::getDexByteCodeConverter,
                        extractJarsTask.orElse(null),
                        allActionAnchorTask,
                        getResMergingScopes(variantScope),
                        instantRunMergedManifests,
                        processedResources,
                        true /* addResourceVerifier */);

        if (variantScope.getSourceGenTask() != null) {
            variantScope.getSourceGenTask().dependsOn(tasks, buildInfoLoaderTask);
        }

        return allActionAnchorTask;
    }

    protected void handleJacocoDependencies(
            @NonNull TaskFactory tasks,
            @NonNull VariantScope variantScope) {
        GradleVariantConfiguration config = variantScope.getVariantConfiguration();
        // we add the jacoco jar if coverage is enabled, but we don't add it
        // for test apps as it's already part of the tested app.
        // For library project, since we cannot use the local jars of the library,
        // we add it as well.
        boolean isTestCoverageEnabled =
                config.getBuildType().isTestCoverageEnabled()
                        && getIncrementalMode(variantScope.getVariantConfiguration())
                                == IncrementalMode.NONE
                        && (!config.getType().isForTesting()
                                || (config.getTestedConfig() != null
                                        && config.getTestedConfig().getType()
                                                == VariantType.LIBRARY));
        if (isTestCoverageEnabled) {
            AndroidTask<Copy> agentTask = getJacocoAgentTask(tasks);

            // also add a new stream for the jacoco agent Jar
            variantScope.getTransformManager().addStream(OriginalStream.builder(project)
                    .addContentTypes(TransformManager.CONTENT_JARS)
                    .addScope(Scope.EXTERNAL_LIBRARIES)
                    .setJar(globalScope.getJacocoAgent())
                    .setDependency(agentTask.getName())
                    .build());
        }
    }

    public void createJacocoTransform(
            @NonNull TaskFactory taskFactory,
            @NonNull final VariantScope variantScope) {

        JacocoTransform jacocoTransform = new JacocoTransform(variantScope.getGlobalScope().getJacocoAgent());
        Optional<AndroidTask<TransformTask>> task =
                variantScope
                        .getTransformManager()
                        .addTransform(taskFactory, variantScope, jacocoTransform);

        AndroidTask<Copy> agentTask = getJacocoAgentTask(taskFactory);
        task.ifPresent(t -> t.dependsOn(taskFactory, agentTask));
    }

    public void createJackTask(
            @NonNull final TaskFactory tasks, @NonNull final VariantScope scope) {
        JackOptionsUtils.executeJackChecks(scope.getVariantConfiguration().getJackOptions());

        processPackagedLibsWithJack(tasks, scope);
        processRuntimeLibsWithJack(tasks, scope);

        JackCompileTransform jackCompileTransform = createSourcesJackTransform(scope);
        AndroidTask<TransformTask> jackTask =
                compileSourcesWithJack(tasks, scope, jackCompileTransform);
        if (jackTask == null) {
            // Error adding JackCompileTransform. A SyncIssue was already emitted at this point.
            getLogger().error("Could not create jack transform.", new Throwable());
            return;
        }

        if (jackCompileTransform.getOutputTypes().contains(ExtendedContentType.JACK)) {
            // the sources transform emitted JACK files, we need the final step to generate DEX
            generateDexWithJack(tasks, scope, jackTask);
        }
    }

    private void processRuntimeLibsWithJack(
            @NonNull TaskFactory tasks, @NonNull VariantScope scope) {
        VariantDependencies variantDependency = scope.getVariantDependencies();
        JackPreDexTransform preDexRuntimeTransform =
                new JackPreDexTransform(
                        JackOptionsUtils.forPreDexing(scope),
                        () -> androidBuilder.getBootClasspath(true),
                        androidBuilder::getBuildToolInfo,
                        androidBuilder.getErrorReporter(),
                        androidBuilder.getJavaProcessExecutor(),
                        JackPreDexTransform.InputType.CLASSPATH_LIBRARY,
                        variantDependency.getJackPluginConfiguration());

        scope.getTransformManager().addTransform(
                tasks,
                scope,
                preDexRuntimeTransform,
                (t, task) -> task.dependsOn(variantDependency.getJackPluginConfiguration()));
    }

    private void processPackagedLibsWithJack(
            @NonNull TaskFactory tasks, @NonNull VariantScope scope) {
        VariantDependencies variantDependency = scope.getVariantDependencies();
        JackPreDexTransform preDexPackagedTransform =
                new JackPreDexTransform(
                        JackOptionsUtils.forPreDexing(scope),
                        ImmutableList::of,
                        androidBuilder::getBuildToolInfo,
                        androidBuilder.getErrorReporter(),
                        androidBuilder.getJavaProcessExecutor(),
                        JackPreDexTransform.InputType.PACKAGED_LIBRARY,
                        variantDependency.getJackPluginConfiguration());
        scope.getTransformManager().addTransform(
                tasks,
                scope,
                preDexPackagedTransform,
                (t, task) -> task.dependsOn(variantDependency.getJackPluginConfiguration()));
    }

    /** Creates the transform that will compile the sources with Jack. */
    private JackCompileTransform createSourcesJackTransform(@NonNull VariantScope scope) {
        VariantDependencies variantDependency = scope.getVariantDependencies();
        Boolean includeCompileClasspaths = scope.getVariantConfiguration()
                .getJavaCompileOptions()
                .getAnnotationProcessorOptions()
                .getIncludeCompileClasspath();
        checkNotNull(includeCompileClasspaths);
        FileCollection processorPaths = includeCompileClasspaths
                ? scope.getArtifactFileCollection(COMPILE_CLASSPATH, ALL, CLASSES)
                : project.files();
        processorPaths =
                processorPaths.plus(
                        scope.getArtifactFileCollection(ANNOTATION_PROCESSOR, ALL, JAR));
        JackCompileTransform jackCompileTransform =
                new JackCompileTransform(
                        JackOptionsUtils.forSourceCompilation(scope),
                        androidBuilder::getBuildToolInfo,
                        androidBuilder.getErrorReporter(),
                        androidBuilder.getJavaProcessExecutor(),
                        processorPaths,
                        variantDependency.getJackPluginConfiguration());
        scope.getVariantData().jackCompileTransform = jackCompileTransform;
        return jackCompileTransform;
    }

    /** Adds {@link JackCompileTransform} transform to the pipeline stream and creates the task. */
    private AndroidTask<TransformTask> compileSourcesWithJack(
            @NonNull TaskFactory tasks,
            @NonNull VariantScope scope,
            @NonNull JackCompileTransform jackCompileTransform) {
        BaseVariantData variantData = scope.getVariantData();
        variantData.setJackCompilationOutput(
                project.files(jackCompileTransform.getJackCompilationOutput()));
        final AndroidTask<TransformTask> jackTask =
                scope.getTransformManager()
                        .addTransform(
                                tasks,
                                scope,
                                jackCompileTransform,
                                (transform, task) -> {
                                    variantData.javaCompilerTask = task;
                                    assert variantData.getJackCompilationOutput() != null;
                                    variantData.getJackCompilationOutput().builtBy(task);
                                })
                        .orElse(null);

        if (jackTask == null) {
            return null;
        }

        // Jack is compiling and also providing the binary and mapping files.
        setJavaCompilerTask(jackTask, tasks, scope);
        setupCompileTaskDependencies(tasks, scope, jackTask);

        jackTask.optionalDependsOn(tasks, scope.getMergeJavaResourcesTask());
        jackTask.dependsOn(tasks, scope.getSourceGenTask());
        jackTask.dependsOn(
                tasks,
                variantData.getVariantDependency().getJackPluginConfiguration(),
                variantData.getVariantDependency().getAnnotationProcessorConfiguration());

        return jackTask;
    }

    /** Creates transform that will consume all JACK files, and produce the final DEX file(s). */
    @NonNull
    private AndroidTask<TransformTask> generateDexWithJack(
            @NonNull TaskFactory tasks,
            @NonNull VariantScope scope,
            @NonNull AndroidTask<TransformTask> jackTask) {
        checkNotNull(scope.getVariantData().getJackCompilationOutput(), "Should be set beforehand");
        checkNotNull(
                scope.getVariantConfiguration().getJackOptions().isJackInProcess(),
                "JackInProcess has a default value.");
        VariantDependencies variantDependency = scope.getVariantDependencies();
        JackGenerateDexTransform jackGenerateDexTransform =
                new JackGenerateDexTransform(
                        JackOptionsUtils.forDexGeneration(scope),
                        scope.getVariantData().getJackCompilationOutput(),
                        androidBuilder::getBuildToolInfo,
                        androidBuilder.getErrorReporter(),
                        androidBuilder.getJavaProcessExecutor(),
                        variantDependency.getJackPluginConfiguration());
        TransformTask.ConfigActionCallback<JackGenerateDexTransform> jackDexTransformCallback =
                (transform, task) -> {
                    scope.getVariantData().mappingFileProviderTask =
                            new FileSupplier() {
                                @NonNull
                                @Override
                                public Task getTask() {
                                    return task;
                                }

                                @Override
                                public File get() {
                                    return transform.getMappingFile();
                                }
                            };
                    task.dependsOn(variantDependency.getJackPluginConfiguration());
                };
        final AndroidTask<TransformTask> jackDexTransformTask =
                scope.getTransformManager()
                        .addTransform(
                                tasks, scope, jackGenerateDexTransform, jackDexTransformCallback)
                        .orElse(null);
        jackDexTransformTask.dependsOn(tasks, jackTask);

        return jackDexTransformTask;
    }

    /**
     * Must be called before the javac task is created so that we it can be earlier in the transform
     * pipeline.
     */
    protected void createDataBindingMergeArtifactsTaskIfNecessary(
            @NonNull TaskFactory tasks, @NonNull VariantScope variantScope) {
        if (!extension.getDataBinding().isEnabled()) {
            return;
        }
        final BaseVariantData<? extends BaseVariantOutputData> variantData = variantScope
                .getVariantData();
        VariantType type = variantData.getType();
        boolean isTest = type == VariantType.ANDROID_TEST || type == VariantType.UNIT_TEST;
        if (isTest && !extension.getDataBinding().isEnabledForTests()) {
            BaseVariantData testedVariantData = variantScope.getTestedVariantData();
            if (testedVariantData.getType() != LIBRARY) {
                return;
            }
        }
        setDataBindingAnnotationProcessorParams(variantScope);
        AndroidTask<TransformTask> existing = variantScope
                .getDataBindingMergeArtifactsTask();
        if (existing != null) {
            return;
        }
        Optional<AndroidTask<TransformTask>> dataBindingMergeTask;
        dataBindingMergeTask = variantScope
                .getTransformManager()
                .addTransform(tasks, variantScope,
                        new DataBindingMergeArtifactsTransform(getLogger(), variantScope));
        if (dataBindingMergeTask.isPresent()) {
            final AndroidTask<TransformTask> task = dataBindingMergeTask.get();
            variantScope.setDataBindingMergeArtifactsTask(task);

            if (type == VariantType.LIBRARY) {
                // need to publish
                variantScope.publishIntermediateArtifact(
                        variantScope.getBundleFolderForDataBinding(),
                        task.getName(),
                        DATA_BINDING);
            }
        }
    }

    protected void createDataBindingTasksIfNecessary(@NonNull TaskFactory tasks,
            @NonNull VariantScope scope) {
        if (!extension.getDataBinding().isEnabled()) {
            return;
        }
        VariantType type = scope.getVariantData().getType();
        boolean isTest = type == VariantType.ANDROID_TEST || type == VariantType.UNIT_TEST;
        if (isTest && !extension.getDataBinding().isEnabledForTests()) {
            BaseVariantData testedVariantData = scope.getTestedVariantData();
            if (testedVariantData.getType() != LIBRARY) {
                return;
            }
        }

        boolean isJack = scope.getVariantConfiguration().isJackEnabled();
        if (isJack) {
            getLogger().warn("Using Data Binding with Jack compiler is an experimental feature.");
        }
        dataBindingBuilder.setDebugLogEnabled(getLogger().isDebugEnabled());
        AndroidTask<DataBindingProcessLayoutsTask> processLayoutsTask = androidTasks
                .create(tasks, new DataBindingProcessLayoutsTask.ConfigAction(scope));
        scope.setDataBindingProcessLayoutsTask(processLayoutsTask);

        scope.getProcessResourcesTask().dependsOn(tasks, processLayoutsTask);
        processLayoutsTask.dependsOn(tasks, scope.getMergeResourcesTask());

        AndroidTask<DataBindingExportBuildInfoTask> exportBuildInfo = androidTasks
                .create(tasks, new DataBindingExportBuildInfoTask.ConfigAction(scope));

        exportBuildInfo.dependsOn(tasks, processLayoutsTask);
        exportBuildInfo.dependsOn(tasks, scope.getSourceGenTask());

        AndroidTask<? extends Task> javaCompilerTask = scope.getJavaCompilerTask();
        if (javaCompilerTask != null) {
            javaCompilerTask.dependsOn(tasks, exportBuildInfo);
            javaCompilerTask.dependsOn(tasks, scope.getDataBindingMergeArtifactsTask());
        }
    }

    private void setDataBindingAnnotationProcessorParams(@NonNull VariantScope scope) {
        BaseVariantData<? extends BaseVariantOutputData> variantData = scope.getVariantData();
        GradleVariantConfiguration variantConfiguration = variantData.getVariantConfiguration();
        CoreJavaCompileOptions javaCompileOptions = variantConfiguration
                .getJavaCompileOptions();
        CoreAnnotationProcessorOptions processorOptions = javaCompileOptions
                .getAnnotationProcessorOptions();
        if (processorOptions instanceof AnnotationProcessorOptions) {
            AnnotationProcessorOptions ots = (AnnotationProcessorOptions) processorOptions;
            // Specify data binding only if another class is specified. Doing so disables discovery
            // so we must explicitly list data binding.
            if (!ots.getClassNames().isEmpty()
                    && !ots.getClassNames().contains(DataBindingBuilder.PROCESSOR_NAME)) {
                ots.className(DataBindingBuilder.PROCESSOR_NAME);
            }
            String packageName = variantConfiguration.getOriginalApplicationId();

            final DataBindingCompilerArgs.Type type;

            final BaseVariantData artifactVariantData;
            final boolean isTest;
            if (variantData.getType() == VariantType.ANDROID_TEST) {
                artifactVariantData = scope.getTestedVariantData();
                isTest = true;
            } else {
                artifactVariantData = variantData;
                isTest = false;
            }
            if (artifactVariantData.getType() == VariantType.LIBRARY) {
                type = DataBindingCompilerArgs.Type.LIBRARY;
            } else {
                type = DataBindingCompilerArgs.Type.APPLICATION;
            }
            int minApi = variantConfiguration.getMinSdkVersion().getApiLevel();
            DataBindingCompilerArgs args =
                    DataBindingCompilerArgs.builder()
                            .bundleFolder(scope.getBundleFolderForDataBinding())
                            .enabledForTests(extension.getDataBinding().isEnabledForTests())
                            .enableDebugLogs(getLogger().isDebugEnabled())
                            .buildFolder(scope.getBuildFolderForDataBindingCompiler())
                            .sdkDir(scope.getGlobalScope().getSdkHandler().getSdkFolder())
                            .xmlOutDir(scope.getLayoutInfoOutputForDataBinding())
                            .exportClassListTo(
                                    variantData.getType().isExportDataBindingClassList()
                                            ? scope.getGeneratedClassListOutputFileForDataBinding()
                                            : null)
                            .printEncodedErrorLogs(
                                    dataBindingBuilder.getPrintMachineReadableOutput())
                            .modulePackage(packageName)
                            .minApi(minApi)
                            .testVariant(isTest)
                            .type(type)
                            .build();
            ots.arguments(args.toMap());
        } else {
            getLogger().error("Cannot setup data binding for %s because java compiler options"
                    + " is not an instance of AnnotationProcessorOptions", processorOptions);
        }
    }

    /**
     * Creates the final packaging task, and optionally the zipalign task (if the variant is signed)
     *
     * @param publishApk if true the generated FULL_APK gets published.
     * @param fullBuildInfoGeneratorTask task that generates the build-info.xml for full build.
     */
    public void createPackagingTask(
            @NonNull TaskFactory tasks,
            @NonNull VariantScope variantScope,
            boolean publishApk,
            @Nullable AndroidTask<BuildInfoWriterTask> fullBuildInfoGeneratorTask) {
        ApkVariantData variantData = (ApkVariantData) variantScope.getVariantData();

        boolean signedApk = variantData.isSigned();

        GradleVariantConfiguration variantConfiguration = variantScope.getVariantConfiguration();
        /**
         * PrePackaging step class that will look if the packaging of the main FULL_APK split is
         * necessary when running in InstantRun mode. In InstantRun mode targeting an api 23 or
         * above device, resources are packaged in the main split FULL_APK. However when a warm swap
         * is possible, it is not necessary to produce immediately the new main SPLIT since the
         * runtime use the resources.ap_ file directly. However, as soon as an incompatible change
         * forcing a cold swap is triggered, the main FULL_APK must be rebuilt (even if the
         * resources were changed in a previous build).
         */
        IncrementalMode incrementalMode = getIncrementalMode(variantConfiguration);

        InstantRunPatchingPolicy patchingPolicy =
                variantScope.getInstantRunBuildContext().getPatchingPolicy();

        DefaultGradlePackagingScope packagingScope = new DefaultGradlePackagingScope(variantScope);

        VariantScope.TaskOutputType manifestType =
                variantScope.getInstantRunBuildContext().isInInstantRunMode()
                        ? VariantScope.TaskOutputType.INSTANT_RUN_MERGED_MANIFESTS
                        : VariantScope.TaskOutputType.MERGED_MANIFESTS;

        boolean splitsArePossible =
                variantScope.getSplitScope().getSplitHandlingPolicy()
                        == SplitHandlingPolicy.RELEASE_21_AND_AFTER_POLICY;

        FileCollection manifests = variantScope.getOutputs(manifestType);
        // this is where the final APKs will be located.
        File finalApkLocation =
                new File(globalScope.getApkLocation(), variantConfiguration.getDirName());
        // if we are not dealing with possible splits, we can generate in the final folder
        // directly.
        File outputDirectory =
                splitsArePossible
                        ? variantScope.getFullApkPackagesOutputDirectory()
                        : finalApkLocation;

        TaskOutputHolder.TaskOutputType taskOutputType =
                splitsArePossible
                        ? TaskOutputHolder.TaskOutputType.FULL_APK
                        : TaskOutputHolder.TaskOutputType.APK;

        FileUtils.mkdirs(outputDirectory);
        ConfigurableFileCollection apks = project.files(outputDirectory);
        VariantScope.TaskOutputType resourceFilesInputType =
                variantScope.useResourceShrinker()
                        ? VariantScope.TaskOutputType.SHRUNK_PROCESSED_RES
                        : VariantScope.TaskOutputType.PROCESSED_RES;

        AndroidTask<PackageApplication> packageApp =
                androidTasks.create(
                        tasks,
                        new PackageApplication.StandardConfigAction(
                                packagingScope,
                                outputDirectory,
                                patchingPolicy,
                                resourceFilesInputType,
                                variantScope.getOutputs(resourceFilesInputType),
                                manifests,
                                manifestType,
                                variantScope.getSplitScope(),
                                taskOutputType));
        apks.builtBy(packageApp.getName());
        variantScope.addTaskOutput(taskOutputType, apks);

        AndroidTask<PackageApplication> packageInstantRunResources = null;

        if (variantScope.getInstantRunBuildContext().isInInstantRunMode()) {
            packageInstantRunResources =
                    androidTasks.create(
                            tasks,
                            new PackageApplication.InstantRunResourcesConfigAction(
                                    // FIX ME : this seems incorrect, we only use one per variant instead
                                    // of one per full split.
                                    variantScope.getInstantRunResourcesFile(),
                                    packagingScope,
                                    patchingPolicy,
                                    resourceFilesInputType,
                                    variantScope.getOutputs(resourceFilesInputType),
                                    manifests,
                                    VariantScope.TaskOutputType.INSTANT_RUN_MERGED_MANIFESTS,
                                    variantScope.getSplitScope()));

            // Make sure the MAIN artifact is registered after the RESOURCES one.
            packageApp.dependsOn(tasks, packageInstantRunResources);
        }

        // Common code for both packaging tasks.
        Consumer<AndroidTask<PackageApplication>> configureResourcesAndAssetsDependencies =
                task -> {
                    task.dependsOn(tasks, variantScope.getMergeAssetsTask());
                    task.dependsOn(tasks, variantScope.getProcessResourcesTask());
                };

        configureResourcesAndAssetsDependencies.accept(packageApp);
        if (packageInstantRunResources != null) {
            configureResourcesAndAssetsDependencies.accept(packageInstantRunResources);
        }

        CoreSigningConfig signingConfig = packagingScope.getSigningConfig();

        //noinspection VariableNotUsedInsideIf - we use the whole packaging scope below.
        if (signingConfig != null) {
            packageApp.dependsOn(tasks, getValidateSigningTask(tasks, packagingScope));
        }

        packageApp.optionalDependsOn(
                tasks,
                // FIX ME : Reinstate once ShrinkResourcesTransform is converted.
                // variantOutputScope.getShrinkResourcesTask(),
                // TODO: When Jack is converted, add activeDexTask to VariantScope.
                variantScope.getJavaCompilerTask(),
                // TODO: Remove when Jack is converted to AndroidTask.
                variantData.javaCompilerTask,
                variantData.packageSplitResourcesTask,
                variantData.packageSplitAbiTask);

        variantScope.setPackageApplicationTask(packageApp);
        variantScope.getAssembleTask().dependsOn(tasks, packageApp.getName());

            checkState(variantScope.getAssembleTask() != null);
            if (fullBuildInfoGeneratorTask != null) {
                AndroidTask<PackageApplication> finalPackageInstantRunResources =
                        packageInstantRunResources;
            fullBuildInfoGeneratorTask.configure(
                    tasks,
                    task -> {
                        task.mustRunAfter(packageApp.getName());
                        if (finalPackageInstantRunResources != null) {
                            task.mustRunAfter(finalPackageInstantRunResources.getName());
                        }
                    });
                variantScope.getAssembleTask().dependsOn(
                        tasks, fullBuildInfoGeneratorTask.getName());
            }

        if (splitsArePossible) {

            AndroidTask<CopyOutputs> copyOutputsTask =
                    androidTasks.create(
                            tasks,
                            new CopyOutputs.ConfigAction(
                                    new DefaultGradlePackagingScope(variantScope),
                                    finalApkLocation));
            apks =
                    variantScope.addTaskOutput(
                            TaskOutputHolder.TaskOutputType.APK,
                            finalApkLocation,
                            copyOutputsTask.getName());
            variantScope.getAssembleTask().dependsOn(tasks, copyOutputsTask);
        }

        if (publishApk) {
            variantScope.publishIntermediateArtifact(
                    finalApkLocation,
                    Joiner.on(",").join(apks.getBuiltBy().stream().collect(Collectors.toList())),
                    AndroidArtifacts.ArtifactType.APK);

            final FileSupplier mappingFileProvider = variantData.getMappingFileProvider();
            if (mappingFileProvider != null) {
                final File mappingFile = mappingFileProvider.get();
                if (mappingFile != null) {
                    variantScope.publishIntermediateArtifact(
                            mappingFile,
                            mappingFileProvider.getTask().getName(),
                            AndroidArtifacts.ArtifactType.APK_MAPPING);
                }
            }
        }

        // create install task for the variant Data. This will deal with finding the
        // right output if there are more than one.
        // Add a task to install the application package
        if (signedApk) {
            AndroidTask<InstallVariantTask> installTask = androidTasks.create(
                    tasks, new InstallVariantTask.ConfigAction(variantScope));
            installTask.dependsOn(tasks, variantScope.getAssembleTask());
        }

        if (incrementalMode == IncrementalMode.NONE) {
            maybeCreateLintVitalTask(tasks, variantData);
        }

        // add an uninstall task
        final AndroidTask<UninstallTask> uninstallTask = androidTasks.create(
                tasks, new UninstallTask.ConfigAction(variantScope));

        tasks.named(UNINSTALL_ALL, uninstallAll -> uninstallAll.dependsOn(uninstallTask.getName()));
    }

    protected AndroidTask<?> getValidateSigningTask(
            @NonNull TaskFactory tasks, @NonNull PackagingScope packagingScope) {
        ValidateSigningTask.ConfigAction configAction =
                new ValidateSigningTask.ConfigAction(packagingScope);

        AndroidTask<?> validateSigningTask = androidTasks.get(configAction.getName());
        if (validateSigningTask == null) {
            validateSigningTask = androidTasks.create(tasks, configAction);
        }
        return validateSigningTask;
    }

    public AndroidTask<DefaultTask> createAssembleTask(
            @NonNull TaskFactory tasks,
            @NonNull final BaseVariantData<? extends BaseVariantOutputData> variantData) {
        return androidTasks.create(
                tasks,
                variantData.getScope().getTaskName("assemble"),
                task -> {
                    variantData.addTask(TaskContainer.TaskKind.ASSEMBLE, task);
                });
    }

    @NonNull
    public AndroidTask<DefaultTask> createAssembleTask(
            @NonNull TaskFactory tasks,
            @NonNull VariantDimensionData dimensionData) {
        final String sourceSetName =
                StringHelper.capitalize(dimensionData.getSourceSet().getName());
        return androidTasks.create(
                tasks,
                "assemble" + sourceSetName,
                assembleTask -> {
                    assembleTask.setDescription("Assembles all " + sourceSetName + " builds.");
                    assembleTask.setGroup(BasePlugin.BUILD_GROUP);
                });
    }

    public AndroidTask<Copy> getJacocoAgentTask(TaskFactory tasks) {
        if (jacocoAgentTask == null) {
            jacocoAgentTask = androidTasks.create(tasks, new JacocoAgentConfigAction(globalScope));
        }
        return jacocoAgentTask;
    }

    protected void createMinifyTransform(
            @NonNull TaskFactory taskFactory,
            @NonNull final VariantScope variantScope,
            boolean createJarFile) {
        doCreateMinifyTransform(
                taskFactory,
                variantScope,
                // No mapping in non-test modules.
                null);
    }

    /**
     * Actually creates the minify transform, using the given mapping configuration. The mapping is
     * only used by test-only modules.
     */
    protected final void doCreateMinifyTransform(
            @NonNull TaskFactory taskFactory,
            @NonNull final VariantScope variantScope,
            @Nullable FileCollection mappingFileCollection) {
        if (variantScope
                .getVariantData()
                .getVariantConfiguration()
                .getBuildType()
                .isUseProguard()) {
            createProguardTransform(taskFactory, variantScope, mappingFileCollection);
        } else {
            // Since the built-in class shrinker does not obfuscate, there's no point running
            // it on the test FULL_APK (it also doesn't have a -dontshrink mode).
            if (variantScope.getTestedVariantData() == null) {
                createNewShrinkerTransform(variantScope, taskFactory);
            }
        }
    }

    private void createNewShrinkerTransform(VariantScope scope, TaskFactory taskFactory) {
        NewShrinkerTransform transform = new NewShrinkerTransform(scope);
        applyProguardConfig(transform, scope);

        if (getIncrementalMode(scope.getVariantConfiguration()) != IncrementalMode.NONE) {
            //TODO: This is currently overly broad, as finding the actual application class
            //      requires manually parsing the manifest, see
            //      aapt -D (getMainDexListProguardOutputFile)
            transform.keep("class ** extends android.app.Application {*;}");
            transform.keep("class com.android.tools.fd.** {*;}");
        }

        scope.getTransformManager().addTransform(taskFactory, scope, transform);
    }

    private void createProguardTransform(
            @NonNull TaskFactory taskFactory,
            @NonNull VariantScope variantScope,
            @Nullable FileCollection mappingFileCollection) {
        if (getIncrementalMode(variantScope.getVariantConfiguration()) != IncrementalMode.NONE) {
            logger.warn(
                    "ProGuard is disabled for variant {} because it is not compatible with Instant Run. See "
                            + "http://d.android.com/r/studio-ui/shrink-code-with-ir.html "
                            + "for details on how to enable a code shrinker that's compatible with Instant Run.",
                    variantScope.getVariantConfiguration().getFullName());
            return;
        }

        final BaseVariantData<? extends BaseVariantOutputData> variantData = variantScope
                .getVariantData();
        final GradleVariantConfiguration variantConfig = variantData.getVariantConfiguration();
        final BaseVariantData testedVariantData = variantScope.getTestedVariantData();

        ProGuardTransform transform = new ProGuardTransform(variantScope);

        if (testedVariantData != null) {
            applyProguardDefaultsForTest(transform);
            // All -dontwarn rules for test dependencies should go in here:
            transform.setConfigurationFiles(
                    project.files(
                            TaskInputHelper.bypassFileCallable(
                                    testedVariantData.getVariantConfiguration()
                                            ::getTestProguardFiles)));

            // register the mapping file which may or may not exists (only exist if obfuscation)
            // is enabled.
            transform.applyTestedMapping(testedVariantData.getMappingFile());
        } else if (isTestedAppMinified(variantScope)) {
            applyProguardDefaultsForTest(transform);
            // All -dontwarn rules for test dependencies should go in here:
            transform.setConfigurationFiles(
                    project.files(
                            TaskInputHelper.bypassFileCallable(
                                    variantConfig::getTestProguardFiles)));
            transform.applyTestedMapping(mappingFileCollection);
        } else {
            applyProguardConfig(transform, variantScope);

            if (mappingFileCollection != null) {
                transform.applyTestedMapping(mappingFileCollection);
            }
        }

        TransformTask.ConfigActionCallback<ProGuardTransform> proGuardTransformCallback =
                (proGuardTransform, proGuardTask) ->
                        variantData.mappingFileProviderTask =
                                new FileSupplier() {
                                    @NonNull
                                    @Override
                                    public Task getTask() {
                                        return proGuardTask;
                                    }

                                    @Override
                                    public File get() {
                                        return proGuardTransform.getMappingFile();
                                    }
                                };
        Optional<AndroidTask<TransformTask>> task =
                variantScope
                        .getTransformManager()
                        .addTransform(
                                taskFactory,
                                variantScope,
                                transform,
                                proGuardTransformCallback);

        // FIXME remove once the transform support secondary file as a FileCollection.
        task.ifPresent(
                t -> {
                    t.optionalDependsOn(taskFactory, mappingFileCollection);

                    if (testedVariantData != null) {
                        // We need the mapping file for the app code to exist by the time we run.
                        t.dependsOn(taskFactory, testedVariantData.getScope().getAssembleTask());
                    }
                });
    }

    private static void applyProguardDefaultsForTest(ProGuardTransform transform) {
        // Don't remove any code in tested app.
        transform.dontshrink();
        transform.dontoptimize();

        // We can't call dontobfuscate, since that would make ProGuard ignore the mapping file.
        transform.keep("class * {*;}");
        transform.keep("interface * {*;}");
        transform.keep("enum * {*;}");
        transform.keepattributes();
    }

    /**
     * Checks if {@link ShrinkResourcesTransform} should be added to the build pipeline and either
     * adds it or registers a {@link SyncIssue} with the reason why it was skipped.
     */
    protected void maybeCreateShrinkResourcesTransform(
            @NonNull TaskFactory taskFactory, @NonNull VariantScope scope) {
        CoreBuildType buildType = scope.getVariantConfiguration().getBuildType();

        if (!buildType.isShrinkResources()) {
            // The user didn't enable resource shrinking, silently move on.
            return;
        }

        if (!scope.useResourceShrinker()) {
            // The user enabled resource shrinking, but we disabled it for some reason. Try to
            // explain.

            if (getIncrementalMode(scope.getVariantConfiguration()) != IncrementalMode.NONE) {
                logger.warn(
                        "Instant Run: Resource shrinker automatically disabled for {}.",
                        scope.getVariantConfiguration().getFullName());
                return;
            }

            if (!buildType.isMinifyEnabled()) {
                androidBuilder
                        .getErrorReporter()
                        .handleSyncError(
                                null,
                                SyncIssue.TYPE_GENERIC,
                                "shrinkResources requires minifyEnabled to be turned on. See "
                                        + "http://d.android.com/r/tools/shrink-resources.html "
                                        + "for more information.");
                return;
            }

            return;
        }

        // if resources are shrink, insert a no-op transform per variant output
        // to transform the res package into a stripped res package

        ShrinkResourcesTransform shrinkResTransform =
                new ShrinkResourcesTransform(
                        scope.getVariantData(),
                        scope.getOutputs(TaskOutputHolder.TaskOutputType.PROCESSED_RES),
                        scope.getShrunkProcessedResourcesOutputDirectory(),
                        androidBuilder,
                        AaptGeneration.fromProjectOptions(projectOptions),
                        logger);

        Optional<AndroidTask<TransformTask>> shrinkTask =
                scope.getTransformManager().addTransform(taskFactory, scope, shrinkResTransform);

        if (shrinkTask.isPresent()) {
            scope.addTaskOutput(
                    TaskOutputHolder.TaskOutputType.SHRUNK_PROCESSED_RES,
                    scope.getShrunkProcessedResourcesOutputDirectory(),
                    shrinkTask.get().getName());
        } else {
            androidBuilder
                    .getErrorReporter()
                    .handleSyncError(
                            null,
                            SyncIssue.TYPE_GENERIC,
                            "Internal error, could not add the ShrinkResourcesTransform");
        }
    }

    private void applyProguardConfig(
            ProguardConfigurable transform,
            VariantScope scope) {
        final BaseVariantData<? extends BaseVariantOutputData> variantData = scope.getVariantData();
        final GradleVariantConfiguration variantConfig = scope.getVariantConfiguration();
        transform.setConfigurationFiles(
                project.files(
                        TaskInputHelper.bypassFileCallable(
                                () -> {
                                    Set<File> proguardFiles =
                                            variantConfig.getProguardFiles(
                                                    Collections.singletonList(
                                                            ProguardFiles.getDefaultProguardFile(
                                                                    TaskManager
                                                                            .DEFAULT_PROGUARD_CONFIG_FILE,
                                                                    project)));

                                    // use the first output when looking for the proguard rule output of
                                    // the aapt task. The different outputs are not different in a way that
                                    // makes this rule file different per output.
                                    proguardFiles.add(
                                            variantData
                                                    .getScope()
                                                    .getProcessAndroidResourcesProguardOutputFile());
                                    return proguardFiles;
                                }),
                        scope.getArtifactFileCollection(RUNTIME_CLASSPATH, ALL, PROGUARD_RULES)));

        if (variantData.getType() == LIBRARY) {
            transform.keep("class **.R");
            transform.keep("class **.R$*");
        }

        if (variantData.getVariantConfiguration().isTestCoverageEnabled()) {
            // when collecting coverage, don't remove the JaCoCo runtime
            transform.keep("class com.vladium.** {*;}");
            transform.keep("class org.jacoco.** {*;}");
            transform.keep("interface org.jacoco.** {*;}");
            transform.dontwarn("org.jacoco.**");
        }
    }

    public void createReportTasks(TaskFactory tasks, final List<VariantScope> variantScopes) {
        AndroidTask<DependencyReportTask> dependencyReportTask =
                androidTasks.create(
                        tasks,
                        "androidDependencies",
                        DependencyReportTask.class,
                        task -> {
                            task.setDescription(
                                    "Displays the Android dependencies of the project.");
                            task.setVariants(variantScopes);
                            task.setGroup(ANDROID_GROUP);
                        });

        androidTasks.create(
                tasks,
                "signingReport",
                SigningReportTask.class,
                task -> {
                    task.setDescription("Displays the signing info for each variant.");
                    task.setVariants(variantScopes);
                    task.setGroup(ANDROID_GROUP);
                });
    }

    public void createAnchorTasks(@NonNull TaskFactory tasks, @NonNull VariantScope scope) {
        createPreBuildTasks(tasks, scope);

        // also create sourceGenTask
        final BaseVariantData<? extends BaseVariantOutputData> variantData = scope.getVariantData();
        scope.setSourceGenTask(androidTasks.create(tasks,
                scope.getTaskName("generate", "Sources"),
                Task.class,
                task -> {
                    variantData.sourceGenTask = task;
                }));
        // and resGenTask
        scope.setResourceGenTask(androidTasks.create(tasks,
                scope.getTaskName("generate", "Resources"),
                Task.class,
                task -> {
                    variantData.resourceGenTask = task;
                }));

        scope.setAssetGenTask(androidTasks.create(tasks,
                scope.getTaskName("generate", "Assets"),
                Task.class,
                task -> {
                    variantData.assetGenTask = task;
                }));

        if (!variantData.getType().isForTesting()
                && variantData.getVariantConfiguration().getBuildType().isTestCoverageEnabled()) {
            scope.setCoverageReportTask(androidTasks.create(tasks,
                    scope.getTaskName("create", "CoverageReport"),
                    Task.class,
                    task -> {
                        task.setGroup(JavaBasePlugin.VERIFICATION_GROUP);
                        task.setDescription(String.format(
                                "Creates test coverage reports for the %s variant.",
                                variantData.getName()));
                    }));
        }

        // and compile task
        createCompileAnchorTask(tasks, scope);
    }

    protected AndroidTask<? extends DefaultTask> createVariantPreBuildTask(
            @NonNull TaskFactory tasks, @NonNull VariantScope scope) {
        // default pre-built task.
        return createDefaultPreBuildTask(tasks, scope);
    }

    protected AndroidTask<? extends DefaultTask> createDefaultPreBuildTask(
            @NonNull TaskFactory tasks, @NonNull VariantScope scope) {
        return getAndroidTasks()
                .create(
                        tasks,
                        scope.getTaskName("pre", "Build"),
                        task -> {
                            scope.getVariantData().preBuildTask = task;
                        });
    }

    private void createPreBuildTasks(@NonNull TaskFactory tasks, @NonNull VariantScope scope) {
        scope.setPreBuildTask(createVariantPreBuildTask(tasks, scope));

        scope.getPreBuildTask().dependsOn(tasks, MAIN_PREBUILD);

        if (isMinifyEnabled(scope)) {
            scope.getPreBuildTask().dependsOn(tasks, EXTRACT_PROGUARD_FILES);
        }
    }

    private void createCompileAnchorTask(
            @NonNull TaskFactory tasks, @NonNull final VariantScope scope) {
        final BaseVariantData<? extends BaseVariantOutputData> variantData = scope.getVariantData();
        scope.setCompileTask(androidTasks.create(tasks, new TaskConfigAction<Task>() {
            @NonNull
            @Override
            public String getName() {
                return scope.getTaskName("compile", "Sources");
            }

            @NonNull
            @Override
            public Class<Task> getType() {
                return Task.class;
            }

            @Override
            public void execute(@NonNull Task task) {
                variantData.compileTask = task;
                variantData.compileTask.setGroup(BUILD_GROUP);
            }
        }));
        scope.getAssembleTask().dependsOn(tasks, scope.getCompileTask());
    }

    public void createCheckManifestTask(@NonNull TaskFactory tasks, @NonNull VariantScope scope) {
        scope.setCheckManifestTask(
                androidTasks.create(tasks, getCheckManifestConfig(scope)));
        scope.getCheckManifestTask().dependsOn(tasks, scope.getPreBuildTask());
        // Does
    }

    protected CheckManifest.ConfigAction getCheckManifestConfig(@NonNull VariantScope scope) {
        return new CheckManifest.ConfigAction(scope, false);
    }

    @NonNull
    protected Logger getLogger() {
        return logger;
    }

    @NonNull
    public AndroidTaskRegistry getAndroidTasks() {
        return androidTasks;
    }

    public void addDataBindingDependenciesIfNecessary(DataBindingOptions options) {
        if (!options.isEnabled()) {
            return;
        }

        String version = MoreObjects.firstNonNull(options.getVersion(),
                dataBindingBuilder.getCompilerVersion());
        project.getDependencies().add("compile", SdkConstants.DATA_BINDING_LIB_ARTIFACT + ":"
                + dataBindingBuilder.getLibraryVersion(version));
        project.getDependencies().add("compile", SdkConstants.DATA_BINDING_BASELIB_ARTIFACT + ":"
                + dataBindingBuilder.getBaseLibraryVersion(version));

        // TODO load config name from source sets
        project.getDependencies()
                .add(
                        "annotationProcessor",
                        SdkConstants.DATA_BINDING_ANNOTATION_PROCESSOR_ARTIFACT + ":" + version);
        if (options.isEnabledForTests()) {
            project.getDependencies().add("androidTestAnnotationProcessor",
                    SdkConstants.DATA_BINDING_ANNOTATION_PROCESSOR_ARTIFACT + ":" +
                            version);
        }
        if (options.getAddDefaultAdapters()) {
            project.getDependencies()
                    .add(
                            "compile",
                            SdkConstants.DATA_BINDING_ADAPTER_LIB_ARTIFACT
                                    + ":"
                                    + dataBindingBuilder.getBaseAdaptersVersion(version));
        }
    }

    protected void configureTestData(AbstractTestDataImpl testData) {
        testData.setAnimationsDisabled(extension.getTestOptions().getAnimationsDisabled());
    }
}<|MERGE_RESOLUTION|>--- conflicted
+++ resolved
@@ -732,25 +732,9 @@
         ImmutableList.Builder<ManifestMerger2.Invoker.Feature> optionalFeatures =
                 ImmutableList.builder();
 
-<<<<<<< HEAD
-        if (globalScope.isTestOnly()) {
+        if (variantScope.isTestOnly()) {
             optionalFeatures.add(ManifestMerger2.Invoker.Feature.TEST_ONLY);
         }
-=======
-            ImmutableList.Builder<ManifestMerger2.Invoker.Feature> optionalFeatures =
-                    ImmutableList.builder();
-            if (getIncrementalMode(
-                    variantScope.getVariantConfiguration()) != IncrementalMode.NONE) {
-                optionalFeatures.add(ManifestMerger2.Invoker.Feature.INSTANT_RUN_REPLACEMENT);
-            }
-            if (variantScope.isTestOnly()) {
-                optionalFeatures.add(ManifestMerger2.Invoker.Feature.TEST_ONLY);
-            }
-            if (AndroidGradleOptions.getAdvancedProfilingTransforms(project).length > 0
-                    && variantScope.getVariantConfiguration().getBuildType().isDebuggable()) {
-                optionalFeatures.add(ManifestMerger2.Invoker.Feature.ADVANCED_PROFILING);
-            }
->>>>>>> 028d7e51
 
         if (AndroidGradleOptions.getAdvancedProfilingTransforms(project).length > 0
                 && variantScope.getVariantConfiguration().getBuildType().isDebuggable()) {
