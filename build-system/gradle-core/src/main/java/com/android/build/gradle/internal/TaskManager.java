--- conflicted
+++ resolved
@@ -2235,14 +2235,9 @@
                 new DexArchiveBuilderTransform(
                         dexOptions,
                         variantScope.getGlobalScope().getAndroidBuilder().getErrorReporter(),
-<<<<<<< HEAD
-                        buildCache,
-                        variantScope.getBuildContext().isInInstantRunMode());
-=======
                         userLevelCache,
                         projectLevelCache,
-                        variantScope.getInstantRunBuildContext().isInInstantRunMode());
->>>>>>> 0248d500
+                        variantScope.getBuildContext().isInInstantRunMode());
         transformManager
                 .addTransform(tasks, variantScope, preDexTransform)
                 .ifPresent(variantScope::addColdSwapBuildTask);
