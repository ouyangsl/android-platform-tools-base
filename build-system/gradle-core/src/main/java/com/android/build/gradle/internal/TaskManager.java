--- conflicted
+++ resolved
@@ -428,7 +428,6 @@
             androidTasks.create(tasks, new CleanBuildCache.ConfigAction(globalScope));
         }
 
-<<<<<<< HEAD
         // for testing only.
         androidTasks.create(tasks, new TaskConfigAction<ConfigAttrTask>() {
             @NonNull
@@ -467,6 +466,12 @@
                 task.consumable = true;
             }
         });
+
+        ExtractJava8LangSupportJar.ConfigAction extractConfig =
+                new ExtractJava8LangSupportJar.ConfigAction(
+                        globalScope.getJava8LangSupportJar(), ExtractJava8LangSupportJar.TASK_NAME);
+        androidTasks.create(tasks, extractConfig);
+        globalScope.getJava8LangSupportJar().builtBy(ExtractJava8LangSupportJar.TASK_NAME);
     }
 
     // This is for config attribute debugging
@@ -501,14 +506,6 @@
                 }
             }
         }
-=======
-        ExtractJava8LangSupportJar.ConfigAction extractConfig =
-                new ExtractJava8LangSupportJar.ConfigAction(
-                        getGlobalScope().getJava8LangSupportJar(),
-                        ExtractJava8LangSupportJar.TASK_NAME);
-        androidTasks.create(tasks, extractConfig);
-        getGlobalScope().getJava8LangSupportJar().builtBy(ExtractJava8LangSupportJar.TASK_NAME);
->>>>>>> 10579826
     }
 
     public void createMockableJarTask(TaskFactory tasks) {
@@ -2202,12 +2199,8 @@
                             globalScope.getProjectLevelCache(),
                             minSdkVersion,
                             androidBuilder.getJavaProcessExecutor(),
-<<<<<<< HEAD
+                            globalScope.getJava8LangSupportJar(),
                             project.getLogger().isEnabled(LogLevel.INFO));
-=======
-                            globalScope.getJava8LangSupportJar(),
-                            isInfoLog());
->>>>>>> 10579826
             transformManager.addTransform(tasks, variantScope, desugarTransform);
         }
     }
