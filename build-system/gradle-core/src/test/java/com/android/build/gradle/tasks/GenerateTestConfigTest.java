/*
 * Copyright (C) 2017 The Android Open Source Project
 *
 * Licensed under the Apache License, Version 2.0 (the "License");
 * you may not use this file except in compliance with the License.
 * You may obtain a copy of the License at
 *
 *      http://www.apache.org/licenses/LICENSE-2.0
 *
 * Unless required by applicable law or agreed to in writing, software
 * distributed under the License is distributed on an "AS IS" BASIS,
 * WITHOUT WARRANTIES OR CONDITIONS OF ANY KIND, either express or implied.
 * See the License for the specific language governing permissions and
 * limitations under the License.
 */

package com.android.build.gradle.tasks;

import static com.android.testutils.truth.PathSubject.assertThat;
import static org.mockito.Mockito.when;

import com.android.build.api.artifact.BuildableArtifact;
import com.android.utils.FileUtils;
import com.google.common.collect.ImmutableSet;
import com.google.common.jimfs.Configuration;
import com.google.common.jimfs.Jimfs;
import com.google.common.truth.Truth;
import java.io.File;
import java.io.Reader;
import java.nio.file.FileSystem;
import java.nio.file.Files;
import java.nio.file.Path;
import java.util.HashMap;
import java.util.Map;
import java.util.Properties;
import org.junit.Test;
import org.mockito.Mockito;

/** Test for {@link GenerateTestConfig}. */
public class GenerateTestConfigTest {

    @Test
    public void smokeTest() throws Exception {
        FileSystem fileSystem = Jimfs.newFileSystem(Configuration.unix());
        Path buildDirectory = fileSystem.getPath("/project", "build");
        Path outputDir = fileSystem.getPath("outputDir");
        GenerateTestConfig.generateTestConfigForOutput(
                buildDirectory.resolve("mergedAssets"),
                buildDirectory.resolve("mergedResources"),
                fileSystem.getPath("/sdk"),
                "com.example.app",
                buildDirectory.resolve("mergedManifest.xml"),
                null,
<<<<<<< HEAD
=======
                outputDir);

        Path expectedOutputPath = outputDir.resolve("com/android/tools/test_config.properties");
        assertThat(expectedOutputPath).isFile();
        try (Reader reader = Files.newBufferedReader(expectedOutputPath)) {
            Properties result = new Properties();
            result.load(reader);
            Map<String, String> expected = new HashMap<>();
            expected.put("android_sdk_home", "/sdk");
            expected.put("android_merged_resources", "/project/build/mergedResources");
            expected.put("android_custom_package", "com.example.app");
            expected.put("android_merged_assets", "/project/build/mergedAssets");
            expected.put("android_merged_manifest", "/project/build/mergedManifest.xml");
            Truth.assertThat(result).containsExactlyEntriesIn(expected);
        }
    }

    @Test
    public void smokeTest_binaryMode() throws Exception {
        FileSystem fileSystem = Jimfs.newFileSystem(Configuration.unix());
        Path buildDirectory = fileSystem.getPath("/project", "build");
        Path outputDir = fileSystem.getPath("outputDir");
        GenerateTestConfig.generateTestConfigForOutput(
                buildDirectory.resolve("mergedAssets"),
                buildDirectory.resolve("mergedResources"),
                fileSystem.getPath("/sdk"),
                "com.example.app",
                buildDirectory.resolve("mergedManifest.xml"),
                createBuildableArtifact(new File(buildDirectory.resolve("/app.ap_").toString())),
>>>>>>> 184f686c
                outputDir);

        Path expectedOutputPath = outputDir.resolve("com/android/tools/test_config.properties");
        assertThat(expectedOutputPath).isFile();
        try (Reader reader = Files.newBufferedReader(expectedOutputPath)) {
            Properties result = new Properties();
            result.load(reader);
            Map<String, String> expected = new HashMap<>();
            expected.put("android_sdk_home", "/sdk");
            expected.put("android_merged_resources", "/project/build/mergedResources");
            expected.put("android_custom_package", "com.example.app");
            expected.put("android_merged_assets", "/project/build/mergedAssets");
            expected.put("android_merged_manifest", "/project/build/mergedManifest.xml");
            expected.put("android_resource_apk", File.separator + "app.ap_");
            Truth.assertThat(result).containsExactlyEntriesIn(expected);
        }
    }

<<<<<<< HEAD
    @Test
    public void smokeTest_binaryMode() throws Exception {
        FileSystem fileSystem = Jimfs.newFileSystem(Configuration.unix());
        Path buildDirectory = fileSystem.getPath("/project", "build");
        Path outputDir = fileSystem.getPath("outputDir");
        GenerateTestConfig.generateTestConfigForOutput(
                buildDirectory.resolve("mergedAssets"),
                buildDirectory.resolve("mergedResources"),
                fileSystem.getPath("/sdk"),
                "com.example.app",
                buildDirectory.resolve("mergedManifest.xml"),
                createBuildableArtifact(new File(buildDirectory.resolve("/app.ap_").toString())),
                outputDir);

        Path expectedOutputPath = outputDir.resolve("com/android/tools/test_config.properties");
        assertThat(expectedOutputPath).isFile();
        try (Reader reader = Files.newBufferedReader(expectedOutputPath)) {
            Properties result = new Properties();
            result.load(reader);
            Map<String, String> expected = new HashMap<>();
            expected.put("android_sdk_home", "/sdk");
            expected.put("android_merged_resources", "/project/build/mergedResources");
            expected.put("android_custom_package", "com.example.app");
            expected.put("android_merged_assets", "/project/build/mergedAssets");
            expected.put("android_merged_manifest", FileUtils.join("", "project", "build", "mergedManifest.xml"));
            expected.put("android_resource_apk", "/app.ap_");
            Truth.assertThat(result).containsExactlyEntriesIn(expected);
        }
    }

=======
>>>>>>> 184f686c
    private BuildableArtifact createBuildableArtifact(File dir) {
        BuildableArtifact buildableArtifact = Mockito.mock(BuildableArtifact.class);
        when(buildableArtifact.getFiles()).thenReturn(ImmutableSet.of(dir));
        return buildableArtifact;
    }
}<|MERGE_RESOLUTION|>--- conflicted
+++ resolved
@@ -51,8 +51,6 @@
                 "com.example.app",
                 buildDirectory.resolve("mergedManifest.xml"),
                 null,
-<<<<<<< HEAD
-=======
                 outputDir);
 
         Path expectedOutputPath = outputDir.resolve("com/android/tools/test_config.properties");
@@ -82,7 +80,6 @@
                 "com.example.app",
                 buildDirectory.resolve("mergedManifest.xml"),
                 createBuildableArtifact(new File(buildDirectory.resolve("/app.ap_").toString())),
->>>>>>> 184f686c
                 outputDir);
 
         Path expectedOutputPath = outputDir.resolve("com/android/tools/test_config.properties");
@@ -101,39 +98,6 @@
         }
     }
 
-<<<<<<< HEAD
-    @Test
-    public void smokeTest_binaryMode() throws Exception {
-        FileSystem fileSystem = Jimfs.newFileSystem(Configuration.unix());
-        Path buildDirectory = fileSystem.getPath("/project", "build");
-        Path outputDir = fileSystem.getPath("outputDir");
-        GenerateTestConfig.generateTestConfigForOutput(
-                buildDirectory.resolve("mergedAssets"),
-                buildDirectory.resolve("mergedResources"),
-                fileSystem.getPath("/sdk"),
-                "com.example.app",
-                buildDirectory.resolve("mergedManifest.xml"),
-                createBuildableArtifact(new File(buildDirectory.resolve("/app.ap_").toString())),
-                outputDir);
-
-        Path expectedOutputPath = outputDir.resolve("com/android/tools/test_config.properties");
-        assertThat(expectedOutputPath).isFile();
-        try (Reader reader = Files.newBufferedReader(expectedOutputPath)) {
-            Properties result = new Properties();
-            result.load(reader);
-            Map<String, String> expected = new HashMap<>();
-            expected.put("android_sdk_home", "/sdk");
-            expected.put("android_merged_resources", "/project/build/mergedResources");
-            expected.put("android_custom_package", "com.example.app");
-            expected.put("android_merged_assets", "/project/build/mergedAssets");
-            expected.put("android_merged_manifest", FileUtils.join("", "project", "build", "mergedManifest.xml"));
-            expected.put("android_resource_apk", "/app.ap_");
-            Truth.assertThat(result).containsExactlyEntriesIn(expected);
-        }
-    }
-
-=======
->>>>>>> 184f686c
     private BuildableArtifact createBuildableArtifact(File dir) {
         BuildableArtifact buildableArtifact = Mockito.mock(BuildableArtifact.class);
         when(buildableArtifact.getFiles()).thenReturn(ImmutableSet.of(dir));
