/*
 * Copyright (C) 2019 The Android Open Source Project
 *
 * Licensed under the Apache License, Version 2.0 (the "License");
 * you may not use this file except in compliance with the License.
 * You may obtain a copy of the License at
 *
 *      http://www.apache.org/licenses/LICENSE-2.0
 *
 * Unless required by applicable law or agreed to in writing, software
 * distributed under the License is distributed on an "AS IS" BASIS,
 * WITHOUT WARRANTIES OR CONDITIONS OF ANY KIND, either express or implied.
 * See the License for the specific language governing permissions and
 * limitations under the License.
 */

package com.android.build.api.artifact

import com.android.build.api.artifact.Artifact.ContainsMany
import com.android.build.api.artifact.Artifact.Replaceable
import com.android.build.api.artifact.Artifact.Transformable
import com.android.build.api.artifact.ArtifactKind.DIRECTORY
import com.android.build.api.artifact.ArtifactKind.FILE
import org.gradle.api.Incubating
import org.gradle.api.file.Directory
import org.gradle.api.file.FileSystemLocation
import org.gradle.api.file.RegularFile

/**
 * Public [Artifact] for Android Gradle plugin.
 *
 * These are [Artifact.SingleArtifact], see [MultipleArtifactType] for multiple ones.
 *
<<<<<<< HEAD
 * All methods in [Artifacts] should be supported with any subclass of this
=======
 * All methods in the [Artifacts] class should be supported with any subclass of this
>>>>>>> f58bacf7
 * class.
 */
@Incubating
sealed class ArtifactType<T : FileSystemLocation>(
    kind: ArtifactKind<T>,
    private val fileSystemLocationName: FileNames? = null
)
    : Artifact.SingleArtifact<T>(kind) {

    override fun getFileSystemLocationName(): String {
        return fileSystemLocationName?.fileName ?: ""
    }

    /**
     * APK directory where final APK files will be located.
     */
    @Incubating
    object APK: ArtifactType<Directory>(DIRECTORY), Transformable, Replaceable, ContainsMany

    /**
     * Merged manifest file that will be used in the APK, Bundle and InstantApp packages.
     */
    @Incubating
    object MERGED_MANIFEST: ArtifactType<RegularFile>(FILE, FileNames.ANDROID_MANIFEST_XML),
        Replaceable, Transformable

    @Incubating
    object OBFUSCATION_MAPPING_FILE: ArtifactType<RegularFile>(FILE, FileNames.OBFUSCATION_MAPPING_FILE)

    @Incubating
    object BUNDLE: ArtifactType<RegularFile>(FILE), Transformable
}<|MERGE_RESOLUTION|>--- conflicted
+++ resolved
@@ -31,11 +31,7 @@
  *
  * These are [Artifact.SingleArtifact], see [MultipleArtifactType] for multiple ones.
  *
-<<<<<<< HEAD
- * All methods in [Artifacts] should be supported with any subclass of this
-=======
  * All methods in the [Artifacts] class should be supported with any subclass of this
->>>>>>> f58bacf7
  * class.
  */
 @Incubating
