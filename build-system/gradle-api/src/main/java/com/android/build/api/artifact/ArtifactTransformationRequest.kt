/*
 * Copyright (C) 2020 The Android Open Source Project
 *
 * Licensed under the Apache License, Version 2.0 (the "License");
 * you may not use this file except in compliance with the License.
 * You may obtain a copy of the License at
 *
 *      http://www.apache.org/licenses/LICENSE-2.0
 *
 * Unless required by applicable law or agreed to in writing, software
 * distributed under the License is distributed on an "AS IS" BASIS,
 * WITHOUT WARRANTIES OR CONDITIONS OF ANY KIND, either express or implied.
 * See the License for the specific language governing permissions and
 * limitations under the License.
 */

package com.android.build.api.artifact

import com.android.build.api.variant.BuiltArtifact
import com.android.build.api.variant.BuiltArtifacts
import org.gradle.api.Incubating
import org.gradle.api.Task
import org.gradle.api.file.Directory
import org.gradle.workers.WorkAction
import org.gradle.workers.WorkParameters
import org.gradle.workers.WorkQueue
import java.io.File
import java.io.Serializable
import java.util.function.Supplier

/**
<<<<<<< HEAD
 * When a [Directory] contains more than one artifact (consider [ArtifactType.APK] with multiple
 * APKs for each density for example), this object will abstract having to deal with
=======
 * When a [Directory] contains more than one artifact (for example, consider [ArtifactType.APK] with multiple
 * APKs for different screen densities), this object will abstract away having to deal with
>>>>>>> f58bacf7
 * [BuiltArtifacts] and manually load and write the metadata files.
 *
 * Instead, users can focus on writing transformation code that transform one file at at time into
 * a newer version. It will also provide the ability to use Gradle's [WorkQueue] to multi-thread
 * the transformations.
 *
 * Here is an example of a [Task] copying (unchanged) the APK files from one location to another.
 *
<<<<<<< HEAD
 * <pre>
=======
 *
 * ```kotlin
>>>>>>> f58bacf7
 * // parameter interface to pass to work items.
 * interface WorkItemParameters: WorkParameters, Serializable {
 *    val inputApkFile: RegularFileProperty
 *    val outputApkFile: RegularFileProperty
 * }
<<<<<<< HEAD
 * </pre>
 *
 *
 * <pre>
 * // work item that copy one file at a time.
=======
 * ```
 *
 *
 *
 * ```kotlin
 * // work item that copies one file at a time.
>>>>>>> f58bacf7
 * abstract class WorkItem @Inject constructor(
 *      private val workItemParameters: WorkItemParameters
 * ): WorkAction<WorkItemParameters> {
 *
 *    override fun execute() {
 *      workItemParameters.inputApkFile.asFile.get().copyTo(
 *      workItemParameters.outputApkFile.get().asFile)
 *    }
 * }
<<<<<<< HEAD
 * </pre>
 *
 * And the task that wires things together :
 *
 * <pre>
=======
 * ```
 *
 *
 * And the task that wires things together:
 *
 *
 * ```kotlin
>>>>>>> f58bacf7
 * abstract class CopyApksTask @Inject constructor(private val workers: WorkerExecutor): DefaultTask() {
 *
 * @get:InputFiles
 * abstract val apkFolder: DirectoryProperty
 *
 * @get:OutputDirectory
 * abstract val outFolder: DirectoryProperty
 *
 * @get:Internal
 * abstract val transformationRequest: Property<ArtifactTransformationRequest<CopyApksTask>>
 *
 * @TaskAction
 * fun taskAction() {
 *  transformationRequest.get().submit(
 *     this,
 *     workers.noIsolation(),
 *     WorkItem::class.java,
 *     WorkItemParameters::class.java) {
 *     builtArtifact: BuiltArtifact,
 *     outputLocation: Directory,
 *     param: WorkItemParameters ->
 *       val inputFile = File(builtArtifact.outputFile)
 *       param.inputApkFile.set(inputFile)
 *       param.outputApkFile.set(File(outputLocation.asFile, inputFile.name))
 *       param.outputApkFile.get().asFile
 *     }
 *   }
 * }
<<<<<<< HEAD
 * </pre>]
=======
 * ```
 *
>>>>>>> f58bacf7
 */
@Incubating
interface ArtifactTransformationRequest<TaskT: Task> {

    /**
     * Submit a `org.gradle.workers` style of [WorkAction] to process each input [BuiltArtifact].
     *
     * @param task The Task initiating the [WorkQueue] requests.
     * @param workQueue The Gradle [WorkQueue] instance to use to spawn worker items with.
     * @param actionType The type of the [WorkAction] subclass that process that input [BuiltArtifact].
     * @param parameterType The type of parameters expected by the [WorkAction].
     * @param parameterConfigurator The lambda to configure instances of [parameterType] for each
     * [BuiltArtifact].
     */
    fun <ParamT> submit(
        task: TaskT,
        workQueue: WorkQueue,
        actionType: Class<out WorkAction<ParamT>>,
        parameterType: Class<out ParamT>,
        parameterConfigurator: (
            builtArtifact: BuiltArtifact,
            outputLocation: Directory,
            parameters: ParamT) -> File
    ): Supplier<BuiltArtifacts>
            where ParamT : WorkParameters, ParamT: Serializable

    /**
     * Submit a lambda to process each input [BuiltArtifact] object synchronously.
     */
    fun submit(task: TaskT, transformer: (input: BuiltArtifact) -> File)
}<|MERGE_RESOLUTION|>--- conflicted
+++ resolved
@@ -29,13 +29,8 @@
 import java.util.function.Supplier
 
 /**
-<<<<<<< HEAD
- * When a [Directory] contains more than one artifact (consider [ArtifactType.APK] with multiple
- * APKs for each density for example), this object will abstract having to deal with
-=======
  * When a [Directory] contains more than one artifact (for example, consider [ArtifactType.APK] with multiple
  * APKs for different screen densities), this object will abstract away having to deal with
->>>>>>> f58bacf7
  * [BuiltArtifacts] and manually load and write the metadata files.
  *
  * Instead, users can focus on writing transformation code that transform one file at at time into
@@ -44,31 +39,19 @@
  *
  * Here is an example of a [Task] copying (unchanged) the APK files from one location to another.
  *
-<<<<<<< HEAD
- * <pre>
-=======
  *
  * ```kotlin
->>>>>>> f58bacf7
  * // parameter interface to pass to work items.
  * interface WorkItemParameters: WorkParameters, Serializable {
  *    val inputApkFile: RegularFileProperty
  *    val outputApkFile: RegularFileProperty
  * }
-<<<<<<< HEAD
- * </pre>
- *
- *
- * <pre>
- * // work item that copy one file at a time.
-=======
  * ```
  *
  *
  *
  * ```kotlin
  * // work item that copies one file at a time.
->>>>>>> f58bacf7
  * abstract class WorkItem @Inject constructor(
  *      private val workItemParameters: WorkItemParameters
  * ): WorkAction<WorkItemParameters> {
@@ -78,13 +61,6 @@
  *      workItemParameters.outputApkFile.get().asFile)
  *    }
  * }
-<<<<<<< HEAD
- * </pre>
- *
- * And the task that wires things together :
- *
- * <pre>
-=======
  * ```
  *
  *
@@ -92,7 +68,6 @@
  *
  *
  * ```kotlin
->>>>>>> f58bacf7
  * abstract class CopyApksTask @Inject constructor(private val workers: WorkerExecutor): DefaultTask() {
  *
  * @get:InputFiles
@@ -121,12 +96,8 @@
  *     }
  *   }
  * }
-<<<<<<< HEAD
- * </pre>]
-=======
  * ```
  *
->>>>>>> f58bacf7
  */
 @Incubating
 interface ArtifactTransformationRequest<TaskT: Task> {
