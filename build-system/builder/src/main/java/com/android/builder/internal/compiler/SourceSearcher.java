/*
 * Copyright (C) 2013 The Android Open Source Project
 *
 * Licensed under the Apache License, Version 2.0 (the "License");
 * you may not use this file except in compliance with the License.
 * You may obtain a copy of the License at
 *
 *      http://www.apache.org/licenses/LICENSE-2.0
 *
 * Unless required by applicable law or agreed to in writing, software
 * distributed under the License is distributed on an "AS IS" BASIS,
 * WITHOUT WARRANTIES OR CONDITIONS OF ANY KIND, either express or implied.
 * See the License for the specific language governing permissions and
 * limitations under the License.
 */

package com.android.builder.internal.compiler;

import com.android.annotations.NonNull;
import com.android.annotations.Nullable;
import com.android.ide.common.internal.LoggedErrorException;
import com.android.ide.common.internal.WaitableExecutor;
import com.android.ide.common.process.ProcessException;
import com.google.common.collect.ImmutableList;
import java.io.File;
import java.io.IOException;
import java.util.Collection;
<<<<<<< HEAD
import java.util.List;
import java.util.concurrent.Callable;
=======
>>>>>>> fc851974

/**
 * Class to search for source files (by extension) in a set of source folders.
 */
public class SourceSearcher {

    @NonNull
    private final Collection<File> mSourceFolders;
    private final String[] mExtensions;
    @Nullable
    private WaitableExecutor<Void> mExecutor;
    private boolean initialized = false;

    public interface SourceFileProcessor {
        void processFile(@NonNull File sourceFolder, @NonNull File sourceFile)
                throws ProcessException, IOException;
        void initOnFirstFile();
    }

    public SourceSearcher(@NonNull Collection<File> sourceFolders, String... extensions) {
        mSourceFolders = sourceFolders;
        mExtensions = extensions;
    }

    public SourceSearcher(@NonNull File sourceFolder, String... extensions) {
        mSourceFolders = ImmutableList.of(sourceFolder);
        mExtensions = extensions;
    }

    public void setUseExecutor(boolean useExecutor) {
        if (useExecutor) {
            mExecutor = WaitableExecutor.useGlobalSharedThreadPool();
        } else {
            mExecutor = null;
        }
    }

    public void search(@NonNull SourceFileProcessor processor)
            throws ProcessException, LoggedErrorException, InterruptedException, IOException {
        for (File file : mSourceFolders) {
            // pass both the root folder (the source folder) and the file/folder to process,
            // in this case the source folder as well.
            processFile(file, file, processor);
        }

        if (mExecutor != null) {
            mExecutor.waitForTasksWithQuickFail(true /*cancelRemaining*/);
        }
    }

    private void processFile(
            @NonNull final File rootFolder,
            @NonNull final File file,
            @NonNull final SourceFileProcessor processor)
            throws ProcessException, IOException {
        if (file.isFile()) {
            // get the extension of the file.
            if (checkExtension(file)) {
                if (!initialized) {
                    processor.initOnFirstFile();
                    initialized = true;
                }
                if (mExecutor != null) {
                    mExecutor.execute(() -> {
                        processor.processFile(rootFolder, file);
                        return null;
                    });
                } else {
                    processor.processFile(rootFolder, file);
                }
            }
        } else if (file.isDirectory()) {
            File[] children = file.listFiles();
            if (children != null) {
                for (File child : children) {
                    processFile(rootFolder, child, processor);
                }
            }
        }
    }

    private boolean checkExtension(File file) {
        if (mExtensions.length == 0) {
            return true;
        }

        String filename = file.getName();
        int pos = filename.lastIndexOf('.');
        if (pos != -1) {
            String extension = filename.substring(pos + 1);
            for (String ext : mExtensions) {
                if (ext.equalsIgnoreCase(extension)) {
                    return true;
                }
            }
        }

        return false;
    }
}<|MERGE_RESOLUTION|>--- conflicted
+++ resolved
@@ -25,11 +25,6 @@
 import java.io.File;
 import java.io.IOException;
 import java.util.Collection;
-<<<<<<< HEAD
-import java.util.List;
-import java.util.concurrent.Callable;
-=======
->>>>>>> fc851974
 
 /**
  * Class to search for source files (by extension) in a set of source folders.
