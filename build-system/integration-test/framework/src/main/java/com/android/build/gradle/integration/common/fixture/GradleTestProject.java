--- conflicted
+++ resolved
@@ -175,15 +175,6 @@
         }
     }
 
-<<<<<<< HEAD
-    public static final String PLAY_SERVICES_VERSION = "9.6.1";
-    public static final String SUPPORT_LIB_VERSION = "25.3.1";
-    public static final String TEST_SUPPORT_LIB_VERSION = "0.5";
-    public static final String TEST_CONSTRAINT_LAYOUT_VERSION = "1.0.2";
-    public static final int SUPPORT_LIB_MIN_SDK = 14;
-
-=======
->>>>>>> 5c4ed83c
     private static final String COMMON_HEADER = "commonHeader.gradle";
     private static final String COMMON_LOCAL_REPO = "commonLocalRepo.gradle";
     private static final String COMMON_BUILD_SCRIPT = "commonBuildScript.gradle";
