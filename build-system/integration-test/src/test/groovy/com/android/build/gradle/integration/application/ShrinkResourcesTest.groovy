--- conflicted
+++ resolved
@@ -26,6 +26,7 @@
 import com.google.common.io.ByteStreams
 import com.google.common.io.Closer
 import groovy.transform.CompileStatic
+import org.junit.Ignore
 import org.junit.Rule
 import org.junit.Test
 import org.junit.runner.RunWith
@@ -53,6 +54,7 @@
  */
 @CompileStatic
 @RunWith(Parameterized)
+@Ignore("http://b.android.com/234871")
 class ShrinkResourcesTest {
 
     @Rule
@@ -93,15 +95,9 @@
         // The minifyDontShrink target has proguard but no shrinking enabled.
         // The debug target has neither proguard nor shrinking enabled.
 
-<<<<<<< HEAD
-        Apk apkRelease = project.getApk(ApkType.RELEASE);
-        Apk apkDebug = project.getApk("debug");
-        Apk apkProguardOnly = project.getApk(ApkType.of("proguardNoShrink", false));
-=======
-        Apk apkRelease = project.getApk("release", "unsigned")
+        Apk apkRelease = project.getApk(ApkType.RELEASE)
         Apk apkDebug = project.getApk("debug")
-        Apk apkProguardOnly = project.getApk("minifyDontShrink", "unsigned")
->>>>>>> ded53904
+        Apk apkProguardOnly = project.getApk(ApkType.of("minifyDontShrink", false))
 
         assertTrue(apkDebug.toString() + " is not a file", Files.isRegularFile(apkDebug.getFile()))
         assertTrue(apkRelease.toString() + " is not a file", Files.isRegularFile(apkDebug.getFile()))
