--- conflicted
+++ resolved
@@ -113,13 +113,8 @@
     public void checkSoAreIncludedInBothAppAndLibrary() throws IOException, InterruptedException {
         project.execute("clean", ":app:assembleDebug");
 
-<<<<<<< HEAD
-        File debugAar = project.getSubproject("lib").getAar("debug");
-        assertThatAar(debugAar).contains("jni/x86/libhello-jni.so");
-=======
-        Aar releaseAar = project.getSubproject("lib").getAar("release");
-        assertThat(releaseAar).contains("jni/x86/libhello-jni.so");
->>>>>>> 50fa22f0
+        Aar debugAar = project.getSubproject("lib").getAar("debug");
+        assertThat(debugAar).contains("jni/x86/libhello-jni.so");
 
         Apk app = project.getSubproject("app").getApk("debug");
         assertThat(app).contains("lib/x86/libhello-jni.so");
