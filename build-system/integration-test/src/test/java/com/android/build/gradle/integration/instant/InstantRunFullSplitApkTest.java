--- conflicted
+++ resolved
@@ -79,13 +79,8 @@
     @Test
     public void testSplit() throws Exception {
         mProject.executor()
-<<<<<<< HEAD
-                .withInstantRun(24, OptionalCompilationStep.FULL_APK)
+                .withInstantRun(new AndroidVersion(24, null), OptionalCompilationStep.FULL_APK)
                 .with(StringOption.IDE_BUILD_TARGET_ABI, "armeabi-v7a")
-=======
-                .withInstantRun(new AndroidVersion(24, null), OptionalCompilationStep.FULL_APK)
-                .withProperty(AndroidProject.PROPERTY_BUILD_ABI, "armeabi-v7a")
->>>>>>> f22439ec
                 .run("assembleDebug");
         InstantRunBuildInfo initialContext = InstantRunTestUtils.loadContext(instantRunModel);
         List<InstantRunArtifact> artifacts = initialContext.getArtifacts();
