--- conflicted
+++ resolved
@@ -62,8 +62,7 @@
     }
 
     @Test
-<<<<<<< HEAD
-    public void checkModelFailedToLoad() {
+    public void checkModelFailedToLoad() throws Exception {
         final AndroidProject androidProject = modelContainer.getModelMap().get(":app");
 
         assertThat(androidProject).hasIssueSize(2);
@@ -72,10 +71,6 @@
                 SyncIssue.TYPE_NON_JAR_PACKAGE_DEP,
                 "projectWithModules:library:unspecified:debug@aar");
         assertThat(androidProject).hasIssue(
-=======
-    public void checkModelFailedToLoad() throws Exception {
-        assertThat(modelContainer.getModelMap().get(":app")).hasSingleIssue(
->>>>>>> 0d938672
                 SyncIssue.SEVERITY_ERROR,
                 SyncIssue.TYPE_NON_JAR_PACKAGE_DEP,
                 "projectWithModules:library:unspecified:release@aar");
