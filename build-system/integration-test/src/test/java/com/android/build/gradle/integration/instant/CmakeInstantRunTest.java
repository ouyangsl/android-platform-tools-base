/*
 * Copyright (C) 2017 The Android Open Source Project
 *
 * Licensed under the Apache License, Version 2.0 (the "License");
 * you may not use this file except in compliance with the License.
 * You may obtain a copy of the License at
 *
 *      http://www.apache.org/licenses/LICENSE-2.0
 *
 * Unless required by applicable law or agreed to in writing, software
 * distributed under the License is distributed on an "AS IS" BASIS,
 * WITHOUT WARRANTIES OR CONDITIONS OF ANY KIND, either express or implied.
 * See the License for the specific language governing permissions and
 * limitations under the License.
 */

package com.android.build.gradle.integration.instant;

import static com.android.build.gradle.integration.common.truth.TruthHelper.assertThat;

import com.android.build.gradle.integration.common.fixture.BuildScriptGenerator;
import com.android.build.gradle.integration.common.fixture.GradleTestProject;
import com.android.build.gradle.integration.common.fixture.TemporaryProjectModification;
import com.android.build.gradle.integration.common.fixture.app.HelloWorldJniApp;
import com.android.build.gradle.integration.common.utils.TestFileUtils;
import com.android.build.gradle.internal.incremental.InstantRunVerifierStatus;
import com.android.build.gradle.options.StringOption;
import com.android.builder.model.AndroidProject;
import com.android.builder.model.InstantRun;
import com.android.sdklib.AndroidVersion;
import com.android.testutils.apk.SplitApks;
import com.android.tools.fd.client.InstantRunBuildInfo;
import com.google.common.base.Charsets;
import com.google.common.collect.Iterables;
import com.google.common.io.Files;
import java.io.File;
import java.nio.file.Path;
import org.junit.AfterClass;
import org.junit.BeforeClass;
import org.junit.ClassRule;
import org.junit.Rule;
import org.junit.Test;
import org.junit.rules.TemporaryFolder;

/**
 * Test to ensure CMake project works with instant run.
 */
public class CmakeInstantRunTest {

    @ClassRule
    public static GradleTestProject sProject = GradleTestProject.builder()
            .fromTestApp(HelloWorldJniApp.builder().build())
            .addFile(HelloWorldJniApp.cmakeLists("."))
            .create();

    @Rule
    public TemporaryFolder temporaryFolder = new TemporaryFolder();

    @BeforeClass
    public static void setUp() throws Exception {
        TestFileUtils.appendToFile(
                sProject.getBuildFile(),
                new BuildScriptGenerator(
                        "apply plugin: '${application_plugin}'\n"
                                + "${model_start}"
                                + "    android {\n"
                                + "        compileSdkVersion " + GradleTestProject.DEFAULT_COMPILE_SDK_VERSION + "\n"
                                + "        buildToolsVersion \"" + GradleTestProject.DEFAULT_BUILD_TOOL_VERSION + "\"\n"
                                + "        externalNativeBuild {\n"
                                + "            cmake {\n"
                                + "               path 'CMakeLists.txt'\n"
                                + "            }\n"
                                + "        }\n"
                                + "    }\n"
                                + "${model_end}\n").build(false));
    }

    @AfterClass
    public static void tearDown() {
        sProject = null;
    }

    @Test
    public void checkHotSwapBuild() throws Exception {
        sProject.executor()
<<<<<<< HEAD
                .withInstantRun(23)
                .with(StringOption.IDE_BUILD_TARGET_ABI, "x86")
=======
                .withInstantRun(new AndroidVersion(23, null))
                .withProperty(AndroidProject.PROPERTY_BUILD_ABI, "x86")
>>>>>>> f22439ec
                .run("clean", "assembleDebug");

        AndroidProject model = sProject.model().getSingle().getOnlyModel();
        InstantRun instantRunModel = InstantRunTestUtils.getInstantRunModel(model);
        SplitApks apks = InstantRunTestUtils.getCompiledColdSwapChange(instantRunModel);
        assertThat(apks.getEntries("lib/x86/libhello-jni.so")).hasSize(1);

        TemporaryProjectModification.doTest(
                sProject,
                modifiedProject -> {
                    modifiedProject.replaceInFile(
                            "src/main/java/com/example/hellojni/HelloJni.java",
                            "tv.setText\\(.*\\)",
                            "tv.setText(\"Hello from Java\")");

                    sProject.executor()
<<<<<<< HEAD
                            .withInstantRun(23)
                            .with(StringOption.IDE_BUILD_TARGET_ABI, "x86")
=======
                            .withInstantRun(new AndroidVersion(23, null))
                            .withProperty(AndroidProject.PROPERTY_BUILD_ABI, "x86")
>>>>>>> f22439ec
                            .run("assembleDebug");
                    InstantRunBuildInfo context = InstantRunTestUtils.loadContext(instantRunModel);
                    assertThat(context.getVerifierStatus())
                            .isEqualTo(InstantRunVerifierStatus.COMPATIBLE.toString());
                });
    }

    @Test
    public void checkFullBuildIsTriggered() throws Exception {
        sProject.executor()
<<<<<<< HEAD
                .withInstantRun(23)
                .with(StringOption.IDE_BUILD_TARGET_ABI, "x86")
=======
                .withInstantRun(new AndroidVersion(23, null))
                .withProperty(AndroidProject.PROPERTY_BUILD_ABI, "x86")
>>>>>>> f22439ec
                .run("clean", "assembleDebug");

        AndroidProject model = sProject.model().getSingle().getOnlyModel();
        InstantRun instantRunModel = InstantRunTestUtils.getInstantRunModel(model);

        byte[] lib = getSo(instantRunModel);
        File src = sProject.file("src/main/jni/hello-jni.c");
        Files.append("\nvoid foo() {}\n", src, Charsets.UTF_8);

        sProject.executor()
<<<<<<< HEAD
                .withInstantRun(23)
                .with(StringOption.IDE_BUILD_TARGET_ABI, "x86")
=======
                .withInstantRun(new AndroidVersion(23, null))
                .withProperty(AndroidProject.PROPERTY_BUILD_ABI, "x86")
>>>>>>> f22439ec
                .run("assembleDebug");
        InstantRunBuildInfo context = InstantRunTestUtils.loadContext(instantRunModel);
        assertThat(context.getVerifierStatus()).isEqualTo(
                InstantRunVerifierStatus.JAVA_RESOURCES_CHANGED.toString());
        assertThat(context.getArtifacts()).hasSize(1);

        assertThat(getSo(instantRunModel)).isNotEqualTo(lib);
    }

    private static byte[] getSo(InstantRun instantRunModel) throws Exception {
        SplitApks apks = InstantRunTestUtils.getCompiledColdSwapChange(instantRunModel);
        Path so = Iterables.getOnlyElement(apks.getEntries("lib/x86/libhello-jni.so"));
        return java.nio.file.Files.readAllBytes(so);
    }

}<|MERGE_RESOLUTION|>--- conflicted
+++ resolved
@@ -83,13 +83,8 @@
     @Test
     public void checkHotSwapBuild() throws Exception {
         sProject.executor()
-<<<<<<< HEAD
-                .withInstantRun(23)
+                .withInstantRun(new AndroidVersion(23, null))
                 .with(StringOption.IDE_BUILD_TARGET_ABI, "x86")
-=======
-                .withInstantRun(new AndroidVersion(23, null))
-                .withProperty(AndroidProject.PROPERTY_BUILD_ABI, "x86")
->>>>>>> f22439ec
                 .run("clean", "assembleDebug");
 
         AndroidProject model = sProject.model().getSingle().getOnlyModel();
@@ -106,13 +101,8 @@
                             "tv.setText(\"Hello from Java\")");
 
                     sProject.executor()
-<<<<<<< HEAD
-                            .withInstantRun(23)
+                            .withInstantRun(new AndroidVersion(23, null))
                             .with(StringOption.IDE_BUILD_TARGET_ABI, "x86")
-=======
-                            .withInstantRun(new AndroidVersion(23, null))
-                            .withProperty(AndroidProject.PROPERTY_BUILD_ABI, "x86")
->>>>>>> f22439ec
                             .run("assembleDebug");
                     InstantRunBuildInfo context = InstantRunTestUtils.loadContext(instantRunModel);
                     assertThat(context.getVerifierStatus())
@@ -123,13 +113,8 @@
     @Test
     public void checkFullBuildIsTriggered() throws Exception {
         sProject.executor()
-<<<<<<< HEAD
-                .withInstantRun(23)
+                .withInstantRun(new AndroidVersion(23, null))
                 .with(StringOption.IDE_BUILD_TARGET_ABI, "x86")
-=======
-                .withInstantRun(new AndroidVersion(23, null))
-                .withProperty(AndroidProject.PROPERTY_BUILD_ABI, "x86")
->>>>>>> f22439ec
                 .run("clean", "assembleDebug");
 
         AndroidProject model = sProject.model().getSingle().getOnlyModel();
@@ -140,13 +125,8 @@
         Files.append("\nvoid foo() {}\n", src, Charsets.UTF_8);
 
         sProject.executor()
-<<<<<<< HEAD
-                .withInstantRun(23)
+                .withInstantRun(new AndroidVersion(23, null))
                 .with(StringOption.IDE_BUILD_TARGET_ABI, "x86")
-=======
-                .withInstantRun(new AndroidVersion(23, null))
-                .withProperty(AndroidProject.PROPERTY_BUILD_ABI, "x86")
->>>>>>> f22439ec
                 .run("assembleDebug");
         InstantRunBuildInfo context = InstantRunTestUtils.loadContext(instantRunModel);
         assertThat(context.getVerifierStatus()).isEqualTo(
