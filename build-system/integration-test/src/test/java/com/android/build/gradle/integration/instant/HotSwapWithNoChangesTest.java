--- conflicted
+++ resolved
@@ -122,13 +122,8 @@
         // now run again the incremental build.
         project.executor().withInstantRun(VERSION_UNDER_TEST).run("assembleDebug");
 
-<<<<<<< HEAD
         InstantRunBuildContext buildContext =
-                InstantRunTestUtils.loadBuildContext(23, instantRunModel);
-=======
-        InstantRunBuildContext instantRunBuildContext =
                 InstantRunTestUtils.loadBuildContext(VERSION_UNDER_TEST, instantRunModel);
->>>>>>> f22439ec
 
         assertThat(buildContext.getLastBuild().getArtifacts()).hasSize(0);
         assertThat(buildContext.getLastBuild().getVerifierStatus())
