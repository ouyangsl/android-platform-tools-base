/*
 * Copyright (C) 2015 The Android Open Source Project
 *
 * Licensed under the Apache License, Version 2.0 (the "License");
 * you may not use this file except in compliance with the License.
 * You may obtain a copy of the License at
 *
 *      http://www.apache.org/licenses/LICENSE-2.0
 *
 * Unless required by applicable law or agreed to in writing, software
 * distributed under the License is distributed on an "AS IS" BASIS,
 * WITHOUT WARRANTIES OR CONDITIONS OF ANY KIND, either express or implied.
 * See the License for the specific language governing permissions and
 * limitations under the License.
 */

package com.android.build.gradle.integration.dependencies;

import static com.android.build.gradle.integration.common.fixture.BuildModel.Feature.FULL_DEPENDENCIES;
import static com.android.build.gradle.integration.common.truth.TruthHelper.assertThat;
import static com.android.build.gradle.integration.common.truth.TruthHelper.assertThatAar;
import static com.android.build.gradle.integration.common.truth.TruthHelper.assertThatApk;
import static com.android.build.gradle.integration.common.utils.LibraryGraphHelper.Property.GRADLE_PATH;
import static com.android.build.gradle.integration.common.utils.LibraryGraphHelper.Type.MODULE;
import static com.android.build.gradle.integration.common.utils.TestFileUtils.appendToFile;

import com.android.build.gradle.integration.common.fixture.GetAndroidModelAction.ModelContainer;
import com.android.build.gradle.integration.common.fixture.GradleTestProject;
import com.android.build.gradle.integration.common.utils.LibraryGraphHelper;
import com.android.build.gradle.integration.common.utils.ModelHelper;
import com.android.builder.model.AndroidArtifact;
import com.android.builder.model.AndroidProject;
import com.android.builder.model.Variant;
import com.android.builder.model.level2.DependencyGraphs;
import com.android.builder.model.level2.GraphItem;
import com.android.ide.common.process.ProcessException;
import com.android.testutils.apk.Aar;
import com.android.testutils.apk.Apk;
import com.google.common.base.Charsets;
import com.google.common.io.Files;
import java.io.IOException;
import java.util.Collection;
import org.junit.AfterClass;
import org.junit.BeforeClass;
import org.junit.ClassRule;
import org.junit.Test;

/**
 * test for optional aar (using the provided scope)
 */
public class OptionalAarTest {

    @ClassRule
    public static GradleTestProject project = GradleTestProject.builder()
            .fromTestProject("projectWithModules")
            .create();
    static ModelContainer<AndroidProject> models;
    private static LibraryGraphHelper helper;

    @BeforeClass
    public static void setUp() throws IOException {
        Files.write("include 'app', 'library', 'library2'", project.getSettingsFile(), Charsets.UTF_8);

        appendToFile(project.getSubproject("app").getBuildFile(),
                "\n" +
                "\n" +
                "dependencies {\n" +
                "    compile project(\":library\")\n" +
                "}\n");
        appendToFile(project.getSubproject("library").getBuildFile(),
                "\n" +
                "\n" +
                "dependencies {\n" +
                "    provided project(\":library2\")\n" +
                "}\n");
        project.execute("clean", ":app:assembleDebug");
        models = project.model().withFeature(FULL_DEPENDENCIES).getMulti();
        helper = new LibraryGraphHelper(models);

    }

    @AfterClass
    public static void cleanUp() {
        project = null;
        models = null;
        helper = null;
    }

    @Test
    public void checkAppDoesNotContainProvidedLibsLayout() throws IOException, ProcessException {
        Apk apk = project.getSubproject("app").getApk("debug");

        assertThatApk(apk).doesNotContainResource("layout/lib2layout.xml");
    }

    @Test
    public void checkAppDoesNotContainProvidedLibsCode() throws IOException, ProcessException {
        Apk apk = project.getSubproject("app").getApk("debug");

        assertThatApk(apk).doesNotContainClass("Lcom/example/android/multiproject/library2/PersonView2;");
    }

    @Test
<<<<<<< HEAD
    public void checkLibDoesNotContainProvidedLibsLayout() throws IOException, ProcessException {
        File aar = project.getSubproject("library").getAar("debug");
=======
    public void checkLIbDoesNotContainProvidedLibsLayout() throws IOException, ProcessException {
        Aar aar = project.getSubproject("library").getAar("release");
>>>>>>> 50fa22f0

        assertThatAar(aar).doesNotContainResource("layout/lib2layout.xml");
        assertThatAar(aar).textSymbolFile().contains("int layout liblayout");
        assertThatAar(aar).textSymbolFile().doesNotContain("int layout lib2layout");
    }

    @Test
    public void checkAppModelDoesNotIncludeOptionalLibrary() {
        Collection<Variant> variants = models.getModelMap().get(":app").getVariants();

        // get the main artifact of the debug artifact and its dependencies
        Variant variant = ModelHelper.getVariant(variants, "debug");

        DependencyGraphs graph = variant.getMainArtifact().getDependencyGraphs();

        LibraryGraphHelper.Items moduleItems = helper.on(graph).withType(MODULE);
        assertThat(moduleItems.mapTo(GRADLE_PATH)).containsExactly(":library");
        // nothing is marked as provided
        assertThat(graph.getProvidedLibraries()).isEmpty();

        GraphItem libraryItem = moduleItems.asSingleGraphItem();
        assertThat(libraryItem.getDependencies()).isEmpty();

    }

    @Test
    public void checkLibraryModelIncludesOptionalLibrary() {
        Collection<Variant> variants = models.getModelMap().get(":library").getVariants();

        // get the main artifact of the debug artifact and its dependencies
        Variant variant = ModelHelper.getVariant(variants, "debug");
        AndroidArtifact mainArtifact = variant.getMainArtifact();

        DependencyGraphs dependencyGraph = mainArtifact.getDependencyGraphs();
        LibraryGraphHelper.Items moduleItems = helper.on(dependencyGraph).withType(MODULE);
        assertThat(moduleItems.mapTo(GRADLE_PATH)).containsExactly(":library2");
        assertThat(dependencyGraph.getProvidedLibraries())
                .containsExactly(moduleItems.asSingleGraphItem().getArtifactAddress());

        assertThat(dependencyGraph.getPackageDependencies()).isEmpty();
    }
}<|MERGE_RESOLUTION|>--- conflicted
+++ resolved
@@ -101,13 +101,8 @@
     }
 
     @Test
-<<<<<<< HEAD
     public void checkLibDoesNotContainProvidedLibsLayout() throws IOException, ProcessException {
-        File aar = project.getSubproject("library").getAar("debug");
-=======
-    public void checkLIbDoesNotContainProvidedLibsLayout() throws IOException, ProcessException {
-        Aar aar = project.getSubproject("library").getAar("release");
->>>>>>> 50fa22f0
+        Aar aar = project.getSubproject("library").getAar("debug");
 
         assertThatAar(aar).doesNotContainResource("layout/lib2layout.xml");
         assertThatAar(aar).textSymbolFile().contains("int layout liblayout");
