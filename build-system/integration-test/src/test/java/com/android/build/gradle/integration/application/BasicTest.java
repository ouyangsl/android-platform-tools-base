/*
 * Copyright (C) 2014 The Android Open Source Project
 *
 * Licensed under the Apache License, Version 2.0 (the "License");
 * you may not use this file except in compliance with the License.
 * You may obtain a copy of the License at
 *
 *      http://www.apache.org/licenses/LICENSE-2.0
 *
 * Unless required by applicable law or agreed to in writing, software
 * distributed under the License is distributed on an "AS IS" BASIS,
 * WITHOUT WARRANTIES OR CONDITIONS OF ANY KIND, either express or implied.
 * See the License for the specific language governing permissions and
 * limitations under the License.
 */

package com.android.build.gradle.integration.application;

import static com.google.common.truth.Truth.assertThat;
import static org.junit.Assert.assertEquals;
import static org.junit.Assert.assertFalse;
import static org.junit.Assert.assertNotNull;
import static org.junit.Assert.assertNull;
import static org.junit.Assert.assertTrue;

import com.android.build.gradle.integration.common.category.DeviceTests;
import com.android.build.gradle.integration.common.category.SmokeTests;
import com.android.build.gradle.integration.common.fixture.Adb;
import com.android.build.gradle.integration.common.fixture.GradleTestProject;
import com.android.build.gradle.integration.common.utils.ModelHelper;
import com.android.build.gradle.options.StringOption;
import com.android.builder.model.AndroidArtifact;
import com.android.builder.model.AndroidProject;
import com.android.builder.model.JavaCompileOptions;
import com.android.builder.model.OptionalCompilationStep;
import com.android.builder.model.SyncIssue;
import com.android.builder.model.Variant;
import java.util.regex.Pattern;
import org.gradle.api.JavaVersion;
import org.junit.AfterClass;
import org.junit.BeforeClass;
import org.junit.ClassRule;
import org.junit.Rule;
import org.junit.Test;
import org.junit.experimental.categories.Category;

/**
 * Assemble tests for basic.
 */
@Category(SmokeTests.class)
public class BasicTest {
    @ClassRule
    public static GradleTestProject project = GradleTestProject.builder()
            .fromTestProject("basic")
            .withoutNdk()
            .create();

    @Rule
    public Adb adb = new Adb();

    public static AndroidProject model;

    @BeforeClass
    public static void getModel() throws Exception {
<<<<<<< HEAD
        model = project.executeAndReturnModel("clean", "assemble").getOnlyModel();
=======
        project.execute("clean", "assembleDebug");
        // basic project overwrites buildConfigField which emits a sync warning
        model = project.model().ignoreSyncIssues().getSingle().getOnlyModel();
        model.getSyncIssues()
                .forEach(
                        issue -> {
                            assertThat(issue.getSeverity()).isEqualTo(SyncIssue.SEVERITY_WARNING);
                            assertThat(issue.getMessage())
                                    .containsMatch(Pattern.compile(".*value is being replaced.*"));
                        });
>>>>>>> 554d94b0
    }

    @AfterClass
    public static void cleanUp() {
        project = null;
        model = null;
    }

    @Test
    public void report() throws Exception {
        project.execute("androidDependencies");
    }

    @Test
    public void basicModel() {
        assertFalse("Library Project", model.isLibrary());
        assertEquals("Project Type", AndroidProject.PROJECT_TYPE_APP, model.getProjectType());
        assertEquals(
                "Compile Target",
                "android-" + GradleTestProject.DEFAULT_COMPILE_SDK_VERSION,
                model.getCompileTarget());
        assertFalse("Non empty bootclasspath", model.getBootClasspath().isEmpty());

        assertNotNull("aaptOptions not null", model.getAaptOptions());
        assertEquals("aaptOptions noCompress", 1, model.getAaptOptions().getNoCompress().size());
        assertTrue("aaptOptions noCompress",
                model.getAaptOptions().getNoCompress().contains("txt"));
        assertEquals(
                "aaptOptions ignoreAssetsPattern",
                "!.svn:!.git:!.ds_store:!*.scc:.*:<dir>_*:!CVS:!thumbs.db:!picasa.ini:!*~",
                model.getAaptOptions().getIgnoreAssets());
        assertFalse(
                "aaptOptions getFailOnMissingConfigEntry",
                model.getAaptOptions().getFailOnMissingConfigEntry());

        // Since source and target compatibility are not explicitly set in the build.gradle,
        // the default value depends on the JDK used.
        JavaVersion expected;
        if (JavaVersion.current().isJava7Compatible()) {
            expected = JavaVersion.VERSION_1_7;
        } else {
            expected = JavaVersion.VERSION_1_6;
        }

        JavaCompileOptions javaCompileOptions = model.getJavaCompileOptions();
        assertEquals(
                expected.toString(),
                javaCompileOptions.getSourceCompatibility());
        assertEquals(
                expected.toString(),
                javaCompileOptions.getTargetCompatibility());
        assertEquals("UTF-8", javaCompileOptions.getEncoding());
    }

    @Test
    public void sourceProvidersModel() {
        ModelHelper.testDefaultSourceSets(model, project.getTestDir());

        // test the source provider for the artifacts
        for (Variant variant : model.getVariants()) {
            AndroidArtifact artifact = variant.getMainArtifact();
            assertNull(artifact.getVariantSourceProvider());
            assertNull(artifact.getMultiFlavorSourceProvider());
        }
    }

    @Test
    public void checkDebugAndReleaseOutputHaveDifferentNames() throws Exception {
        ModelHelper.compareDebugAndReleaseOutput(model);
    }

    @Test
    public void weDontFailOnLicenceDotTxtWhenPackagingDependencies() throws Exception {
        project.execute("assembleAndroidTest");
    }

    @Test
    public void generationInModel() {
        assertThat(model.getPluginGeneration())
                .named("Plugin Generation")
                .isEqualTo(AndroidProject.GENERATION_ORIGINAL);
    }

    @Test
    public void checkDensityAndResourceConfigs() throws Exception {
        project.executor()
                .withInstantRun(23, OptionalCompilationStep.RESTART_ONLY)
                .with(StringOption.IDE_BUILD_TARGET_DENISTY, "xxhdpi")
                .run("assembleDebug");
    }

    @Test
    @Category(DeviceTests.class)
    public void install() throws Exception {
        adb.exclusiveAccess();
        project.execute("installDebug", "uninstallAll");
    }

    @Test
    @Category(DeviceTests.class)
    public void connectedCheck() throws Exception {
        project.executeConnectedCheck();
    }
}<|MERGE_RESOLUTION|>--- conflicted
+++ resolved
@@ -62,9 +62,6 @@
 
     @BeforeClass
     public static void getModel() throws Exception {
-<<<<<<< HEAD
-        model = project.executeAndReturnModel("clean", "assemble").getOnlyModel();
-=======
         project.execute("clean", "assembleDebug");
         // basic project overwrites buildConfigField which emits a sync warning
         model = project.model().ignoreSyncIssues().getSingle().getOnlyModel();
@@ -75,7 +72,6 @@
                             assertThat(issue.getMessage())
                                     .containsMatch(Pattern.compile(".*value is being replaced.*"));
                         });
->>>>>>> 554d94b0
     }
 
     @AfterClass
