/*
 * Copyright (C) 2016 The Android Open Source Project
 *
 * Licensed under the Apache License, Version 2.0 (the "License");
 * you may not use this file except in compliance with the License.
 * You may obtain a copy of the License at
 *
 *      http://www.apache.org/licenses/LICENSE-2.0
 *
 * Unless required by applicable law or agreed to in writing, software
 * distributed under the License is distributed on an "AS IS" BASIS,
 * WITHOUT WARRANTIES OR CONDITIONS OF ANY KIND, either express or implied.
 * See the License for the specific language governing permissions and
 * limitations under the License.
 */

package com.android.build.gradle.integration.application;

import static com.android.build.gradle.integration.common.truth.TruthHelper.assertThat;
import static com.android.testutils.truth.MoreTruth.assertThatZip;
import static org.junit.Assert.assertTrue;

import com.android.build.gradle.integration.common.fixture.GradleTestProject;
import com.android.build.gradle.integration.common.utils.TestFileUtils;
import com.android.build.gradle.options.IntegerOption;
import com.android.testutils.apk.Apk;
import com.android.testutils.apk.Zip;
import com.android.utils.FileUtils;
import java.io.File;
import java.nio.file.Files;
import java.util.Arrays;
import java.util.Collection;
import org.junit.Rule;
import org.junit.Test;
import org.junit.runner.RunWith;
import org.junit.runners.Parameterized;

@RunWith(Parameterized.class)
public class MergeResourcesTest {

    @Parameterized.Parameters(name = "enableAAPT2=\"{0}\"")
    public static Collection<Object[]> expected() {
        return Arrays.asList(
                new Object[][] {
                    //{ use AAPT2}
                    {false}, {true}
                });
    }

    @Parameterized.Parameter public boolean useAapt2;

    @Rule
    public GradleTestProject project = GradleTestProject.builder()
            .fromTestProject("projectWithModules")
            .create();

    @Test
    public void mergesRawWithLibraryWithOverride() throws Exception {

        /*
         * Set app to depend on library.
         */
        File appBuild = project.getSubproject("app").getBuildFile();
        TestFileUtils.appendToFile(
                appBuild,
                "dependencies { compile project(':library') }" + System.lineSeparator());

        /*
         * Create raw/me.raw in library and see that it comes out in the apk.
         *
         * It should also show up in build/intermediates/res/merged/debug/raw/me.raw
         */
        File libraryRaw =
                FileUtils.join(project.getTestDir(), "library", "src", "main", "res", "raw");
        FileUtils.mkdirs(libraryRaw);
        Files.write(new File(libraryRaw, "me.raw").toPath(), new byte[] { 0, 1, 2 });

        project.executor().withEnabledAapt2(useAapt2).run(":app:assembleDebug");

        assertThat(project.getSubproject("app").getApk("debug"))
                .containsFileWithContent("res/raw/me.raw", new byte[] { 0, 1, 2 });

        File inIntermediate = null;
        if (!useAapt2) {
            inIntermediate =
                    FileUtils.join(
                            project.getSubproject("app").getTestDir(),
                            "build",
                            "intermediates",
                            "res",
                            "merged",
                            "debug",
                            "raw",
                            "me.raw");
            assertThat(inIntermediate).contains(new byte[] {0, 1, 2});
        } else {
            inIntermediate =
                    FileUtils.join(
                            project.getSubproject("app").getTestDir(),
                            "build",
                            "intermediates",
                            "res",
                            "merged",
                            "debug",
                            "raw_me.raw.flat");
            assertThat(inIntermediate).exists();
        }

        /*
         * Create raw/me.raw in application and see that it comes out in the apk, overriding the
         * library's.
         *
         * The change should also show up in build/intermediates/res/merged/debug/raw/me.raw
         */

        File appRaw = FileUtils.join(project.getTestDir(), "app", "src", "main", "res", "raw");
        FileUtils.mkdirs(appRaw);
        Files.write(new File(appRaw, "me.raw").toPath(), new byte[] { 3 });

        project.executor().withEnabledAapt2(useAapt2).run(":app:assembleDebug");

        assertThat(project.getSubproject("app").getApk("debug"))
                .containsFileWithContent("res/raw/me.raw", new byte[] { 3 });
        if (!useAapt2) {
            assertThat(inIntermediate).contains(new byte[] {3});
        } else {
            assertThat(inIntermediate).exists();
        }

        /*
         * Now, modify the library's and check that nothing changed.
         */
        File apUnderscore =
                FileUtils.join(
                        project.getSubproject("app").getTestDir(),
                        "build",
                        "intermediates",
                        "res",
                        "debug",
                        "resources-debug.ap_");

        assertThat(apUnderscore).exists();
        File apk = project.getSubproject("app").getApk("debug").getFile().toFile();

        // Remember all the old timestamps
        long intermediateModified = inIntermediate.lastModified();
        long apUModified = apUnderscore.lastModified();
        long apkModified = apk.lastModified();

        Files.write(new File(libraryRaw, "me.raw").toPath(), new byte[] { 0, 1, 2, 4 });

        project.executor().withEnabledAapt2(useAapt2).run(":app:assembleDebug");

        assertThat(project.getSubproject("app").getApk("debug"))
                .containsFileWithContent("res/raw/me.raw", new byte[] { 3 });

        assertThat(inIntermediate).wasModifiedAt(intermediateModified);
        assertThat(apUnderscore).wasModifiedAt(apUModified);
        assertThat(apk).wasModifiedAt(apkModified);
    }

    @Test
    public void removeResourceFile() throws Exception {
        /*
         * Add a resource file to the project and build it.
         */
        File raw = FileUtils.join(project.getTestDir(), "app", "src", "main", "res", "raw");
        FileUtils.mkdirs(raw);
        Files.write(new File(raw, "me.raw").toPath(), new byte[] { 0, 1, 2 });
        project.executor().withEnabledAapt2(useAapt2).run(":app:assembleDebug");

        /*
         * Check that the file is merged and in the apk.
         */
        File inIntermediate = null;
        if (!useAapt2) {
            inIntermediate =
                    FileUtils.join(
                            project.getSubproject("app").getTestDir(),
                            "build",
                            "intermediates",
                            "res",
                            "merged",
                            "debug",
                            "raw",
                            "me.raw");
            assertThat(inIntermediate).contains(new byte[] {0, 1, 2});
        } else {
            inIntermediate =
                    FileUtils.join(
                            project.getSubproject("app").getTestDir(),
                            "build",
                            "intermediates",
                            "res",
                            "merged",
                            "debug",
                            "raw_me.raw.flat");
            assertThat(inIntermediate).exists();
        }
        File apUnderscore = FileUtils.join(
                project.getSubproject("app").getTestDir(),
                "build",
                "intermediates",
                "res",
                "debug",
                "resources-debug.ap_");

<<<<<<< HEAD
        assertThat(apUnderscore).exists();
        assertThatZip(apUnderscore)
                .containsFileWithContent("res/raw/me.raw", new byte[] { 0, 1, 2 });
=======
        try (Zip zip = new Zip(apUnderscore)){
            assertThatZip(zip).containsFileWithContent("res/raw/me.raw", new byte[]{0, 1, 2});
        }
>>>>>>> 09fac439

        /*
         * Remove the resource from the project and build the project incrementally.
         */
        assertTrue(new File(raw, "me.raw").delete());
        project.executor().withEnabledAapt2(useAapt2).run(":app:assembleDebug");

        /*
         * Check that the file has been removed from the intermediates and from the apk.
         */
        assertThat(inIntermediate).doesNotExist();
        try (Zip zip = new Zip(apUnderscore)) {
            assertThatZip(zip).doesNotContain("res/raw/me.raw");
        }
    }

    @Test
    public void updateResourceFile() throws Exception {
        /*
         * Add a resource file to the project and build it.
         */
        File raw = FileUtils.join(project.getTestDir(), "app", "src", "main", "res", "raw");
        FileUtils.mkdirs(raw);
        Files.write(new File(raw, "me.raw").toPath(), new byte[] { 0, 1, 2 });
        project.executor().withEnabledAapt2(useAapt2).run(":app:assembleDebug");

        /*
         * Check that the file is merged and in the apk.
         */
        File inIntermediate = null;
        if (!useAapt2) {
            inIntermediate =
                    FileUtils.join(
                            project.getSubproject("app").getTestDir(),
                            "build",
                            "intermediates",
                            "res",
                            "merged",
                            "debug",
                            "raw",
                            "me.raw");
            assertThat(inIntermediate).contains(new byte[] {0, 1, 2});
        } else {
            inIntermediate =
                    FileUtils.join(
                            project.getSubproject("app").getTestDir(),
                            "build",
                            "intermediates",
                            "res",
                            "merged",
                            "debug",
                            "raw_me.raw.flat");
            assertThat(inIntermediate).exists();
        }
        File apUnderscore = FileUtils.join(
                project.getSubproject("app").getTestDir(),
                "build",
                "intermediates",
                "res",
                "debug",
                "resources-debug.ap_");

<<<<<<< HEAD
        assertThat(apUnderscore).exists();
        assertThat(new Apk(apUnderscore))
                .containsFileWithContent("res/raw/me.raw", new byte[] { 0, 1, 2 });

=======
        try (Apk apk = new Apk(apUnderscore)) {
            assertThat(apk)
                    .containsFileWithContent("res/raw/me.raw", new byte[]{0, 1, 2});
        }
>>>>>>> 09fac439
        /*
         * Change the resource file from the project and build the project incrementally.
         */
        Files.write(new File(raw, "me.raw").toPath(), new byte[] { 1, 2, 3, 4 });
        project.executor().withEnabledAapt2(useAapt2).run(":app:assembleDebug");

        /*
         * Check that the file has been updated in the intermediates directory and in the project.
         */
        if (!useAapt2) {
            assertThat(inIntermediate).contains(new byte[] {1, 2, 3, 4});
        } else {
            assertThat(inIntermediate).exists();
        }
        try (Apk apk = new Apk(apUnderscore)) {
            assertThat(apk)
                    .containsFileWithContent("res/raw/me.raw", new byte[]{1, 2, 3, 4});
        }
    }

    @Test
    public void replaceResourceFileWithDifferentExtension() throws Exception {
        /*
         * Add a resource file to the project and build it.
         */
        File raw = FileUtils.join(project.getTestDir(), "app", "src", "main", "res", "raw");
        FileUtils.mkdirs(raw);
        Files.write(new File(raw, "me.raw").toPath(), new byte[] { 0, 1, 2 });
        project.executor().withEnabledAapt2(useAapt2).run(":app:assembleDebug");

        /*
         * Check that the file is merged and in the apk.
         */
        File inIntermediate = null;
        if (!useAapt2) {
            inIntermediate =
                    FileUtils.join(
                            project.getSubproject("app").getTestDir(),
                            "build",
                            "intermediates",
                            "res",
                            "merged",
                            "debug",
                            "raw",
                            "me.raw");
            assertThat(inIntermediate).contains(new byte[] {0, 1, 2});
        } else {
            inIntermediate =
                    FileUtils.join(
                            project.getSubproject("app").getTestDir(),
                            "build",
                            "intermediates",
                            "res",
                            "merged",
                            "debug",
                            "raw_me.raw.flat");
            assertThat(inIntermediate).exists();
        }
        File apUnderscore = FileUtils.join(
                project.getSubproject("app").getTestDir(),
                "build",
                "intermediates",
                "res",
                "debug",
                "resources-debug.ap_");

<<<<<<< HEAD
        assertThat(apUnderscore).exists();
        assertThat(new Apk(apUnderscore))
                .containsFileWithContent("res/raw/me.raw", new byte[] { 0, 1, 2 });
=======
        try (Apk apk = new Apk(apUnderscore)) {
            assertThat(apk)
                    .containsFileWithContent("res/raw/me.raw", new byte[]{0, 1, 2});
        }
>>>>>>> 09fac439

        /*
         * Change the resource file with one with a different extension and build the project
         * incrementally.
         */
        assertTrue(new File(raw, "me.raw").delete());
        Files.write(new File(raw, "me.war").toPath(), new byte[] { 1, 2, 3, 4 });
        project.executor().withEnabledAapt2(useAapt2).run(":app:assembleDebug");

        /*
         * Check that the file has been updated in the intermediates directory and in the project.
         */
        assertThat(inIntermediate).doesNotExist();
        if (!useAapt2) {
            assertThat(new File(inIntermediate.getParent(), "me.war"))
                    .contains(new byte[] {1, 2, 3, 4});
        } else {
            assertThat(new File(inIntermediate.getParent(), "raw_me.war.flat")).exists();
        }
        assertThat(apUnderscore).doesNotContain("res/raw/me.raw");
        try (Apk apk = new Apk(apUnderscore)) {
            assertThat(apk)
                    .containsFileWithContent("res/raw/me.war", new byte[]{1, 2, 3, 4});
        }
    }

    @Test
    public void injectedMinSdk() throws Exception {
        GradleTestProject appProject = project.getSubproject(":app");
        File newMainLayout = appProject.file("src/main/res/layout-v23/main.xml");
        Files.createDirectories(newMainLayout.getParentFile().toPath());

        // This layout does not define the "foo" ID.
        FileUtils.createFile(
                newMainLayout,
                "<?xml version=\"1.0\" encoding=\"utf-8\"?>"
                        + "<LinearLayout xmlns:android=\"http://schemas.android.com/apk/res/android\" "
                        + "android:orientation=\"horizontal\" "
                        + "android:layout_width=\"fill_parent\" "
                        + "android:layout_height=\"fill_parent\"> "
                        + "</LinearLayout>\n");

        TestFileUtils.addMethod(
                appProject.file("src/main/java/com/example/android/multiproject/MainActivity.java"),
                "public int useFoo() { return R.id.foo; }");

        project.executor().with(IntegerOption.IDE_TARGET_DEVICE_API, 23).run(":app:assembleDebug");
    }
}<|MERGE_RESOLUTION|>--- conflicted
+++ resolved
@@ -205,15 +205,10 @@
                 "debug",
                 "resources-debug.ap_");
 
-<<<<<<< HEAD
         assertThat(apUnderscore).exists();
-        assertThatZip(apUnderscore)
-                .containsFileWithContent("res/raw/me.raw", new byte[] { 0, 1, 2 });
-=======
-        try (Zip zip = new Zip(apUnderscore)){
-            assertThatZip(zip).containsFileWithContent("res/raw/me.raw", new byte[]{0, 1, 2});
-        }
->>>>>>> 09fac439
+        try (Zip zip = new Zip(apUnderscore)) {
+            assertThatZip(zip).containsFileWithContent("res/raw/me.raw", new byte[] {0, 1, 2});
+        }
 
         /*
          * Remove the resource from the project and build the project incrementally.
@@ -276,17 +271,11 @@
                 "debug",
                 "resources-debug.ap_");
 
-<<<<<<< HEAD
         assertThat(apUnderscore).exists();
-        assertThat(new Apk(apUnderscore))
-                .containsFileWithContent("res/raw/me.raw", new byte[] { 0, 1, 2 });
-
-=======
         try (Apk apk = new Apk(apUnderscore)) {
-            assertThat(apk)
-                    .containsFileWithContent("res/raw/me.raw", new byte[]{0, 1, 2});
-        }
->>>>>>> 09fac439
+            assertThat(apk).containsFileWithContent("res/raw/me.raw", new byte[] {0, 1, 2});
+        }
+
         /*
          * Change the resource file from the project and build the project incrementally.
          */
@@ -302,8 +291,7 @@
             assertThat(inIntermediate).exists();
         }
         try (Apk apk = new Apk(apUnderscore)) {
-            assertThat(apk)
-                    .containsFileWithContent("res/raw/me.raw", new byte[]{1, 2, 3, 4});
+            assertThat(apk).containsFileWithContent("res/raw/me.raw", new byte[] {1, 2, 3, 4});
         }
     }
 
@@ -353,16 +341,10 @@
                 "debug",
                 "resources-debug.ap_");
 
-<<<<<<< HEAD
         assertThat(apUnderscore).exists();
-        assertThat(new Apk(apUnderscore))
-                .containsFileWithContent("res/raw/me.raw", new byte[] { 0, 1, 2 });
-=======
         try (Apk apk = new Apk(apUnderscore)) {
-            assertThat(apk)
-                    .containsFileWithContent("res/raw/me.raw", new byte[]{0, 1, 2});
-        }
->>>>>>> 09fac439
+            assertThat(apk).containsFileWithContent("res/raw/me.raw", new byte[] {0, 1, 2});
+        }
 
         /*
          * Change the resource file with one with a different extension and build the project
@@ -384,8 +366,7 @@
         }
         assertThat(apUnderscore).doesNotContain("res/raw/me.raw");
         try (Apk apk = new Apk(apUnderscore)) {
-            assertThat(apk)
-                    .containsFileWithContent("res/raw/me.war", new byte[]{1, 2, 3, 4});
+            assertThat(apk).containsFileWithContent("res/raw/me.war", new byte[] {1, 2, 3, 4});
         }
     }
 
