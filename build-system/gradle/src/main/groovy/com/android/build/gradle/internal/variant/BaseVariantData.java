--- conflicted
+++ resolved
@@ -120,13 +120,8 @@
 
         // eventually, this will require a more open ended comparison.
         mSplitHandlingPolicy =
-<<<<<<< HEAD
-                variantConfiguration.getMinSdkVersion() != null
-=======
                 basePlugin.getExtension().getGeneratePureSplits()
-                    && variantConfiguration.getMinSdkVersion() != null
->>>>>>> bb7d26b5
-                        && variantConfiguration.getMinSdkVersion().getApiString().equals("L")
+                    && variantConfiguration.getMinSdkVersion().getApiString().equals("L")
                     ? SplitHandlingPolicy.RELEASE_21_AND_AFTER_POLICY
                     : SplitHandlingPolicy.PRE_21_POLICY;
 
