--- conflicted
+++ resolved
@@ -108,17 +108,9 @@
 @CompileStatic
 public abstract class BasePlugin {
 
-<<<<<<< HEAD
-    protected final static boolean DEBUG_DEPENDENCY = false
-
     private static final String GRADLE_MIN_VERSION = "2.3"
     public static final String GRADLE_TEST_VERSION = "2.4-20141229230057+0000"
     public static final Pattern GRADLE_ACCEPTABLE_VERSIONS = Pattern.compile("2\\.[3-9].*");
-=======
-    private static final String GRADLE_MIN_VERSION = "2.2"
-    public static final String GRADLE_TEST_VERSION = "2.2"
-    public static final Pattern GRADLE_ACCEPTABLE_VERSIONS = Pattern.compile("2\\.[2-9].*")
->>>>>>> b9c54f7b
     private static final String GRADLE_VERSION_CHECK_OVERRIDE_PROPERTY =
             "com.android.build.gradle.overrideVersionCheck"
 
