/*
 * Copyright (C) 2012 The Android Open Source Project
 *
 * Licensed under the Apache License, Version 2.0 (the "License");
 * you may not use this file except in compliance with the License.
 * You may obtain a copy of the License at
 *
 *      http://www.apache.org/licenses/LICENSE-2.0
 *
 * Unless required by applicable law or agreed to in writing, software
 * distributed under the License is distributed on an "AS IS" BASIS,
 * WITHOUT WARRANTIES OR CONDITIONS OF ANY KIND, either express or implied.
 * See the License for the specific language governing permissions and
 * limitations under the License.
 */

package com.android.build.gradle

import com.android.annotations.NonNull
import com.android.annotations.Nullable
import com.android.annotations.VisibleForTesting
import com.android.build.gradle.internal.BadPluginException
import com.android.build.gradle.internal.DependencyManager
import com.android.build.gradle.internal.ExtraModelInfo
import com.android.build.gradle.internal.LibraryCache
import com.android.build.gradle.internal.LoggerWrapper
import com.android.build.gradle.internal.SdkHandler
import com.android.build.gradle.internal.TaskManager
import com.android.build.gradle.internal.VariantManager
import com.android.build.gradle.internal.coverage.JacocoPlugin
import com.android.build.gradle.internal.dsl.BuildType
import com.android.build.gradle.internal.dsl.BuildTypeFactory
import com.android.build.gradle.internal.dsl.GroupableProductFlavor
import com.android.build.gradle.internal.dsl.GroupableProductFlavorFactory
import com.android.build.gradle.internal.dsl.SigningConfig
import com.android.build.gradle.internal.dsl.SigningConfigFactory
import com.android.build.gradle.internal.model.ModelBuilder
import com.android.build.gradle.internal.process.GradleJavaProcessExecutor
import com.android.build.gradle.internal.process.GradleProcessExecutor
import com.android.build.gradle.internal.variant.VariantFactory
import com.android.build.gradle.tasks.JillTask
import com.android.build.gradle.tasks.PreDex
import com.android.builder.core.AndroidBuilder
import com.android.builder.core.DefaultBuildType
import com.android.builder.internal.compiler.JackConversionCache
import com.android.builder.internal.compiler.PreDexCache
import com.android.builder.sdk.TargetInfo
import com.android.ide.common.blame.output.BlameAwareLoggedProcessOutputHandler
import com.android.ide.common.internal.ExecutorSingleton
import com.android.utils.ILogger
import groovy.transform.CompileStatic
import org.gradle.api.Project
import org.gradle.api.Task
import org.gradle.api.artifacts.repositories.MavenArtifactRepository
import org.gradle.api.execution.TaskExecutionGraph
import org.gradle.api.internal.project.ProjectInternal
import org.gradle.api.logging.LogLevel
import org.gradle.api.plugins.JavaBasePlugin
import org.gradle.api.plugins.JavaPlugin
import org.gradle.api.tasks.TaskContainer
import org.gradle.internal.reflect.Instantiator
import org.gradle.tooling.BuildException
import org.gradle.tooling.provider.model.ToolingModelBuilderRegistry

import java.security.MessageDigest
import java.util.jar.Attributes
import java.util.jar.Manifest
import java.util.regex.Pattern

import static com.android.builder.core.BuilderConstants.DEBUG
import static com.android.builder.core.BuilderConstants.RELEASE
import static com.android.builder.model.AndroidProject.FD_INTERMEDIATES
import static java.io.File.separator
/**
 * Base class for all Android plugins
 */
@CompileStatic
public abstract class BasePlugin {

    private static final String GRADLE_MIN_VERSION = "2.2"
<<<<<<< HEAD
    public static final String GRADLE_TEST_VERSION = "2.4-20150115230034+0000"
    public static final Pattern GRADLE_ACCEPTABLE_VERSIONS = Pattern.compile("2\\.[2-9].*");
=======
    public static final Pattern GRADLE_ACCEPTABLE_VERSIONS = Pattern.compile("2\\.[2-9].*")
>>>>>>> f8db66f8
    private static final String GRADLE_VERSION_CHECK_OVERRIDE_PROPERTY =
            "com.android.build.gradle.overrideVersionCheck"

    // default retirement age in days since its inception date for RC or beta versions.
    private static final int DEFAULT_RETIREMENT_AGE_FOR_NON_RELEASE = 40;

    protected BaseExtension extension

    protected VariantManager variantManager

    protected TaskManager taskManager

    protected Project project

    protected SdkHandler sdkHandler

    protected AndroidBuilder androidBuilder

    protected Instantiator instantiator

    protected ToolingModelBuilderRegistry registry

    private JacocoPlugin jacocoPlugin

    private LoggerWrapper loggerWrapper

    protected ExtraModelInfo extraModelInfo

    private String creator

    private boolean hasCreatedTasks = false

    // set the creation date of this plugin. Remember than month is zero based (0 is January).
    private static final GregorianCalendar inceptionDate = new GregorianCalendar(2015, 0, 26)
    // retirement age for the plugin in days from the inceptionDate, -1 for eternal.
    private static final int retirementAge = 40

    protected BasePlugin(Instantiator instantiator, ToolingModelBuilderRegistry registry) {
        this.instantiator = instantiator
        this.registry = registry
        String pluginVersion = getLocalVersion()
        if (pluginVersion != null) {
            creator = "Android Gradle " + pluginVersion
        } else  {
            creator = "Android Gradle"
        }
        verifyRetirementAge()
    }

    /**
     * Verify that this plugin execution is within its public time range.
     */
    private void verifyRetirementAge() {

        Manifest manifest;
        URLClassLoader cl = (URLClassLoader) getClass().getClassLoader();
        try {
            URL url = cl.findResource("META-INF/MANIFEST.MF");
            manifest = new Manifest(url.openStream());
        } catch (IOException ignore) {
            getLogger().info(ignore.toString());
            return;
        }

        String inceptionDateAttr = manifest.mainAttributes.getValue("Inception-Date")
        // when running in unit tests, etc... the manifest entries are absent.
        if (inceptionDateAttr == null) {
            return;
        }
        def items = inceptionDateAttr.split(':')
        GregorianCalendar inceptionDate = new GregorianCalendar(Integer.parseInt(items[0]),
                Integer.parseInt(items[1]), Integer.parseInt(items[2]));

        int retirementAge = getRetirementAge(manifest.mainAttributes.getValue("Plugin-Version"))

        if (retirementAge == -1) {
            return;
        }
        Calendar now = GregorianCalendar.getInstance()
        int days = now.minus(inceptionDate)
        if (days > retirementAge) {
            // this plugin is too old.
            String dailyOverride = System.getenv("ANDROID_DAILY_OVERRIDE")
            MessageDigest cript = MessageDigest.getInstance("SHA-1")
            cript.reset()
            // encode the day, not the current time.
            cript.update(
                    "${now.get(Calendar.YEAR)}:${now.get(Calendar.MONTH)}:${now.get(Calendar.DATE)}"
                            .getBytes("utf8"))
            String overrideValue = new BigInteger(1, cript.digest()).toString(16)
            if (dailyOverride == null) {
                String message = """
                    Plugin is too old, please update to a more recent version,
                    or set ANDROID_DAILY_OVERRIDE environment variable to
                    \"${overrideValue}\""""
                System.err.println(message)
                throw new RuntimeException(message)
            } else {
                if (!dailyOverride.equals(overrideValue)) {
                    String message = """
                    Plugin is too old and ANDROID_DAILY_OVERRIDE value is
                    also outdated, please use new value :
                    \"${overrideValue}\""""
                    System.err.println(message)
                    throw new RuntimeException(message)
                }
            }
        }
    }

    private static int getRetirementAge(@Nullable String version) {
        if (version == null || version.contains("rc") || version.contains("beta")) {
            return DEFAULT_RETIREMENT_AGE_FOR_NON_RELEASE
        }
        return -1;
    }

    protected abstract Class<? extends BaseExtension> getExtensionClass()
    protected abstract VariantFactory getVariantFactory()
    protected abstract TaskManager createTaskManager(
            Project project,
            TaskContainer tasks,
            AndroidBuilder androidBuilder,
            BaseExtension extension,
            SdkHandler sdkHandler,
            DependencyManager dependencyManager,
            ToolingModelBuilderRegistry toolingRegistry)

    /**
     * Return whether this plugin creates Android library.  Should be overridden if true.
     */
    protected boolean isLibrary() {
        return false;
    }

    @VisibleForTesting
    VariantManager getVariantManager() {
        return variantManager
    }

    protected ILogger getLogger() {
        if (loggerWrapper == null) {
            loggerWrapper = new LoggerWrapper(project.logger)
        }

        return loggerWrapper
    }


    protected void apply(Project project) {
        this.project = project
        configureProject()
        createExtension()
        createTasks()
    }

    protected void configureProject() {
        checkGradleVersion()
        extraModelInfo = new ExtraModelInfo(project)
        sdkHandler = new SdkHandler(project, logger)
        androidBuilder = new AndroidBuilder(
                project == project.rootProject ? project.name : project.path,
                creator,
                new GradleProcessExecutor(project),
                new GradleJavaProcessExecutor(project),
                new BlameAwareLoggedProcessOutputHandler(getLogger(),
                        extraModelInfo.getErrorFormatMode()),
                logger,
                verbose)

        project.apply plugin: JavaBasePlugin

        project.apply plugin: JacocoPlugin
        jacocoPlugin = project.plugins.getPlugin(JacocoPlugin)

        project.tasks.getByName("assemble").description =
                "Assembles all variants of all applications and secondary packages."

        // call back on execution. This is called after the whole build is done (not
        // after the current project is done).
        // This is will be called for each (android) projects though, so this should support
        // being called 2+ times.
        project.gradle.buildFinished {
            ExecutorSingleton.shutdown()
            sdkHandler.unload()
            PreDexCache.getCache().clear(
                    project.rootProject.file(
                            "${project.rootProject.buildDir}/${FD_INTERMEDIATES}/dex-cache/cache.xml"),
                    logger)
            JackConversionCache.getCache().clear(
                    project.rootProject.file(
                            "${project.rootProject.buildDir}/${FD_INTERMEDIATES}/jack-cache/cache.xml"),
                    logger)
            LibraryCache.getCache().unload()
        }

        project.gradle.taskGraph.whenReady { TaskExecutionGraph taskGraph ->
            for (Task task : taskGraph.allTasks) {
                if (task instanceof PreDex) {
                    PreDexCache.getCache().load(
                            project.rootProject.file(
                                    "${project.rootProject.buildDir}/${FD_INTERMEDIATES}/dex-cache/cache.xml"))
                    break;
                } else if (task instanceof JillTask) {
                    JackConversionCache.getCache().load(
                            project.rootProject.file(
                                    "${project.rootProject.buildDir}/${FD_INTERMEDIATES}/jack-cache/cache.xml"))
                    break;
                }
            }
        }
    }

    private void createExtension() {
        def buildTypeContainer = project.container(BuildType,
                new BuildTypeFactory(instantiator, project, project.getLogger()))
        def productFlavorContainer = project.container(GroupableProductFlavor,
                new GroupableProductFlavorFactory(instantiator, project, project.getLogger()))
        def signingConfigContainer = project.container(SigningConfig,
                new SigningConfigFactory(instantiator))

        extension = project.extensions.create('android', getExtensionClass(),
                (ProjectInternal) project, instantiator, androidBuilder, sdkHandler,
                buildTypeContainer, productFlavorContainer, signingConfigContainer,
                extraModelInfo, isLibrary())

        DependencyManager dependencyManager = new DependencyManager(project, extraModelInfo)
        taskManager = createTaskManager(
                project,
                project.tasks,
                androidBuilder,
                extension,
                sdkHandler,
                dependencyManager,
                registry)

        variantManager = new VariantManager(
                project,
                androidBuilder,
                extension,
                getVariantFactory(),
                taskManager,
                instantiator)

        // Register a builder for the custom tooling model
        ModelBuilder modelBuilder = new ModelBuilder(
                androidBuilder, variantManager, taskManager, extension, extraModelInfo, isLibrary())
        registry.register(modelBuilder);

        // map the whenObjectAdded callbacks on the containers.
        signingConfigContainer.whenObjectAdded { SigningConfig signingConfig ->
            variantManager.addSigningConfig((SigningConfig) signingConfig)
        }

        buildTypeContainer.whenObjectAdded { DefaultBuildType buildType ->
            variantManager.addBuildType((BuildType) buildType)
        }

        productFlavorContainer.whenObjectAdded { GroupableProductFlavor productFlavor ->
            variantManager.addProductFlavor(productFlavor)
        }

        // create default Objects, signingConfig first as its used by the BuildTypes.
        signingConfigContainer.create(DEBUG)
        buildTypeContainer.create(DEBUG)
        buildTypeContainer.create(RELEASE)

        // map whenObjectRemoved on the containers to throw an exception.
        signingConfigContainer.whenObjectRemoved {
            throw new UnsupportedOperationException("Removing signingConfigs is not supported.")
        }
        buildTypeContainer.whenObjectRemoved {
            throw new UnsupportedOperationException("Removing build types is not supported.")
        }
        productFlavorContainer.whenObjectRemoved {
            throw new UnsupportedOperationException("Removing product flavors is not supported.")
        }
    }

    private void createTasks() {
        taskManager.createTasks()

        project.afterEvaluate {
            ensureTargetSetup()
            createAndroidTasks(false)
        }
    }

    public void setBaseExtension(@NonNull BaseExtension extension) {
        this.extension = extension
    }

    private void checkGradleVersion() {
        if (!GRADLE_ACCEPTABLE_VERSIONS.matcher(project.getGradle().gradleVersion).matches()) {
            boolean allowNonMatching = Boolean.getBoolean(GRADLE_VERSION_CHECK_OVERRIDE_PROPERTY)
            File file = new File("gradle" + separator + "wrapper" + separator +
                    "gradle-wrapper.properties");
            String errorMessage = String.format(
                "Gradle version %s is required. Current version is %s. " +
                "If using the gradle wrapper, try editing the distributionUrl in %s " +
                "to gradle-%s-all.zip",
                GRADLE_MIN_VERSION, project.getGradle().gradleVersion, file.getAbsolutePath(),
                GRADLE_MIN_VERSION);
            if (allowNonMatching) {
                getLogger().warning(errorMessage)
                getLogger().warning("As %s is set, continuing anyways.",
                        GRADLE_VERSION_CHECK_OVERRIDE_PROPERTY)
            } else {
                throw new BuildException(errorMessage, null)
            }
        }
    }

    @VisibleForTesting
    final void createAndroidTasks(boolean force) {
        // get current plugins and look for the default Java plugin.
        if (project.plugins.hasPlugin(JavaPlugin.class)) {
            throw new BadPluginException(
                    "The 'java' plugin has been applied, but it is not compatible with the Android plugins.")
        }

        // don't do anything if the project was not initialized.
        // Unless TEST_SDK_DIR is set in which case this is unit tests and we don't return.
        // This is because project don't get evaluated in the unit test setup.
        // See AppPluginDslTest
        if (!force
                && (!project.state.executed || project.state.failure != null)
                && SdkHandler.sTestSdkFolder == null) {
            return
        }

        if (hasCreatedTasks) {
            return
        }
        hasCreatedTasks = true

        extension.disableWrite()

        // setup SDK repositories.
        for (File file : sdkHandler.sdkLoader.repositories) {
            project.repositories.maven { MavenArtifactRepository repo ->
                repo.url = file.toURI()
            }
        }

        taskManager.createMockableJarTask()
        variantManager.createAndroidTasks()
    }

    private boolean isVerbose() {
        return project.logger.isEnabled(LogLevel.INFO)
    }

    public void ensureTargetSetup() {
        // check if the target has been set.
        TargetInfo targetInfo = androidBuilder.getTargetInfo()
        if (targetInfo == null) {
            sdkHandler.initTarget(
                    extension.getCompileSdkVersion(),
                    extension.buildToolsRevision,
                    androidBuilder)
        }
    }

    private static String getLocalVersion() {
        try {
            Class clazz = BasePlugin.class
            String className = clazz.getSimpleName() + ".class"
            String classPath = clazz.getResource(className).toString()
            if (!classPath.startsWith("jar")) {
                // Class not from JAR, unlikely
                return null
            }
            String manifestPath = classPath.substring(0, classPath.lastIndexOf("!") + 1) +
                    "/META-INF/MANIFEST.MF";

            URLConnection jarConnection = new URL(manifestPath).openConnection();
            jarConnection.setUseCaches(false);
            InputStream jarInputStream = jarConnection.getInputStream();
            Attributes attr = new Manifest(jarInputStream).getMainAttributes();
            jarInputStream.close();
            return attr.getValue("Plugin-Version");
        } catch (Throwable t) {
            return null;
        }
    }
}<|MERGE_RESOLUTION|>--- conflicted
+++ resolved
@@ -78,17 +78,13 @@
 public abstract class BasePlugin {
 
     private static final String GRADLE_MIN_VERSION = "2.2"
-<<<<<<< HEAD
     public static final String GRADLE_TEST_VERSION = "2.4-20150115230034+0000"
-    public static final Pattern GRADLE_ACCEPTABLE_VERSIONS = Pattern.compile("2\\.[2-9].*");
-=======
     public static final Pattern GRADLE_ACCEPTABLE_VERSIONS = Pattern.compile("2\\.[2-9].*")
->>>>>>> f8db66f8
     private static final String GRADLE_VERSION_CHECK_OVERRIDE_PROPERTY =
             "com.android.build.gradle.overrideVersionCheck"
 
     // default retirement age in days since its inception date for RC or beta versions.
-    private static final int DEFAULT_RETIREMENT_AGE_FOR_NON_RELEASE = 40;
+    private static final int DEFAULT_RETIREMENT_AGE_FOR_NON_RELEASE = 40
 
     protected BaseExtension extension
 
