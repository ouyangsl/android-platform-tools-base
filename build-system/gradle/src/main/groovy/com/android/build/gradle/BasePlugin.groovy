--- conflicted
+++ resolved
@@ -206,15 +206,9 @@
 public abstract class BasePlugin {
     public final static String DIR_BUNDLES = "bundles";
 
-<<<<<<< HEAD
     private static final String GRADLE_MIN_VERSION = "2.3-20141027230029+0000"
     public static final String GRADLE_TEST_VERSION = "2.3-20141027230029+0000"
-    public static final String[] GRADLE_SUPPORTED_VERSIONS = [ GRADLE_MIN_VERSION, "2.2", "2.2.1" ]
-=======
-    private static final String GRADLE_MIN_VERSION = "2.2"
-    public static final String GRADLE_TEST_VERSION = "2.2"
     public static final Pattern GRADLE_ACCEPTABLE_VERSIONS = Pattern.compile("2\\.[2-9].*");
->>>>>>> 02ffa93c
 
     public static final String INSTALL_GROUP = "Install"
 
