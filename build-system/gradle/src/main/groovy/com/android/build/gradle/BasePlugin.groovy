/*
 * Copyright (C) 2012 The Android Open Source Project
 *
 * Licensed under the Apache License, Version 2.0 (the "License");
 * you may not use this file except in compliance with the License.
 * You may obtain a copy of the License at
 *
 *      http://www.apache.org/licenses/LICENSE-2.0
 *
 * Unless required by applicable law or agreed to in writing, software
 * distributed under the License is distributed on an "AS IS" BASIS,
 * WITHOUT WARRANTIES OR CONDITIONS OF ANY KIND, either express or implied.
 * See the License for the specific language governing permissions and
 * limitations under the License.
 */

package com.android.build.gradle

import com.android.annotations.NonNull
import com.android.annotations.Nullable
import com.android.build.gradle.api.BaseVariant
import com.android.build.gradle.internal.BadPluginException
import com.android.build.gradle.internal.ConfigurationDependencies
import com.android.build.gradle.internal.LibraryCache
import com.android.build.gradle.internal.LoggerWrapper
import com.android.build.gradle.internal.ProductFlavorData
import com.android.build.gradle.internal.SdkHandler
import com.android.build.gradle.internal.TaskManager
import com.android.build.gradle.internal.VariantManager
import com.android.build.gradle.internal.api.DefaultAndroidSourceSet
import com.android.build.gradle.internal.coverage.JacocoPlugin
import com.android.build.gradle.internal.dependency.DependencyChecker
import com.android.build.gradle.internal.dependency.JarInfo
import com.android.build.gradle.internal.dependency.LibInfo
import com.android.build.gradle.internal.dependency.LibraryDependencyImpl
import com.android.build.gradle.internal.dependency.VariantDependencies
import com.android.build.gradle.internal.dsl.BuildType
import com.android.build.gradle.internal.dsl.BuildTypeFactory
import com.android.build.gradle.internal.dsl.GroupableProductFlavor
import com.android.build.gradle.internal.dsl.GroupableProductFlavorFactory
import com.android.build.gradle.internal.dsl.ProductFlavor
import com.android.build.gradle.internal.dsl.SigningConfig
import com.android.build.gradle.internal.dsl.SigningConfigFactory
import com.android.build.gradle.internal.model.ArtifactMetaDataImpl
import com.android.build.gradle.internal.model.JavaArtifactImpl
import com.android.build.gradle.internal.model.MavenCoordinatesImpl
import com.android.build.gradle.internal.model.ModelBuilder
import com.android.build.gradle.internal.model.SyncIssueImpl
import com.android.build.gradle.internal.model.SyncIssueKey
import com.android.build.gradle.internal.tasks.PrepareDependenciesTask
import com.android.build.gradle.internal.tasks.PrepareLibraryTask
import com.android.build.gradle.internal.variant.BaseVariantData
import com.android.build.gradle.internal.variant.BaseVariantOutputData
import com.android.build.gradle.internal.variant.DefaultSourceProviderContainer
import com.android.build.gradle.internal.variant.VariantFactory
<<<<<<< HEAD
import com.android.build.gradle.model.BaseComponentModelPlugin
import com.android.build.gradle.model.NdkComponentModelPlugin
import com.android.build.gradle.tasks.AidlCompile
import com.android.build.gradle.tasks.CompatibleScreensManifest
import com.android.build.gradle.tasks.Dex
import com.android.build.gradle.tasks.GenerateBuildConfig
import com.android.build.gradle.tasks.GenerateResValues
import com.android.build.gradle.tasks.GenerateSplitAbiRes
import com.android.build.gradle.tasks.JackTask
=======
>>>>>>> 1fd3b15b
import com.android.build.gradle.tasks.JillTask
import com.android.build.gradle.tasks.PreDex
import com.android.builder.core.AndroidBuilder
import com.android.builder.core.DefaultBuildType
import com.android.builder.dependency.DependencyContainer
import com.android.builder.dependency.JarDependency
import com.android.builder.dependency.LibraryDependency
import com.android.builder.internal.compiler.JackConversionCache
import com.android.builder.internal.compiler.PreDexCache
import com.android.builder.model.AndroidArtifact
import com.android.builder.model.ArtifactMetaData
import com.android.builder.model.JavaArtifact
import com.android.builder.model.SourceProvider
import com.android.builder.model.SourceProviderContainer
import com.android.builder.model.SyncIssue
import com.android.builder.sdk.SdkInfo
import com.android.builder.sdk.TargetInfo
import com.android.ide.common.internal.ExecutorSingleton
import com.android.utils.ILogger
import com.google.common.collect.ArrayListMultimap
import com.google.common.collect.ListMultimap
import com.google.common.collect.Lists
import com.google.common.collect.Maps
import com.google.common.collect.Multimap
import com.google.common.collect.Sets
import groovy.transform.CompileDynamic
import groovy.transform.CompileStatic
import org.gradle.api.GradleException
import org.gradle.api.Project
import org.gradle.api.Task
import org.gradle.api.UnknownProjectException
import org.gradle.api.artifacts.Configuration
import org.gradle.api.artifacts.ModuleVersionIdentifier
import org.gradle.api.artifacts.ProjectDependency
import org.gradle.api.artifacts.ResolvedArtifact
import org.gradle.api.artifacts.SelfResolvingDependency
import org.gradle.api.artifacts.repositories.MavenArtifactRepository
import org.gradle.api.artifacts.result.DependencyResult
import org.gradle.api.artifacts.result.ResolvedComponentResult
import org.gradle.api.artifacts.result.ResolvedDependencyResult
import org.gradle.api.artifacts.result.UnresolvedDependencyResult
import org.gradle.api.execution.TaskExecutionGraph
import org.gradle.api.internal.ConventionMapping
import org.gradle.api.internal.project.ProjectInternal
import org.gradle.api.logging.LogLevel
import org.gradle.api.logging.Logger
import org.gradle.api.plugins.JavaBasePlugin
import org.gradle.api.plugins.JavaPlugin
import org.gradle.api.specs.Specs
import org.gradle.internal.reflect.Instantiator
import org.gradle.tooling.BuildException
import org.gradle.tooling.provider.model.ToolingModelBuilderRegistry
import org.gradle.util.GUtil

import java.util.jar.Attributes
import java.util.jar.Manifest
import java.util.regex.Pattern

import static com.android.SdkConstants.DOT_JAR
import static com.android.SdkConstants.EXT_ANDROID_PACKAGE
import static com.android.SdkConstants.EXT_JAR
import static com.android.builder.core.BuilderConstants.DEBUG
import static com.android.builder.core.BuilderConstants.EXT_LIB_ARCHIVE
import static com.android.builder.core.BuilderConstants.RELEASE
import static com.android.builder.core.VariantType.ANDROID_TEST
import static com.android.builder.core.VariantType.UNIT_TEST
import static com.android.builder.model.AndroidProject.FD_INTERMEDIATES
import static com.android.builder.model.AndroidProject.PROPERTY_BUILD_MODEL_ONLY
import static com.android.builder.model.AndroidProject.PROPERTY_SIGNING_KEY_ALIAS
import static com.android.builder.model.AndroidProject.PROPERTY_SIGNING_KEY_PASSWORD
import static com.android.builder.model.AndroidProject.PROPERTY_SIGNING_STORE_FILE
import static com.android.builder.model.AndroidProject.PROPERTY_SIGNING_STORE_PASSWORD
import static com.android.builder.model.AndroidProject.PROPERTY_SIGNING_STORE_TYPE
import static java.io.File.separator

/**
 * Base class for all Android plugins
 */
@CompileStatic
public abstract class BasePlugin {

    protected final static boolean DEBUG_DEPENDENCY = false

<<<<<<< HEAD
    public final static String DIR_BUNDLES = "bundles"

    private static final String GRADLE_MIN_VERSION = "2.3"
    public static final String GRADLE_TEST_VERSION = "2.4-20141229230057+0000"
    public static final Pattern GRADLE_ACCEPTABLE_VERSIONS = Pattern.compile("2\\.[3-9].*");
=======
    private static final String GRADLE_MIN_VERSION = "2.2"
    public static final String GRADLE_TEST_VERSION = "2.2"
    public static final Pattern GRADLE_ACCEPTABLE_VERSIONS = Pattern.compile("2\\.[2-9].*")
>>>>>>> 1fd3b15b
    private static final String GRADLE_VERSION_CHECK_OVERRIDE_PROPERTY =
            "com.android.build.gradle.overrideVersionCheck"

    public static File TEST_SDK_DIR;

    protected Instantiator instantiator
    protected ToolingModelBuilderRegistry registry

    protected JacocoPlugin jacocoPlugin

<<<<<<< HEAD
    protected BaseExtension extension
    protected VariantManager variantManager
=======
    private BaseExtension extension
    private VariantManager variantManager
    private TaskManager taskManager
>>>>>>> 1fd3b15b

    protected boolean buildModelForIde

    final Map<LibraryDependencyImpl, PrepareLibraryTask> prepareTaskMap = [:]

    protected Project project
    private LoggerWrapper loggerWrapper
    protected SdkHandler sdkHandler
    protected AndroidBuilder androidBuilder
    private String creator

    private boolean hasCreatedTasks = false

    private ProductFlavorData<ProductFlavor> defaultConfigData
    /** @deprecated use syncIssue instead */
    @Deprecated
    private final Collection<String> unresolvedDependencies = Sets.newHashSet()
    private final Map<SyncIssueKey, SyncIssue> syncIssues = Maps.newHashMap()

    protected DefaultAndroidSourceSet mainSourceSet
    protected DefaultAndroidSourceSet androidTestSourceSet
    protected DefaultAndroidSourceSet unitTestSourceSet

    protected BasePlugin(Instantiator instantiator, ToolingModelBuilderRegistry registry) {
        this.instantiator = instantiator
        this.registry = registry
        String pluginVersion = getLocalVersion()
        if (pluginVersion != null) {
            creator = "Android Gradle " + pluginVersion
        } else  {
            creator = "Android Gradle"
        }
    }

    protected abstract Class<? extends BaseExtension> getExtensionClass()
    protected abstract VariantFactory getVariantFactory()

    public Instantiator getInstantiator() {
        return instantiator
    }

    public VariantManager getVariantManager() {
        return variantManager
    }

    void setVariantManager(VariantManager variantManager) {
        this.variantManager = variantManager
    }

    BaseExtension getExtension() {
        return extension
    }

    protected void apply(Project project) {
        this.project = project
        doApply()
    }

    protected void doApply() {
        configureProject()
        createExtension()
        createTasks()
    }

    protected void configureProject() {
        buildModelForIde = isBuildModelForIde()

        checkGradleVersion()
        sdkHandler = new SdkHandler(project, logger)
        androidBuilder = new AndroidBuilder(
                project == project.rootProject ? project.name : project.path,
                creator, logger, verbose)

        taskManager = new TaskManager(this, project, project.tasks, androidBuilder)

        project.apply plugin: JavaBasePlugin

        project.apply plugin: JacocoPlugin
        jacocoPlugin = project.plugins.getPlugin(JacocoPlugin)

        // Register a builder for the custom tooling model
        registry.register(new ModelBuilder());

        project.tasks.getByName("assemble").description =
                "Assembles all variants of all applications and secondary packages."

        // call back on execution. This is called after the whole build is done (not
        // after the current project is done).
        // This is will be called for each (android) projects though, so this should support
        // being called 2+ times.
        project.gradle.buildFinished {
            ExecutorSingleton.shutdown()
            sdkHandler.unload()
            PreDexCache.getCache().clear(
                    project.rootProject.file(
                            "${project.rootProject.buildDir}/${FD_INTERMEDIATES}/dex-cache/cache.xml"),
                    logger)
            JackConversionCache.getCache().clear(
                    project.rootProject.file(
                            "${project.rootProject.buildDir}/${FD_INTERMEDIATES}/jack-cache/cache.xml"),
                    logger)
            LibraryCache.getCache().unload()
        }

        project.gradle.taskGraph.whenReady { TaskExecutionGraph taskGraph ->
            for (Task task : taskGraph.allTasks) {
                if (task instanceof PreDex) {
                    PreDexCache.getCache().load(
                            project.rootProject.file(
                                    "${project.rootProject.buildDir}/${FD_INTERMEDIATES}/dex-cache/cache.xml"))
                    break;
                } else if (task instanceof JillTask) {
                    JackConversionCache.getCache().load(
                            project.rootProject.file(
                                    "${project.rootProject.buildDir}/${FD_INTERMEDIATES}/jack-cache/cache.xml"))
                    break;
<<<<<<< HEAD
                }
            }
        }
    }

    private void createExtension() {
        def buildTypeContainer = project.container(BuildType,
                new BuildTypeFactory(instantiator, project, project.getLogger()))
        def productFlavorContainer = project.container(GroupableProductFlavor,
                new GroupableProductFlavorFactory(instantiator, project, project.getLogger()))
        def signingConfigContainer = project.container(SigningConfig,
                new SigningConfigFactory(instantiator))

        extension = project.extensions.create('android', getExtensionClass(),
                this, (ProjectInternal) project, instantiator,
                buildTypeContainer, productFlavorContainer, signingConfigContainer,
                this instanceof LibraryPlugin)
        setBaseExtension(extension)

        variantManager = new VariantManager(project, this, extension, getVariantFactory())

        // map the whenObjectAdded callbacks on the containers.
        signingConfigContainer.whenObjectAdded { SigningConfig signingConfig ->
            variantManager.addSigningConfig((SigningConfig) signingConfig)
        }

        buildTypeContainer.whenObjectAdded { DefaultBuildType buildType ->
            variantManager.addBuildType((BuildType) buildType)
        }

        productFlavorContainer.whenObjectAdded { GroupableProductFlavor productFlavor ->
            variantManager.addProductFlavor(productFlavor)
        }

        // create default Objects, signingConfig first as its used by the BuildTypes.
        signingConfigContainer.create(DEBUG)
        buildTypeContainer.create(DEBUG)
        buildTypeContainer.create(RELEASE)

        // map whenObjectRemoved on the containers to throw an exception.
        signingConfigContainer.whenObjectRemoved {
            throw new UnsupportedOperationException("Removing signingConfigs is not supported.")
        }
        buildTypeContainer.whenObjectRemoved {
            throw new UnsupportedOperationException("Removing build types is not supported.")
        }
        productFlavorContainer.whenObjectRemoved {
            throw new UnsupportedOperationException("Removing product flavors is not supported.")
        }
    }

    private void createTasks() {
        uninstallAll = project.tasks.create("uninstallAll")
        uninstallAll.description = "Uninstall all applications."
        uninstallAll.group = INSTALL_GROUP

        deviceCheck = project.tasks.create("deviceCheck")
        deviceCheck.description = "Runs all device checks using Device Providers and Test Servers."
        deviceCheck.group = JavaBasePlugin.VERIFICATION_GROUP

        connectedCheck = project.tasks.create("connectedCheck")
        connectedCheck.description = "Runs all device checks on currently connected devices."
        connectedCheck.group = JavaBasePlugin.VERIFICATION_GROUP

        mainPreBuild = project.tasks.create("preBuild", PrepareSdkTask)
        mainPreBuild.plugin = this

        project.afterEvaluate {
            createAndroidTasks(false)
        }
    }

    public void setBaseExtension(@NonNull BaseExtension extension) {
        this.extension = extension
        mainSourceSet = (DefaultAndroidSourceSet) extension.sourceSets.create(extension.defaultConfig.name)
        androidTestSourceSet = (DefaultAndroidSourceSet) extension.sourceSets.create(ANDROID_TEST.prefix)
        unitTestSourceSet = (DefaultAndroidSourceSet) extension.sourceSets.create(UNIT_TEST.prefix)

        defaultConfigData = new ProductFlavorData<ProductFlavor>(
                extension.defaultConfig, mainSourceSet,
                androidTestSourceSet, unitTestSourceSet, project)
    }

    private void checkGradleVersion() {
        if (!GRADLE_ACCEPTABLE_VERSIONS.matcher(project.getGradle().gradleVersion).matches()) {
            boolean allowNonMatching = Boolean.getBoolean(GRADLE_VERSION_CHECK_OVERRIDE_PROPERTY)
            File file = new File("gradle" + separator + "wrapper" + separator +
                    "gradle-wrapper.properties");
            String errorMessage = String.format(
                "Gradle version %s is required. Current version is %s. " +
                "If using the gradle wrapper, try editing the distributionUrl in %s " +
                "to gradle-%s-all.zip",
                GRADLE_MIN_VERSION, project.getGradle().gradleVersion, file.getAbsolutePath(),
                GRADLE_MIN_VERSION);
            if (allowNonMatching) {
                getLogger().warning(errorMessage)
                getLogger().warning("As %s is set, continuing anyways.",
                        GRADLE_VERSION_CHECK_OVERRIDE_PROPERTY)
            } else {
                throw new BuildException(errorMessage, null)
            }
        }
    }

    final void createAndroidTasks(boolean force) {
        // get current plugins and look for the default Java plugin.
        if (project.plugins.hasPlugin(JavaPlugin.class)) {
            throw new BadPluginException(
                    "The 'java' plugin has been applied, but it is not compatible with the Android plugins.")
        }

        // don't do anything if the project was not initialized.
        // Unless TEST_SDK_DIR is set in which case this is unit tests and we don't return.
        // This is because project don't get evaluated in the unit test setup.
        // See AppPluginDslTest
        if (!force && (!project.state.executed || project.state.failure != null) && TEST_SDK_DIR == null) {
            return
        }

        if (hasCreatedTasks) {
            return
        }
        hasCreatedTasks = true

        // setup SDK repositories.
        for (File file : sdkHandler.sdkLoader.repositories) {
            project.repositories.maven { MavenArtifactRepository repo ->
                repo.url = file.toURI()
            }
        }

        createMockableJarTask();
        variantManager.createAndroidTasks(getSigningOverride())
        createReportTasks()

        if (lintVital != null) {
            project.gradle.taskGraph.whenReady { TaskExecutionGraph taskGraph ->
                if (taskGraph.hasTask(lintAll)) {
                    lintVital.setEnabled(false)
                }
            }
        }
    }

    public SigningConfig getSigningOverride() {
        if (project.hasProperty(PROPERTY_SIGNING_STORE_FILE) &&
                project.hasProperty(PROPERTY_SIGNING_STORE_PASSWORD) &&
                project.hasProperty(PROPERTY_SIGNING_KEY_ALIAS) &&
                project.hasProperty(PROPERTY_SIGNING_KEY_PASSWORD)) {

            SigningConfig signingConfigDsl = new SigningConfig("externalOverride")
            Map<String, ?> props = project.getProperties();

            signingConfigDsl.setStoreFile(new File((String) props.get(PROPERTY_SIGNING_STORE_FILE)))
            signingConfigDsl.setStorePassword((String) props.get(PROPERTY_SIGNING_STORE_PASSWORD));
            signingConfigDsl.setKeyAlias((String) props.get(PROPERTY_SIGNING_KEY_ALIAS));
            signingConfigDsl.setKeyPassword((String) props.get(PROPERTY_SIGNING_KEY_PASSWORD));

            if (project.hasProperty(PROPERTY_SIGNING_STORE_TYPE)) {
                signingConfigDsl.setStoreType((String) props.get(PROPERTY_SIGNING_STORE_TYPE))
            }

            return signingConfigDsl
        }
        return null
    }

    void checkTasksAlreadyCreated() {
        if (hasCreatedTasks) {
            throw new GradleException(
                    "Android tasks have already been created.\n" +
                    "This happens when calling android.applicationVariants,\n" +
                    "android.libraryVariants or android.testVariants.\n" +
                    "Once these methods are called, it is not possible to\n" +
                    "continue configuring the model.")
        }
    }

    ProductFlavorData<ProductFlavor> getDefaultConfigData() {
        return defaultConfigData
    }

    @Deprecated
    Collection<String> getUnresolvedDependencies() {
        return unresolvedDependencies
    }

    Map<SyncIssueKey, SyncIssue> getSyncIssues() {
        return syncIssues
    }

    ILogger getLogger() {
        if (loggerWrapper == null) {
            loggerWrapper = new LoggerWrapper(project.logger)
        }

        return loggerWrapper
    }

    boolean isVerbose() {
        return project.logger.isEnabled(LogLevel.INFO)
    }

    boolean isDebugLog() {
        return project.logger.isEnabled(LogLevel.DEBUG)
    }

    void setAssembleAndroidTest(Task assembleTest) {
        this.assembleAndroidTest = assembleTest
    }

    AndroidBuilder getAndroidBuilder() {
        return androidBuilder
    }

    public File getSdkFolder() {
        return sdkHandler.getSdkFolder()
    }

    public File getNdkFolder() {
        return sdkHandler.getNdkFolder()
    }

    public SdkInfo getSdkInfo() {
        return sdkHandler.getSdkInfo()
    }

    public List<File> getBootClasspath() {
        ensureTargetSetup()

        return androidBuilder.getBootClasspath()
    }

    public List<String> getBootClasspathAsStrings() {
        ensureTargetSetup()

        return androidBuilder.getBootClasspathAsStrings()
    }

    public List<BaseVariantData<? extends BaseVariantOutputData>> getVariantDataList() {
        if (variantManager.getVariantDataList().isEmpty()) {
            variantManager.populateVariantDataList(getSigningOverride())
        }
        return variantManager.getVariantDataList();
    }

    public void ensureTargetSetup() {
        // check if the target has been set.
        TargetInfo targetInfo = androidBuilder.getTargetInfo()
        if (targetInfo == null) {
            sdkHandler.initTarget(
                    extension.getCompileSdkVersion(),
                    extension.buildToolsRevision,
                    androidBuilder)
        }
    }

    public void createMergeAppManifestsTask(
            @NonNull BaseVariantData<? extends BaseVariantOutputData> variantData) {

        VariantConfiguration config = variantData.variantConfiguration
        com.android.builder.model.ProductFlavor mergedFlavor = config.mergedFlavor

        ApplicationVariantData appVariantData = variantData as ApplicationVariantData
        Set<String> screenSizes = appVariantData.getCompatibleScreens()

        // loop on all outputs. The only difference will be the name of the task, and location
        // of the generated manifest
        for (BaseVariantOutputData vod : variantData.outputs) {
            final CompatibleScreensManifest csmTask =
                    (vod.getMainOutputFile().getFilter(OutputFile.DENSITY) != null
                            && !screenSizes.isEmpty()) ?
                            createCompatibleScreensManifest(vod, screenSizes) :
                            null

            // create final var inside the loop to ensure the closures will work.
            final BaseVariantOutputData variantOutputData = vod

            String outputName = variantOutputData.fullName.capitalize()
            String outputDirName = variantOutputData.dirName

            def processManifestTask = project.tasks.create(
                    "process${outputName}Manifest",
                    MergeManifests)

            variantOutputData.manifestProcessorTask = processManifestTask

            processManifestTask.plugin = this

            processManifestTask.dependsOn variantData.prepareDependenciesTask
            if (variantData.generateApkDataTask != null) {
                processManifestTask.dependsOn variantData.generateApkDataTask
            }
            if (csmTask != null) {
                processManifestTask.dependsOn csmTask
            }

            processManifestTask.variantConfiguration = config
            if (variantOutputData instanceof ApkVariantOutputData) {
                processManifestTask.variantOutputData = variantOutputData as ApkVariantOutputData
            }

            conventionMapping(processManifestTask).map("libraries") {
                List<ManifestDependencyImpl> manifests =
                        getManifestDependencies(config.directLibraries)

                if (variantData.generateApkDataTask != null) {
                    manifests.add(new ManifestDependencyImpl(
                            variantData.generateApkDataTask.getManifestFile(), []))
                }

                if (csmTask != null) {
                    manifests.add(
                            new ManifestDependencyImpl(csmTask.getManifestFile(), []))
                }

                return manifests
            }

            conventionMapping(processManifestTask).map("minSdkVersion") {
                if (androidBuilder.isPreviewTarget()) {
                    return androidBuilder.getTargetCodename()
                }

                mergedFlavor.minSdkVersion?.apiString
            }

            conventionMapping(processManifestTask).map("targetSdkVersion") {
                if (androidBuilder.isPreviewTarget()) {
                    return androidBuilder.getTargetCodename()
                }

                return mergedFlavor.targetSdkVersion?.apiString
            }

            conventionMapping(processManifestTask).map("maxSdkVersion") {
                if (androidBuilder.isPreviewTarget()) {
                    return null
                }

                return mergedFlavor.maxSdkVersion
            }

            conventionMapping(processManifestTask).map("manifestOutputFile") {
                project.file(
                        "$project.buildDir/${FD_INTERMEDIATES}/manifests/full/" +
                                "${outputDirName}/AndroidManifest.xml")
            }

            conventionMapping(processManifestTask).map("reportFile") {
                project.file(
                        "$project.buildDir/${FD_OUTPUTS}/logs/manifest-merger-${config.baseName}-report.txt")
            }
        }
    }

    private CompatibleScreensManifest createCompatibleScreensManifest(
            @NonNull BaseVariantOutputData variantOutputData,
            @NonNull Set<String> screenSizes) {

        CompatibleScreensManifest csmTask = project.tasks.create(
                "create${variantOutputData.fullName.capitalize()}CompatibleScreensManifest",
                CompatibleScreensManifest)

        csmTask.screenDensity = variantOutputData.getMainOutputFile().getFilter(OutputFile.DENSITY)
        csmTask.screenSizes = screenSizes

        conventionMapping(csmTask).map("manifestFile") {
            project.file(
                    "$project.buildDir/${FD_INTERMEDIATES}/manifests/density/" +
                            "${variantOutputData.dirName}/AndroidManifest.xml")
        }

        return csmTask;
    }

    @CompileDynamic
    private ConventionMapping conventionMapping(Task task) {
        task.conventionMapping
    }

    public void createMergeLibManifestsTask(
            @NonNull BaseVariantData<? extends BaseVariantOutputData> variantData,
            @NonNull String manifestOutDir) {
        VariantConfiguration config = variantData.variantConfiguration

        // get single output for now.
        BaseVariantOutputData variantOutputData = variantData.outputs.get(0)

        def processManifest = project.tasks.create(
                "process${variantData.variantConfiguration.fullName.capitalize()}Manifest",
                ProcessManifest)
        variantOutputData.manifestProcessorTask = processManifest
        processManifest.plugin = this

        processManifest.dependsOn variantData.prepareDependenciesTask
        processManifest.variantConfiguration = config

        com.android.builder.model.ProductFlavor mergedFlavor = config.mergedFlavor

        conventionMapping(processManifest).map("minSdkVersion") {
            if (androidBuilder.isPreviewTarget()) {
                return androidBuilder.getTargetCodename()
            }
            return mergedFlavor.minSdkVersion?.apiString
        }

        conventionMapping(processManifest).map("targetSdkVersion") {
            if (androidBuilder.isPreviewTarget()) {
                return androidBuilder.getTargetCodename()
            }

            return mergedFlavor.targetSdkVersion?.apiString
        }

        conventionMapping(processManifest).map("maxSdkVersion") {
            if (androidBuilder.isPreviewTarget()) {
                return null
            }

            return mergedFlavor.maxSdkVersion
        }

        conventionMapping(processManifest).map("manifestOutputFile") {
            project.file(
                    "$project.buildDir/${FD_INTERMEDIATES}/${manifestOutDir}/" +
                            "${variantData.variantConfiguration.dirName}/AndroidManifest.xml")
        }

        conventionMapping(processManifest).map("aaptFriendlyManifestOutputFile") {
            project.file(
                    "$project.buildDir/${FD_INTERMEDIATES}/${manifestOutDir}/" +
                            "${variantData.variantConfiguration.dirName}/aapt/AndroidManifest.xml")
        }
    }

    protected void createProcessTestManifestTask(
            @NonNull BaseVariantData<? extends BaseVariantOutputData> variantData,
            @NonNull String manifestOurDir) {
        def processTestManifestTask;
        VariantConfiguration config = variantData.variantConfiguration
        processTestManifestTask = project.tasks.create(
                "process${variantData.variantConfiguration.fullName.capitalize()}Manifest",
                ProcessTestManifest)
        conventionMapping(processTestManifestTask).map("testManifestFile") {
            config.getMainManifest()
        }
        conventionMapping(processTestManifestTask).map("tmpDir") {
            project.file(
                    "$project.buildDir/${FD_INTERMEDIATES}/${manifestOurDir}/tmp")
        }

        // get single output for now.
        BaseVariantOutputData variantOutputData = variantData.outputs.get(0)

        variantOutputData.manifestProcessorTask = processTestManifestTask
        processTestManifestTask.dependsOn variantData.prepareDependenciesTask

        processTestManifestTask.plugin = this

        conventionMapping(processTestManifestTask).map("testApplicationId") {
            config.applicationId
        }
        conventionMapping(processTestManifestTask).map("minSdkVersion") {
            if (androidBuilder.isPreviewTarget()) {
                return androidBuilder.getTargetCodename()
            }

            config.minSdkVersion?.apiString
        }
        conventionMapping(processTestManifestTask).map("targetSdkVersion") {
            if (androidBuilder.isPreviewTarget()) {
                return androidBuilder.getTargetCodename()
            }

            return config.targetSdkVersion?.apiString
        }
        conventionMapping(processTestManifestTask).map("testedApplicationId") {
            config.testedApplicationId
        }
        conventionMapping(processTestManifestTask).map("instrumentationRunner") {
            config.instrumentationRunner
        }
        conventionMapping(processTestManifestTask).map("handleProfiling") {
            config.handleProfiling
        }
        conventionMapping(processTestManifestTask).map("functionalTest") {
            config.functionalTest
        }
        conventionMapping(processTestManifestTask).map("libraries") {
            getManifestDependencies(config.directLibraries)
        }
        conventionMapping(processTestManifestTask).map("manifestOutputFile") {
            project.file(
                    "$project.buildDir/${FD_INTERMEDIATES}/${manifestOurDir}/${variantData.variantConfiguration.dirName}/AndroidManifest.xml")
        }
    }

    public void createRenderscriptTask(
            @NonNull BaseVariantData<? extends BaseVariantOutputData> variantData) {
        GradleVariantConfiguration config = variantData.variantConfiguration

        // get single output for now.
        BaseVariantOutputData variantOutputData = variantData.outputs.get(0)

        def renderscriptTask = project.tasks.create(
                "compile${variantData.variantConfiguration.fullName.capitalize()}Renderscript",
                RenderscriptCompile)
        variantData.renderscriptCompileTask = renderscriptTask
        if (config.type.isForTesting()) {
            renderscriptTask.dependsOn variantOutputData.manifestProcessorTask
        } else {
            renderscriptTask.dependsOn variantData.checkManifestTask
        }

        com.android.builder.model.ProductFlavor mergedFlavor = config.mergedFlavor
        boolean ndkMode = config.renderscriptNdkModeEnabled

        variantData.resourceGenTask.dependsOn renderscriptTask
        // only put this dependency if rs will generate Java code
        if (!ndkMode) {
            variantData.sourceGenTask.dependsOn renderscriptTask
        }

        renderscriptTask.dependsOn variantData.prepareDependenciesTask
        renderscriptTask.plugin = this

        conventionMapping(renderscriptTask).map("targetApi") {
            int targetApi = mergedFlavor.renderscriptTargetApi != null ?
                    mergedFlavor.renderscriptTargetApi : -1
            ApiVersion apiVersion = config.getMinSdkVersion()
            if (apiVersion != null) {
                int minSdk = apiVersion.apiLevel
                if (apiVersion.codename != null) {
                    minSdk = SdkVersionInfo.getApiByBuildCode(apiVersion.codename, true)
                }

                return targetApi > minSdk ? targetApi : minSdk
            }

            return targetApi
        }

        renderscriptTask.supportMode = config.renderscriptSupportModeEnabled
        renderscriptTask.ndkMode = ndkMode
        renderscriptTask.debugBuild = config.buildType.renderscriptDebuggable
        renderscriptTask.optimLevel = config.buildType.renderscriptOptimLevel

        conventionMapping(renderscriptTask).map("sourceDirs") { config.renderscriptSourceList }
        conventionMapping(renderscriptTask).map("importDirs") { config.renderscriptImports }

        conventionMapping(renderscriptTask).map("sourceOutputDir") {
            project.file("$project.buildDir/${FD_GENERATED}/source/rs/${variantData.variantConfiguration.dirName}")
        }
        conventionMapping(renderscriptTask).map("resOutputDir") {
            project.file("$project.buildDir/${FD_GENERATED}/res/rs/${variantData.variantConfiguration.dirName}")
        }
        conventionMapping(renderscriptTask).map("objOutputDir") {
            project.file("$project.buildDir/${FD_INTERMEDIATES}/rs/${variantData.variantConfiguration.dirName}/obj")
        }
        conventionMapping(renderscriptTask).map("libOutputDir") {
            project.file("$project.buildDir/${FD_INTERMEDIATES}/rs/${variantData.variantConfiguration.dirName}/lib")
        }
        conventionMapping(renderscriptTask).map("ndkConfig") { config.ndkConfig }
    }

    public void createMergeResourcesTask(
            @NonNull BaseVariantData<? extends BaseVariantOutputData> variantData,
            final boolean process9Patch) {
        MergeResources mergeResourcesTask = basicCreateMergeResourcesTask(
                variantData,
                "merge",
                "$project.buildDir/${FD_INTERMEDIATES}/res/${variantData.variantConfiguration.dirName}",
                true /*includeDependencies*/,
                process9Patch)
        variantData.mergeResourcesTask = mergeResourcesTask
    }

    public MergeResources basicCreateMergeResourcesTask(
            @NonNull BaseVariantData<? extends BaseVariantOutputData> variantData,
            @NonNull String taskNamePrefix,
            @NonNull String outputLocation,
            final boolean includeDependencies,
            final boolean process9Patch) {
        MergeResources mergeResourcesTask = project.tasks.create(
                "$taskNamePrefix${variantData.variantConfiguration.fullName.capitalize()}Resources",
                MergeResources)

        mergeResourcesTask.dependsOn variantData.prepareDependenciesTask, variantData.resourceGenTask
        mergeResourcesTask.plugin = this
        mergeResourcesTask.incrementalFolder = project.file(
                "$project.buildDir/${FD_INTERMEDIATES}/incremental/${taskNamePrefix}Resources/${variantData.variantConfiguration.dirName}")

        mergeResourcesTask.process9Patch = process9Patch
        mergeResourcesTask.crunchPng = extension.aaptOptions.getCruncherEnabled()

        conventionMapping(mergeResourcesTask).map("useNewCruncher") { extension.aaptOptions.useNewCruncher }

        conventionMapping(mergeResourcesTask).map("inputResourceSets") {
            def generatedResFolders = [ variantData.renderscriptCompileTask.getResOutputDir(),
                                        variantData.generateResValuesTask.getResOutputDir() ]
            if (variantData.generateApkDataTask != null) {
                generatedResFolders.add(variantData.generateApkDataTask.getResOutputDir())
            }
            variantData.variantConfiguration.getResourceSets(generatedResFolders,
                    includeDependencies)
        }

        conventionMapping(mergeResourcesTask).map("outputDir") { project.file(outputLocation) }

        return mergeResourcesTask
    }

    public void createMergeAssetsTask(
            @NonNull BaseVariantData<? extends BaseVariantOutputData> variantData,
            @Nullable String outputLocation,
            final boolean includeDependencies) {
        if (outputLocation == null) {
            outputLocation = "$project.buildDir/${FD_INTERMEDIATES}/assets/${variantData.variantConfiguration.dirName}"
        }

        VariantConfiguration variantConfig = variantData.variantConfiguration

        def mergeAssetsTask = project.tasks.create(
                "merge${variantConfig.fullName.capitalize()}Assets",
                MergeAssets)
        variantData.mergeAssetsTask = mergeAssetsTask

        mergeAssetsTask.dependsOn variantData.prepareDependenciesTask, variantData.assetGenTask
        mergeAssetsTask.plugin = this
        mergeAssetsTask.incrementalFolder =
                project.file("$project.buildDir/${FD_INTERMEDIATES}/incremental/mergeAssets/${variantConfig.dirName}")

        conventionMapping(mergeAssetsTask).map("inputAssetSets") {
            def generatedAssets = []
            if (variantData.copyApkTask != null) {
                generatedAssets.add(variantData.copyApkTask.destinationDir)
            }
            variantConfig.getAssetSets(generatedAssets, includeDependencies)
        }
        conventionMapping(mergeAssetsTask).map("outputDir") { project.file(outputLocation) }
    }

    public void createBuildConfigTask(
            @NonNull BaseVariantData<? extends BaseVariantOutputData> variantData) {
        def generateBuildConfigTask = project.tasks.create(
                "generate${variantData.variantConfiguration.fullName.capitalize()}BuildConfig",
                GenerateBuildConfig)

        variantData.generateBuildConfigTask = generateBuildConfigTask

        VariantConfiguration variantConfiguration = variantData.variantConfiguration

        variantData.sourceGenTask.dependsOn generateBuildConfigTask
        if (variantConfiguration.type.isForTesting()) {
            // in case of a test project, the manifest is generated so we need to depend
            // on its creation.

            // For test apps there should be a single output, so we get it.
            BaseVariantOutputData variantOutputData = variantData.outputs.get(0)

            generateBuildConfigTask.dependsOn variantOutputData.manifestProcessorTask
        } else {
            generateBuildConfigTask.dependsOn variantData.checkManifestTask
        }

        generateBuildConfigTask.plugin = this

        conventionMapping(generateBuildConfigTask).map("buildConfigPackageName") {
            variantConfiguration.originalApplicationId
        }

        conventionMapping(generateBuildConfigTask).map("appPackageName") {
            variantConfiguration.applicationId
        }

        conventionMapping(generateBuildConfigTask).map("versionName") {
            variantConfiguration.versionName
        }

        conventionMapping(generateBuildConfigTask).map("versionCode") {
            variantConfiguration.versionCode
        }

        conventionMapping(generateBuildConfigTask).map("debuggable") {
            variantConfiguration.buildType.isDebuggable()
        }

        conventionMapping(generateBuildConfigTask).map("buildTypeName") {
            variantConfiguration.buildType.name
        }

        conventionMapping(generateBuildConfigTask).map("flavorName") {
            variantConfiguration.flavorName
        }

        conventionMapping(generateBuildConfigTask).map("flavorNamesWithDimensionNames") {
            variantConfiguration.flavorNamesWithDimensionNames
        }

        conventionMapping(generateBuildConfigTask).map("items") {
            variantConfiguration.buildConfigItems
        }

        conventionMapping(generateBuildConfigTask).map("sourceOutputDir") {
            project.file("$project.buildDir/${FD_GENERATED}/source/buildConfig/${variantData.variantConfiguration.dirName}")
        }
    }

    public void createGenerateResValuesTask(
            @NonNull BaseVariantData<? extends BaseVariantOutputData> variantData) {
        GenerateResValues generateResValuesTask = project.tasks.create(
                "generate${variantData.variantConfiguration.fullName.capitalize()}ResValues",
                GenerateResValues)
        variantData.generateResValuesTask = generateResValuesTask
        variantData.resourceGenTask.dependsOn generateResValuesTask

        VariantConfiguration variantConfiguration = variantData.variantConfiguration

        generateResValuesTask.plugin = this

        conventionMapping(generateResValuesTask).map("items") {
            variantConfiguration.resValues
        }

        conventionMapping(generateResValuesTask).map("resOutputDir") {
            project.file("$project.buildDir/${FD_GENERATED}/res/generated/${variantData.variantConfiguration.dirName}")
        }
    }

    public void createProcessResTask(
            @NonNull BaseVariantData<? extends BaseVariantOutputData> variantData,
            boolean generateResourcePackage) {
        createProcessResTask(variantData,
                "$project.buildDir/${FD_INTERMEDIATES}/symbols/${variantData.variantConfiguration.dirName}",
                generateResourcePackage)
    }

    public void createProcessResTask(
            @NonNull BaseVariantData<? extends BaseVariantOutputData> variantData,
            @NonNull final String symbolLocation,
            boolean generateResourcePackage) {

        VariantConfiguration config = variantData.variantConfiguration

        // loop on all outputs. The only difference will be the name of the task, and location
        // of the generated data.
        for (BaseVariantOutputData vod : variantData.outputs) {
            // create final var inside the loop to ensure the closures will work.
            final BaseVariantOutputData variantOutputData = vod

            String outputName = variantOutputData.fullName.capitalize()
            String outputBaseName = variantOutputData.baseName

            ProcessAndroidResources processResources = project.tasks.create(
                    "process${outputName}Resources",
                    ProcessAndroidResources)

            variantOutputData.processResourcesTask = processResources

            processResources.dependsOn variantOutputData.manifestProcessorTask,
                    variantData.mergeResourcesTask, variantData.mergeAssetsTask
            processResources.plugin = this

            if (variantData.getSplitHandlingPolicy() ==
                    BaseVariantData.SplitHandlingPolicy.RELEASE_21_AND_AFTER_POLICY) {

                Set<String> filters = new HashSet<String>(getExtension().getSplits().getDensityFilters());
                filters.addAll(getExtension().getSplits().getLanguageFilters());
                filters = removeAllNullEntries(filters);
                processResources.splits = filters;
            }

            // only generate code if the density filter is null, and if we haven't generated
            // it yet (if you have abi + density splits, then several abi output will have no
            // densityFilter)
            if (variantOutputData.getMainOutputFile().getFilter(OutputFile.DENSITY) == null
                    && variantData.generateRClassTask == null) {
                variantData.generateRClassTask = processResources
                variantData.sourceGenTask.dependsOn processResources
                processResources.enforceUniquePackageName = extension.getEnforceUniquePackageName()

                conventionMapping(processResources).map("libraries") {
                    getTextSymbolDependencies(config.allLibraries)
                }
                conventionMapping(processResources).map("packageForR") {
                    config.originalApplicationId
                }

                // TODO: unify with generateBuilderConfig, compileAidl, and library packaging somehow?
                conventionMapping(processResources).map("sourceOutputDir") {
                    project.file(
                            "$project.buildDir/${FD_GENERATED}/source/r/${config.dirName}")
                }

                conventionMapping(processResources).map("textSymbolOutputDir") {
                    project.file(symbolLocation)
                }

                if (config.buildType.isMinifyEnabled()) {
                    if (config.buildType.shrinkResources && config.useJack) {
                        displayWarning(logger, project,
                                "WARNING: shrinkResources does not yet work with useJack=true")
                    }
                    conventionMapping(processResources).map("proguardOutputFile") {
                        project.file(
                                "$project.buildDir/${FD_INTERMEDIATES}/proguard-rules/${config.dirName}/aapt_rules.txt")
                    }
                } else if (config.buildType.shrinkResources) {
                    displayWarning(logger, project,
                            "WARNING: To shrink resources you must also enable ProGuard")
                }
            }

            conventionMapping(processResources).map("manifestFile") {
                variantOutputData.manifestProcessorTask.getOutputFile()
            }

            conventionMapping(processResources).map("resDir") {
                variantData.mergeResourcesTask.outputDir
            }

            conventionMapping(processResources).map("assetsDir") {
                variantData.mergeAssetsTask.outputDir
            }

            if (generateResourcePackage) {
                conventionMapping(processResources).map("packageOutputFile") {
                    project.file(
                            "$project.buildDir/${FD_INTERMEDIATES}/res/resources-${outputBaseName}.ap_")
                }
            }

            conventionMapping(processResources).map("type") { config.type }
            conventionMapping(processResources).map("debuggable") { config.buildType.debuggable }
            conventionMapping(processResources).map("aaptOptions") { extension.aaptOptions }
            conventionMapping(processResources).map("pseudoLocalesEnabled") { config.buildType.pseudoLocalesEnabled }

            conventionMapping(processResources).map("resourceConfigs") {
                return config.mergedFlavor.resourceConfigurations
            }
            conventionMapping(processResources).map("preferredDensity") {
                variantOutputData.getMainOutputFile().getFilter(OutputFile.DENSITY)
            }

        }
    }

    /**
     * Creates the split resources packages task if necessary. AAPT will produce split packages
     * for all --split provided parameters. These split packages should be signed and moved
     * unchanged to the APK build output directory.
     * @param variantData the variant configuration.
     */

    public void createSplitResourcesTasks(
            @NonNull BaseVariantData<? extends BaseVariantOutputData> variantData) {

        assert variantData.getSplitHandlingPolicy() ==
                BaseVariantData.SplitHandlingPolicy.RELEASE_21_AND_AFTER_POLICY;

        VariantConfiguration config = variantData.variantConfiguration
        Set<String> densityFilters =
                removeAllNullEntries(getExtension().getSplits().getDensityFilters());
        Set<String> abiFilters = removeAllNullEntries(getExtension().getSplits().getAbiFilters());
        Set<String> languageFilters =
                removeAllNullEntries(getExtension().getSplits().getLanguageFilters());

        def outputs = variantData.outputs;
        if (outputs.size() != 1) {
            throw new RuntimeException("In release 21 and later, there can be only one main APK, " +
                    "found " + outputs.size());
        }

        BaseVariantOutputData variantOutputData = outputs.get(0);
        variantOutputData.packageSplitResourcesTask =
                project.tasks.create("package${config.fullName.capitalize()}SplitResources",
                        PackageSplitRes);
        variantOutputData.packageSplitResourcesTask.inputDirectory =
                new File("$project.buildDir/${FD_INTERMEDIATES}/res")
        variantOutputData.packageSplitResourcesTask.densitySplits = densityFilters
        variantOutputData.packageSplitResourcesTask.languageSplits = languageFilters
        variantOutputData.packageSplitResourcesTask.outputBaseName = config.baseName
        variantOutputData.packageSplitResourcesTask.signingConfig =
                (SigningConfig) config.signingConfig
        variantOutputData.packageSplitResourcesTask.outputDirectory =
                new File("$project.buildDir/${FD_INTERMEDIATES}/splits/${config.dirName}")
        variantOutputData.packageSplitResourcesTask.plugin = this
        variantOutputData.packageSplitResourcesTask.dependsOn variantOutputData.processResourcesTask

        SplitZipAlign zipAlign = project.tasks.create("zipAlign${config.fullName.capitalize()}SplitPackages", SplitZipAlign)
        conventionMapping(zipAlign).map("zipAlignExe") {
            String path = androidBuilder.targetInfo?.buildTools?.getPath(ZIP_ALIGN)
            if (path != null) {
                return new File(path)
            }

            return null
        }
        zipAlign.outputDirectory = new File("$project.buildDir/outputs/apk")
        zipAlign.inputDirectory = variantOutputData.packageSplitResourcesTask.outputDirectory
        zipAlign.outputBaseName = config.baseName
        zipAlign.abiFilters = abiFilters
        zipAlign.languageFilters = languageFilters
        zipAlign.densityFilters = densityFilters
        ((ApkVariantOutputData) variantOutputData).splitZipAlign = zipAlign
        zipAlign.dependsOn(variantOutputData.packageSplitResourcesTask)
    }

    public void createSplitAbiTasks(
            @NonNull ApplicationVariantData variantData) {

        assert variantData.getSplitHandlingPolicy() ==
                BaseVariantData.SplitHandlingPolicy.RELEASE_21_AND_AFTER_POLICY;

        VariantConfiguration config = variantData.variantConfiguration
        Set<String> filters = new HashSet<String>();
        for (String abi : getExtension().getSplits().getAbiFilters()) {
            if (abi != null) {
                filters.add(abi);
            }
        }
        if (filters.isEmpty()) {
            return;
        }
        def outputs = variantData.outputs;
        if (outputs.size() != 1) {
            throw new RuntimeException("In release 21 and later, there can be only one main APK, " +
                    "found " + outputs.size());
        }

        BaseVariantOutputData variantOutputData = outputs.get(0);
        // first create the split APK resources.
        GenerateSplitAbiRes generateSplitAbiRes = project.tasks.
                create("generate${config.fullName.capitalize()}SplitAbiRes",
                        GenerateSplitAbiRes)
        generateSplitAbiRes.plugin = this

        generateSplitAbiRes.outputDirectory =
                new File("$project.buildDir/${FD_INTERMEDIATES}/abi/${config.dirName}")
        generateSplitAbiRes.splits = filters
        generateSplitAbiRes.outputBaseName = config.baseName
        generateSplitAbiRes.applicationId = config.getApplicationId()
        generateSplitAbiRes.versionCode = config.getVersionCode()
        generateSplitAbiRes.versionName = config.getVersionName()
        generateSplitAbiRes.debuggable = {
            config.buildType.debuggable }
        conventionMapping(generateSplitAbiRes).map("aaptOptions") {
            extension.aaptOptions
        }
        generateSplitAbiRes.dependsOn variantOutputData.processResourcesTask

        // then package those resources witth the appropriate JNI libraries.
        variantOutputData.packageSplitAbiTask =
                project.tasks.create("package${config.fullName.capitalize()}SplitAbi",
                        PackageSplitAbi);
        variantOutputData.packageSplitAbiTask
        variantOutputData.packageSplitAbiTask.inputDirectory = generateSplitAbiRes.outputDirectory
        variantOutputData.packageSplitAbiTask.splits = filters
        variantOutputData.packageSplitAbiTask.outputBaseName = config.baseName
        variantOutputData.packageSplitAbiTask.signingConfig =
                (SigningConfig) config.signingConfig
        variantOutputData.packageSplitAbiTask.outputDirectory =
                new File("$project.buildDir/${FD_INTERMEDIATES}/splits/${config.dirName}")
        variantOutputData.packageSplitAbiTask.plugin = this
        variantOutputData.packageSplitAbiTask.dependsOn generateSplitAbiRes

        conventionMapping(variantOutputData.packageSplitAbiTask).map("jniFolders") {
            getJniFolders(variantData);
        }
        conventionMapping(variantOutputData.packageSplitAbiTask).map("jniDebuggable") { config.buildType.jniDebuggable }
        conventionMapping(variantOutputData.packageSplitAbiTask).map("packagingOptions") { extension.packagingOptions }

        ((ApkVariantOutputData) variantOutputData).splitZipAlign.dependsOn variantOutputData.packageSplitAbiTask
    }

    /**
     * Calculate the list of folders that can contain jni artifacts for this variant.
     * @param variantData the variant
     * @return a potentially empty list of directories that exist or not and that may contains
     * native resources.
     */
    @NonNull
    public Set<File> getJniFolders(@NonNull ApkVariantData variantData) {
        VariantConfiguration config = variantData.variantConfiguration
        // for now only the project's compilation output.
        Set<File> set = Sets.newHashSet()
        if (extension.getUseNewNativePlugin()) {
            NdkComponentModelPlugin ndkPlugin = project.plugins.getPlugin(NdkComponentModelPlugin.class)
            set.addAll(ndkPlugin.getOutputDirectories(config))
        } else {
            set.addAll(variantData.ndkCompileTask.soFolder)
        }
        set.addAll(variantData.renderscriptCompileTask.libOutputDir)
        set.addAll(config.libraryJniFolders)
        set.addAll(config.jniLibsList)
        if (extension.ndkLib != null) {
            set.addAll(extension.ndkLib.getOutputDirectories(config))
        }

        if (config.mergedFlavor.renderscriptSupportModeEnabled) {
            File rsLibs = androidBuilder.getSupportNativeLibFolder()
            if (rsLibs != null && rsLibs.isDirectory()) {
                set.add(rsLibs);
            }
        }

        return set
    }

    public void createProcessJavaResTask(
            @NonNull BaseVariantData<? extends BaseVariantOutputData> variantData) {
        VariantConfiguration variantConfiguration = variantData.variantConfiguration

        Copy processResources = project.tasks.create(
                "process${variantData.variantConfiguration.fullName.capitalize()}JavaRes",
                ProcessResources);
        variantData.processJavaResourcesTask = processResources

        // set the input
        processResources.from(((AndroidSourceSet) variantConfiguration.defaultSourceSet).resources.getSourceFiles())

        if (!variantConfiguration.type.isForTesting()) {
            processResources.from(
                    ((AndroidSourceSet) variantConfiguration.buildTypeSourceSet).resources.getSourceFiles())
        }
        if (variantConfiguration.hasFlavors()) {
            for (SourceProvider flavorSourceSet : variantConfiguration.flavorSourceProviders) {
                processResources.from(((AndroidSourceSet) flavorSourceSet).resources.getSourceFiles())
            }
        }

        conventionMapping(processResources).map("destinationDir") {
            project.file("$project.buildDir/${FD_INTERMEDIATES}/javaResources/${variantData.variantConfiguration.dirName}")
        }
    }

    public void createAidlTask(
            @NonNull BaseVariantData<? extends BaseVariantOutputData> variantData,
            @Nullable File parcelableDir) {
        VariantConfiguration variantConfiguration = variantData.variantConfiguration

        def compileTask = project.tasks.create(
                "compile${variantData.variantConfiguration.fullName.capitalize()}Aidl",
                AidlCompile)
        variantData.aidlCompileTask = compileTask

        variantData.sourceGenTask.dependsOn compileTask
        variantData.aidlCompileTask.dependsOn variantData.prepareDependenciesTask

        compileTask.plugin = this
        compileTask.incrementalFolder =
                project.file("$project.buildDir/${FD_INTERMEDIATES}/incremental/aidl/${variantData.variantConfiguration.dirName}")

        conventionMapping(compileTask).map("sourceDirs") { variantConfiguration.aidlSourceList }
        conventionMapping(compileTask).map("importDirs") { variantConfiguration.aidlImports }

        conventionMapping(compileTask).map("sourceOutputDir") {
            project.file("$project.buildDir/${FD_GENERATED}/source/aidl/${variantData.variantConfiguration.dirName}")
        }
        compileTask.aidlParcelableDir = parcelableDir
    }

    public void createCompileTask(
            @NonNull BaseVariantData<? extends BaseVariantOutputData> variantData,
            @Nullable BaseVariantData<? extends BaseVariantOutputData> testedVariantData) {
        def compileTask = project.tasks.create(
                "compile${variantData.variantConfiguration.fullName.capitalize()}Java",
                JavaCompile)
        variantData.javaCompileTask = compileTask
        variantData.compileTask.dependsOn variantData.javaCompileTask
        optionalDependsOn(variantData.javaCompileTask, variantData.sourceGenTask)

        compileTask.source = variantData.getJavaSources()

        VariantConfiguration config = variantData.variantConfiguration

        // if the tested variant is an app, add its classpath. For the libraries,
        // it's done automatically since the classpath includes the library output as a normal
        // dependency.
        if (testedVariantData instanceof ApplicationVariantData) {
            conventionMapping(compileTask).map("classpath")  {
                project.files(androidBuilder.getCompileClasspath(config)) + testedVariantData.javaCompileTask.classpath + testedVariantData.javaCompileTask.outputs.files
            }
        } else {
            conventionMapping(compileTask).map("classpath")  {
                project.files(androidBuilder.getCompileClasspath(config))
            }
        }

        // TODO - dependency information for the compile classpath is being lost.
        // Add a temporary approximation
        compileTask.dependsOn variantData.variantDependency.compileConfiguration.buildDependencies

        conventionMapping(compileTask).map("destinationDir") {
            project.file("$project.buildDir/${FD_INTERMEDIATES}/classes/${variantData.variantConfiguration.dirName}")
        }
        conventionMapping(compileTask).map("dependencyCacheDir") {
            project.file("$project.buildDir/${FD_INTERMEDIATES}/dependency-cache/${variantData.variantConfiguration.dirName}")
        }

        configureLanguageLevel(compileTask)
        compileTask.options.encoding = extension.compileOptions.encoding

        // setup the boot classpath just before the task actually runs since this will
        // force the sdk to be parsed.
        compileTask.doFirst {
            compileTask.options.bootClasspath = androidBuilder.getBootClasspathAsStrings().join(File.pathSeparator)
        }
    }
    public void createGenerateMicroApkDataTask(
            @NonNull BaseVariantData<? extends BaseVariantOutputData> variantData,
            @NonNull Configuration config) {
        GenerateApkDataTask task = project.tasks.create(
                "handle${variantData.variantConfiguration.fullName.capitalize()}MicroApk",
                GenerateApkDataTask)

        variantData.generateApkDataTask = task

        task.plugin = this
        conventionMapping(task).map("resOutputDir") {
            project.file("$project.buildDir/${FD_GENERATED}/res/microapk/${variantData.variantConfiguration.dirName}")
        }
        conventionMapping(task).map("apkFile") {
            // only care about the first one. There shouldn't be more anyway.
            config.getFiles().iterator().next()
        }
        conventionMapping(task).map("manifestFile") {
            project.file("$project.buildDir/${FD_INTERMEDIATES}/${FD_GENERATED}/manifests/microapk/${variantData.variantConfiguration.dirName}/${FN_ANDROID_MANIFEST_XML}")
        }
        conventionMapping(task).map("mainPkgName") {
            variantData.variantConfiguration.getApplicationId()
        }

        conventionMapping(task).map("minSdkVersion") {
            variantData.variantConfiguration.getMinSdkVersion().apiLevel
        }

        conventionMapping(task).map("targetSdkVersion") {
            variantData.variantConfiguration.getTargetSdkVersion().apiLevel
        }

        task.dependsOn config

        // the merge res task will need to run after this one.
        variantData.resourceGenTask.dependsOn task
    }

    public void createNdkTasks(
            @NonNull BaseVariantData<? extends BaseVariantOutputData> variantData) {
        NdkCompile ndkCompile = project.tasks.create(
                "compile${variantData.variantConfiguration.fullName.capitalize()}Ndk",
                NdkCompile)

        ndkCompile.dependsOn mainPreBuild

        ndkCompile.plugin = this
        variantData.ndkCompileTask = ndkCompile
        variantData.compileTask.dependsOn variantData.ndkCompileTask

        GradleVariantConfiguration variantConfig = variantData.variantConfiguration

        if (variantConfig.mergedFlavor.renderscriptNdkModeEnabled) {
            ndkCompile.ndkRenderScriptMode = true
            ndkCompile.dependsOn variantData.renderscriptCompileTask
        } else {
            ndkCompile.ndkRenderScriptMode = false
        }

        conventionMapping(ndkCompile).map("sourceFolders") {
            List<File> sourceList = variantConfig.jniSourceList
            if (variantConfig.mergedFlavor.renderscriptNdkModeEnabled) {
                sourceList.add(variantData.renderscriptCompileTask.sourceOutputDir)
            }

            return sourceList
        }

        conventionMapping(ndkCompile).map("generatedMakefile") {
            project.file("$project.buildDir/${FD_INTERMEDIATES}/ndk/${variantData.variantConfiguration.dirName}/Android.mk")
        }

        conventionMapping(ndkCompile).map("ndkConfig") { variantConfig.ndkConfig }

        conventionMapping(ndkCompile).map("debuggable") {
            variantConfig.buildType.jniDebuggable
        }

        conventionMapping(ndkCompile).map("objFolder") {
            project.file("$project.buildDir/${FD_INTERMEDIATES}/ndk/${variantData.variantConfiguration.dirName}/obj")
        }
        conventionMapping(ndkCompile).map("soFolder") {
            project.file("$project.buildDir/${FD_INTERMEDIATES}/ndk/${variantData.variantConfiguration.dirName}/lib")
        }
    }

    /**
     * Creates the tasks to build unit tests.
     *
     * @param variantData the test variant
     */
    void createUnitTestVariantTasks(@NonNull TestVariantData variantData) {
        BaseVariantData testedVariantData = variantData.getTestedVariantData() as BaseVariantData
        createCompileAnchorTask(variantData)
        createCompileTask(variantData, testedVariantData)
        variantData.assembleVariantTask = createAssembleTask(variantData)
        variantData.assembleVariantTask.dependsOn variantData.compileTask
    }

    /**
     * Creates the tasks to build android tests.
     *
     * @param variantData the test variant
     */
    public void createAndroidTestVariantTasks(@NonNull TestVariantData variantData) {

        BaseVariantData<? extends BaseVariantOutputData> testedVariantData =
                variantData.getTestedVariantData() as BaseVariantData<? extends BaseVariantOutputData>

        // get single output for now (though this may always be the case for tests).
        BaseVariantOutputData variantOutputData = variantData.outputs.get(0)
        BaseVariantOutputData testedVariantOutputData = testedVariantData.outputs.get(0)

        createAnchorTasks(variantData)

        // Add a task to process the manifest
        createProcessTestManifestTask(variantData, "manifests")

        // Add a task to create the res values
        createGenerateResValuesTask(variantData)

        // Add a task to compile renderscript files.
        createRenderscriptTask(variantData)

        // Add a task to merge the resource folders
        createMergeResourcesTask(variantData, true /*process9Patch*/)

        // Add a task to merge the assets folders
        createMergeAssetsTask(variantData, null /*default location*/, true /*includeDependencies*/)

        if (testedVariantData.variantConfiguration.type == VariantType.LIBRARY) {
            // in this case the tested library must be fully built before test can be built!
            if (testedVariantOutputData.assembleTask != null) {
                variantOutputData.manifestProcessorTask.dependsOn testedVariantOutputData.assembleTask
                variantData.mergeResourcesTask.dependsOn testedVariantOutputData.assembleTask
            }
        }

        // Add a task to create the BuildConfig class
        createBuildConfigTask(variantData)

        // Add a task to generate resource source files
        createProcessResTask(variantData, true /*generateResourcePackage*/)

        // process java resources
        createProcessJavaResTask(variantData)

        createAidlTask(variantData, null /*parcelableDir*/)

        // Add NDK tasks
        if (!extension.getUseNewNativePlugin()) {
            createNdkTasks(variantData)
        }

        // Add a task to compile the test application
        if (variantData.getVariantConfiguration().useJack) {
            createJackTask(variantData, testedVariantData);
        } else{
            createCompileTask(variantData, testedVariantData)
            createPostCompilationTasks(variantData);
        }

        createPackagingTask(variantData, null /*assembleTask*/, false /*publishApk*/)

        assembleAndroidTest.dependsOn variantOutputData.assembleTask
    }

    // TODO - should compile src/lint/java from src/lint/java and jar it into build/lint/lint.jar
    public void createLintCompileTask() {
        lintCompile = project.tasks.create("compileLint", Task)
        File outputDir = new File("$project.buildDir/${FD_INTERMEDIATES}/lint")

        lintCompile.doFirst{
            // create the directory for lint output if it does not exist.
            if (!outputDir.exists()) {
                boolean mkdirs = outputDir.mkdirs();
                if (!mkdirs) {
                    throw new GradleException("Unable to create lint output directory.")
                }
            }
        }
    }

    /** Is the given variant relevant for lint? */
    private static boolean isLintVariant(
            @NonNull BaseVariantData<? extends BaseVariantOutputData> baseVariantData) {
        // Only create lint targets for variants like debug and release, not debugTest
        VariantConfiguration config = baseVariantData.variantConfiguration
        // TODO: re-enable with Jack when possible
        return !config.getType().isForTesting() && !config.useJack;
    }

    // Add tasks for running lint on individual variants. We've already added a
    // lint task earlier which runs on all variants.
    public void createLintTasks() {
        Lint lint = project.tasks.create("lint", Lint)
        lint.description = "Runs lint on all variants."
        lint.group = JavaBasePlugin.VERIFICATION_GROUP
        lint.setPlugin(this)
        project.tasks.getByName(JavaBasePlugin.CHECK_TASK_NAME).dependsOn lint
        lintAll = lint

        int count = variantManager.getVariantDataList().size()
        for (int i = 0 ; i < count ; i++) {
            final BaseVariantData<? extends BaseVariantOutputData> baseVariantData =
                    variantManager.getVariantDataList().get(i)
            if (!isLintVariant(baseVariantData)) {
                continue;
            }

            // wire the main lint task dependency.
            lint.dependsOn lintCompile
            optionalDependsOn(lint, baseVariantData.javaCompileTask, baseVariantData.jackTask)

            String variantName = baseVariantData.variantConfiguration.fullName
            def capitalizedVariantName = variantName.capitalize()
            Lint variantLintCheck = project.tasks.create("lint" + capitalizedVariantName, Lint)
            variantLintCheck.dependsOn lintCompile
            optionalDependsOn(variantLintCheck, baseVariantData.javaCompileTask, baseVariantData.jackTask)

            // Note that we don't do "lint.dependsOn lintCheck"; the "lint" target will
            // on its own run through all variants (and compare results), it doesn't delegate
            // to the individual tasks (since it needs to coordinate data collection and
            // reporting)
            variantLintCheck.setPlugin(this)
            variantLintCheck.setVariantName(variantName)
            variantLintCheck.description = "Runs lint on the " + capitalizedVariantName + " build"
            variantLintCheck.group = JavaBasePlugin.VERIFICATION_GROUP
        }
    }

    private void createLintVitalTask(@NonNull ApkVariantData variantData) {
        assert extension.lintOptions.checkReleaseBuilds
        // TODO: re-enable with Jack when possible
        if (!variantData.variantConfiguration.buildType.debuggable &&
                !variantData.variantConfiguration.useJack) {
            String variantName = variantData.variantConfiguration.fullName
            def capitalizedVariantName = variantName.capitalize()
            def taskName = "lintVital" + capitalizedVariantName
            Lint lintReleaseCheck = project.tasks.create(taskName, Lint)
            // TODO: Make this task depend on lintCompile too (resolve initialization order first)
            optionalDependsOn(lintReleaseCheck, variantData.javaCompileTask)
            lintReleaseCheck.setPlugin(this)
            lintReleaseCheck.setVariantName(variantName)
            lintReleaseCheck.setFatalOnly(true)
            lintReleaseCheck.description = "Runs lint on just the fatal issues in the " +
                    capitalizedVariantName + " build"
            variantData.assembleVariantTask.dependsOn lintReleaseCheck
            lintVital = lintReleaseCheck
        }
    }

    void createUnitTestTasks() {
        Task topLevelTest = project.tasks.create(JavaPlugin.TEST_TASK_NAME)
        topLevelTest.group = JavaBasePlugin.VERIFICATION_GROUP
        topLevelTest.dependsOn createMockableJar

        variantDataList.findAll{it.variantConfiguration.type == UNIT_TEST}.each { loopVariantData ->
            // Inner scope copy for the closures.
            TestVariantData variantData = loopVariantData as TestVariantData
            BaseVariantData testedVariantData = variantData.testedVariantData as BaseVariantData

            if (variantData.variantConfiguration.useJack
                    || testedVariantData.variantConfiguration.useJack) {
                // Don't create unit test tasks when using Jack.
                // TODO: Handle Jack somehow.
                return
            }

            Test runTestsTask = project.tasks.create(
                    UNIT_TEST.prefix + testedVariantData.variantConfiguration.fullName.capitalize(),
                    Test)
            runTestsTask.group = JavaBasePlugin.VERIFICATION_GROUP

            fixTestTaskSources(runTestsTask)

            runTestsTask.dependsOn variantData.assembleVariantTask
            JavaCompile testCompileTask = variantData.javaCompileTask
            runTestsTask.testClassesDir = testCompileTask.destinationDir

            conventionMapping(runTestsTask).map("classpath") {
                ensureTargetSetup()

                project.files(
                        testCompileTask.classpath,
                        testCompileTask.outputs.files,
                        androidBuilder.bootClasspath.findAll { it.name != "android.jar"},
                        createMockableJar.outputFile)
            }

            // See https://issues.gradle.org/browse/GRADLE-1682
            // TODO: Remove
            runTestsTask.scanForTestClasses = false
            runTestsTask.include "**/*Test.class"

            topLevelTest.dependsOn runTestsTask
        }

        Task check = project.tasks.getByName(JavaBasePlugin.CHECK_TASK_NAME)
        check.dependsOn topLevelTest
    }

    @CompileDynamic
    private static void fixTestTaskSources(@NonNull Test testTask) {
        // We are running in afterEvaluate, so the JavaBasePlugin has already added a
        // callback to add test classes to the list of source files of the newly created task.
        // The problem is that we haven't configured the test classes yet (JavaBasePlugin
        // assumes all Test tasks are fully configured at this point), so we have to remove the
        // "directory null" entry from source files and add the right value.
        //
        // This is an ugly hack, since we assume sourceFiles is an instance of
        // DefaultConfigurableFileCollection.
        testTask.inputs.sourceFiles.from.clear()
    }

    public void createConnectedCheckTasks(boolean hasFlavors, boolean isLibraryTest) {
        List<AndroidReportTask> reportTasks = Lists.newArrayListWithExpectedSize(2)

        List<DeviceProvider> providers = extension.deviceProviders
        List<TestServer> servers = extension.testServers

        Task mainConnectedTask = connectedCheck
        String connectedRootName = "${CONNECTED}${ANDROID_TEST.suffix}"
        // if more than one flavor, create a report aggregator task and make this the parent
        // task for all new connected tasks.
        if (hasFlavors) {
            mainConnectedTask = project.tasks.create(connectedRootName, AndroidReportTask)
            mainConnectedTask.group = JavaBasePlugin.VERIFICATION_GROUP
            mainConnectedTask.description = "Installs and runs instrumentation tests for all flavors on connected devices."
            mainConnectedTask.reportType = ReportType.MULTI_FLAVOR
            connectedCheck.dependsOn mainConnectedTask

            conventionMapping(mainConnectedTask).map("resultsDir") {
                String rootLocation = extension.testOptions.resultsDir != null ?
                    extension.testOptions.resultsDir : "$project.buildDir/${FD_OUTPUTS}/$FD_ANDROID_RESULTS"

                project.file("$rootLocation/connected/$FD_FLAVORS_ALL")
            }
            conventionMapping(mainConnectedTask).map("reportsDir") {
                String rootLocation = extension.testOptions.reportDir != null ?
                    extension.testOptions.reportDir :
                    "$project.buildDir/${FD_OUTPUTS}/$FD_REPORTS/$FD_ANDROID_TESTS"

                project.file("$rootLocation/connected/$FD_FLAVORS_ALL")
            }

            reportTasks.add(mainConnectedTask)
        }

        Task mainProviderTask = deviceCheck
        // if more than one provider tasks, either because of several flavors, or because of
        // more than one providers, then create an aggregate report tasks for all of them.
        if (providers.size() > 1 || hasFlavors) {
            mainProviderTask = project.tasks.create("${DEVICE}${ANDROID_TEST.suffix}",
                    AndroidReportTask)
            mainProviderTask.group = JavaBasePlugin.VERIFICATION_GROUP
            mainProviderTask.description = "Installs and runs instrumentation tests using all Device Providers."
            mainProviderTask.reportType = ReportType.MULTI_FLAVOR
            deviceCheck.dependsOn mainProviderTask

            conventionMapping(mainProviderTask).map("resultsDir") {
                String rootLocation = extension.testOptions.resultsDir != null ?
                    extension.testOptions.resultsDir : "$project.buildDir/${FD_OUTPUTS}/$FD_ANDROID_RESULTS"

                project.file("$rootLocation/devices/$FD_FLAVORS_ALL")
            }
            conventionMapping(mainProviderTask).map("reportsDir") {
                String rootLocation = extension.testOptions.reportDir != null ?
                    extension.testOptions.reportDir :
                    "$project.buildDir/${FD_OUTPUTS}/$FD_REPORTS/$FD_ANDROID_TESTS"

                project.file("$rootLocation/devices/$FD_FLAVORS_ALL")
            }

            reportTasks.add(mainProviderTask)
        }

        // Now look for the tested variant and create the check tasks for them.
        // don't use an auto loop as we can't reuse baseVariantData or the closure lower
        // gets broken.
        int count = variantManager.getVariantDataList().size();
        for (int i = 0 ; i < count ; i++) {
            final BaseVariantData<? extends BaseVariantOutputData> baseVariantData = variantManager.getVariantDataList().get(i);
            if (baseVariantData instanceof TestedVariantData) {
                final TestVariantData testVariantData = ((TestedVariantData) baseVariantData).getTestVariantData(ANDROID_TEST)
                if (testVariantData == null) {
                    continue
                }

                // get single output for now
                BaseVariantOutputData variantOutputData = baseVariantData.outputs.get(0)
                BaseVariantOutputData testVariantOutputData = testVariantData.outputs.get(0)

                Class<? extends DeviceProviderInstrumentTestTask> taskClass = isLibraryTest ?
                        DeviceProviderInstrumentTestLibraryTask :
                        DeviceProviderInstrumentTestTask

                String connectedTaskName = hasFlavors ?
                        "${connectedRootName}${baseVariantData.variantConfiguration.fullName.capitalize()}" :
                        connectedRootName

                // create the check tasks for this test
                // first the connected one.
                DeviceProviderInstrumentTestTask connectedTask = createDeviceProviderInstrumentTestTask(
                        connectedTaskName,
                        "Installs and runs the tests for Build '${baseVariantData.variantConfiguration.fullName}' on connected devices.",
                        taskClass,
                        testVariantData,
                        baseVariantData as BaseVariantData,
                        new ConnectedDeviceProvider(getSdkInfo().adb),
                        CONNECTED
                )

                mainConnectedTask.dependsOn connectedTask
                testVariantData.connectedTestTask = connectedTask

                if (baseVariantData.variantConfiguration.buildType.isTestCoverageEnabled()) {
                    def reportTask = project.tasks.create(
                            "create${baseVariantData.variantConfiguration.fullName.capitalize()}CoverageReport",
                            JacocoReportTask)
                    reportTask.reportName = baseVariantData.variantConfiguration.fullName
                    conventionMapping(reportTask).map("jacocoClasspath") {
                        project.configurations[JacocoPlugin.ANT_CONFIGURATION_NAME]
                    }
                    conventionMapping(reportTask).map("coverageFile") {
                        new File(connectedTask.getCoverageDir(), SimpleTestCallable.FILE_COVERAGE_EC)
                    }
                    conventionMapping(reportTask).map("classDir") {
                        if (baseVariantData.javaCompileTask != null) {
                            return baseVariantData.javaCompileTask.destinationDir
                        }

                        return baseVariantData.jackTask.destinationDir
                    }
                    conventionMapping(reportTask).map("sourceDir") { baseVariantData.getJavaSourceFoldersForCoverage() }

                    conventionMapping(reportTask).map("reportDir") {
                        project.file(
                                "$project.buildDir/${FD_OUTPUTS}/$FD_REPORTS/coverage/${baseVariantData.variantConfiguration.dirName}")
                    }

                    reportTask.dependsOn connectedTask
                    mainConnectedTask.dependsOn reportTask
                }

                // now the providers.
                for (DeviceProvider deviceProvider : providers) {
                    DeviceProviderInstrumentTestTask providerTask = createDeviceProviderInstrumentTestTask(
                            hasFlavors ?
                                "${deviceProvider.name}${ANDROID_TEST.suffix}${baseVariantData.variantConfiguration.fullName.capitalize()}" :
                                "${deviceProvider.name}${ANDROID_TEST.suffix}",
                            "Installs and runs the tests for Build '${baseVariantData.variantConfiguration.fullName}' using Provider '${deviceProvider.name.capitalize()}'.",
                            taskClass,
                            testVariantData,
                            baseVariantData as BaseVariantData,
                            deviceProvider,
                            "$DEVICE/$deviceProvider.name"
                    )

                    mainProviderTask.dependsOn providerTask
                    testVariantData.providerTestTaskList.add(providerTask)

                    if (!deviceProvider.isConfigured()) {
                        providerTask.enabled = false;
                    }
                }

                // now the test servers
                // don't use an auto loop as it'll break the closure inside.
                for (TestServer testServer : servers) {
                    def serverTask = project.tasks.create(
                            hasFlavors ?
                                "${testServer.name}${"upload".capitalize()}${baseVariantData.variantConfiguration.fullName}" :
                                "${testServer.name}${"upload".capitalize()}",
                            TestServerTask)

                    serverTask.description = "Uploads APKs for Build '${baseVariantData.variantConfiguration.fullName}' to Test Server '${testServer.name.capitalize()}'."
                    serverTask.group = JavaBasePlugin.VERIFICATION_GROUP
                    serverTask.dependsOn testVariantOutputData.assembleTask, variantOutputData.assembleTask

                    serverTask.testServer = testServer

                    conventionMapping(serverTask).map("testApk") { testVariantOutputData.outputFile }
                    if (!(baseVariantData instanceof LibraryVariantData)) {
                        conventionMapping(serverTask).map("testedApk") { variantOutputData.outputFile }
                    }

                    conventionMapping(serverTask).map("variantName") { baseVariantData.variantConfiguration.fullName }

                    deviceCheck.dependsOn serverTask

                    if (!testServer.isConfigured()) {
                        serverTask.enabled = false;
                    }
                }
            }
        }

        // If gradle is launched with --continue, we want to run all tests and generate an
        // aggregate report (to help with the fact that we may have several build variants, or
        // or several device providers).
        // To do that, the report tasks must run even if one of their dependent tasks (flavor
        // or specific provider tasks) fails, when --continue is used, and the report task is
        // meant to run (== is in the task graph).
        // To do this, we make the children tasks ignore their errors (ie they won't fail and
        // stop the build).
        if (!reportTasks.isEmpty() && project.gradle.startParameter.continueOnFailure) {
            project.gradle.taskGraph.whenReady { TaskExecutionGraph taskGraph ->
                for (AndroidReportTask reportTask : reportTasks) {
                    if (taskGraph.hasTask(reportTask)) {
                        reportTask.setWillRun()
                    }
                }
            }
        }
    }

    private DeviceProviderInstrumentTestTask createDeviceProviderInstrumentTestTask(
            @NonNull String taskName,
            @NonNull String description,
            @NonNull Class<? extends DeviceProviderInstrumentTestTask> taskClass,
            @NonNull TestVariantData testVariantData,
            @NonNull BaseVariantData<? extends BaseVariantOutputData> testedVariantData,
            @NonNull DeviceProvider deviceProvider,
            @NonNull String subFolder) {

        // get single output for now for the test.
        BaseVariantOutputData testVariantOutputData = testVariantData.outputs.get(0)

        DeviceProviderInstrumentTestTask testTask = project.tasks.create(
                taskName,
                taskClass as Class<DeviceProviderInstrumentTestTask>)

        testTask.description = description
        testTask.group = JavaBasePlugin.VERIFICATION_GROUP
        testTask.dependsOn testVariantOutputData.assembleTask, testedVariantData.assembleVariantTask

        testTask.plugin = this
        testTask.testVariantData = testVariantData
        testTask.flavorName = testVariantData.variantConfiguration.flavorName.capitalize()
        testTask.deviceProvider = deviceProvider

        conventionMapping(testTask).map("resultsDir") {
            String rootLocation = extension.testOptions.resultsDir != null ?
                extension.testOptions.resultsDir :
                "$project.buildDir/${FD_OUTPUTS}/$FD_ANDROID_RESULTS"

            String flavorFolder = testVariantData.variantConfiguration.flavorName
            if (!flavorFolder.isEmpty()) {
                flavorFolder = "$FD_FLAVORS/" + flavorFolder
            }

            project.file("$rootLocation/$subFolder/$flavorFolder")
        }

        conventionMapping(testTask).map("adbExec") {
            return getSdkInfo().getAdb()
        }

        conventionMapping(testTask).map("reportsDir") {
            String rootLocation = extension.testOptions.reportDir != null ?
                extension.testOptions.reportDir :
                "$project.buildDir/${FD_OUTPUTS}/$FD_REPORTS/$FD_ANDROID_TESTS"

            String flavorFolder = testVariantData.variantConfiguration.flavorName
            if (!flavorFolder.isEmpty()) {
                flavorFolder = "$FD_FLAVORS/" + flavorFolder
            }

            project.file("$rootLocation/$subFolder/$flavorFolder")
        }
        conventionMapping(testTask).map("coverageDir") {
            String rootLocation = "$project.buildDir/${FD_OUTPUTS}/code-coverage"

            String flavorFolder = testVariantData.variantConfiguration.flavorName
            if (!flavorFolder.isEmpty()) {
                flavorFolder = "$FD_FLAVORS/" + flavorFolder
            }

            project.file("$rootLocation/$subFolder/$flavorFolder")
        }

        return testTask
    }

    /**
     * Class to hold data to setup the many optional
     * post-compilation steps.
     */
    public static class PostCompilationData {
        List<?> classGeneratingTask
        List<?> libraryGeneratingTask

        Closure<List<File>> inputFiles
        Closure<File> inputDir
        Closure<List<File>> inputLibraries
    }

    /**
     * Creates the post-compilation tasks for the given Variant.
     *
     * These tasks create the dex file from the .class files, plus optional intermediary steps
     * like proguard and jacoco
     *
     * @param variantData the variant data.
     */
    public void createPostCompilationTasks(@NonNull ApkVariantData variantData) {
        GradleVariantConfiguration config = variantData.variantConfiguration

        boolean isTestForApp = config.type.isForTesting() &&
                (variantData as TestVariantData).testedVariantData.variantConfiguration.type == DEFAULT

        boolean isMinifyEnabled = config.isMinifyEnabled()
        boolean isMultiDexEnabled = config.isMultiDexEnabled() && !isTestForApp
        boolean isLegacyMultiDexMode = config.isLegacyMultiDexMode()
        File multiDexKeepProguard = config.getMultiDexKeepProguard()
        File multiDexKeepFile = config.getMultiDexKeepFile()

        boolean isTestCoverageEnabled = config.buildType.isTestCoverageEnabled() &&
                !config.type.isForTesting()

        // common dex task configuration
        String dexTaskName = "dex${config.fullName.capitalize()}"
        Dex dexTask = project.tasks.create(dexTaskName, Dex)
        variantData.dexTask = dexTask
        dexTask.plugin = this
        conventionMapping(dexTask).map("outputFolder") {
            project.file("${project.buildDir}/${FD_INTERMEDIATES}/dex/${config.dirName}")
        }
        dexTask.tmpFolder = project.file("$project.buildDir/${FD_INTERMEDIATES}/tmp/dex/${config.dirName}")
        dexTask.dexOptions = extension.dexOptions
        dexTask.multiDexEnabled = isMultiDexEnabled
        dexTask.legacyMultiDexMode = isLegacyMultiDexMode
        // dx doesn't work with receving --no-optimize in debug so we disable it for now.
        dexTask.optimize = true //!variantData.variantConfiguration.buildType.debuggable

        // data holding dependencies and input for the dex. This gets updated as new
        // post-compilation steps are inserted between the compilation and dx.
        PostCompilationData pcData = new PostCompilationData()
        pcData.classGeneratingTask = [variantData.javaCompileTask]
        pcData.libraryGeneratingTask = [variantData.variantDependency.packageConfiguration.buildDependencies]
        pcData.inputFiles = {
            variantData.javaCompileTask.outputs.files.files as List
        }
        pcData.inputDir = {
            variantData.javaCompileTask.destinationDir
        }
        pcData.inputLibraries = {
            androidBuilder.getPackagedJars(config) as List
        }

        // ---- Code Coverage first -----
        if (isTestCoverageEnabled) {
            pcData = createJacocoTask(config, variantData, pcData)
        }

        // ----- Minify next ----

        if (isMinifyEnabled) {
            // first proguard task.
            BaseVariantData<? extends BaseVariantOutputData> testedVariantData =
                    (variantData instanceof TestVariantData ? variantData.testedVariantData : null) as BaseVariantData
            createProguardTasks(variantData, testedVariantData, pcData)

        } else if ((extension.dexOptions.preDexLibraries && !isMultiDexEnabled) ||
                (isMultiDexEnabled && !isLegacyMultiDexMode))  {
            def preDexTaskName = "preDex${config.fullName.capitalize()}"
            PreDex preDexTask = project.tasks.create(preDexTaskName, PreDex)

            variantData.preDexTask = preDexTask
            preDexTask.plugin = this
            preDexTask.dexOptions = extension.dexOptions
            preDexTask.multiDex = isMultiDexEnabled

            conventionMapping(preDexTask).map("inputFiles", pcData.inputLibraries)
            conventionMapping(preDexTask).map("outputFolder") {
                project.file(
                        "${project.buildDir}/${FD_INTERMEDIATES}/pre-dexed/${config.dirName}")
            }

            // update dependency.
            optionalDependsOn(preDexTask, pcData.libraryGeneratingTask)
            pcData.libraryGeneratingTask = [preDexTask] as List<Object>

            // update inputs
            if (isMultiDexEnabled) {
                pcData.inputLibraries = { [] }

            } else {
                pcData.inputLibraries = {
                    project.fileTree(preDexTask.outputFolder).files as List
                }
            }
        }

        // ----- Multi-Dex support
        if (isMultiDexEnabled && isLegacyMultiDexMode) {
            if (!isMinifyEnabled) {
                // create a task that will convert the output of the compilation
                // into a jar. This is needed by the multi-dex input.
                JarMergingTask jarMergingTask = project.tasks.create(
                        "packageAll${config.fullName.capitalize()}ClassesForMultiDex",
                        JarMergingTask)
                conventionMapping(jarMergingTask).map("inputJars",pcData.inputLibraries)
                conventionMapping(jarMergingTask).map("inputDir", pcData.inputDir)

                jarMergingTask.jarFile = project.file(
                        "$project.buildDir/${FD_INTERMEDIATES}/multi-dex/${config.dirName}/allclasses.jar")

                // update dependencies
                optionalDependsOn(jarMergingTask, pcData.classGeneratingTask)
                optionalDependsOn(jarMergingTask, pcData.libraryGeneratingTask)
                pcData.libraryGeneratingTask = [jarMergingTask]
                pcData.classGeneratingTask = [jarMergingTask]

                // Update the inputs
                pcData.inputFiles = { [jarMergingTask.jarFile] }
                pcData.inputDir = null
                pcData.inputLibraries = { [] }
            }


            // ----------
            // Create a task to collect the list of manifest entry points which are
            // needed in the primary dex
            CreateManifestKeepList manifestKeepListTask = project.tasks.create(
                    "collect${config.fullName.capitalize()}MultiDexComponents",
                    CreateManifestKeepList)

            // since all the output have the same manifest, besides the versionCode,
            // we can take any of the output and use that.
            final BaseVariantOutputData output = variantData.outputs.get(0)
            manifestKeepListTask.dependsOn output.manifestProcessorTask
            conventionMapping(manifestKeepListTask).map("manifest") {
                output.manifestProcessorTask.manifestOutputFile
            }

            manifestKeepListTask.proguardFile = multiDexKeepProguard
            manifestKeepListTask.outputFile = project.file(
                    "${project.buildDir}/${FD_INTERMEDIATES}/multi-dex/${config.dirName}/manifest_keep.txt")

            //variant.ext.collectMultiDexComponents = manifestKeepListTask

            // ----------
            // Create a proguard task to shrink the classes to manifest components
            ProGuardTask proguardComponentsTask = createShrinkingProGuardTask(project,
                    "shrink${config.fullName.capitalize()}MultiDexComponents")

            proguardComponentsTask.configuration(manifestKeepListTask.outputFile)

            proguardComponentsTask.libraryjars( {
                ensureTargetSetup()
                File shrinkedAndroid = new File(getAndroidBuilder().getTargetInfo().buildTools.location, "lib${File.separatorChar}shrinkedAndroid.jar")

                // TODO remove in 1.0
                // STOPSHIP
                if (!shrinkedAndroid.isFile()) {
                    shrinkedAndroid = new File(getAndroidBuilder().getTargetInfo().buildTools.location, "multidex${File.separatorChar}shrinkedAndroid.jar")
                }
                return shrinkedAndroid
            })

            proguardComponentsTask.injars(pcData.inputFiles.call().iterator().next())

            File componentsJarFile = project.file(
                    "${project.buildDir}/${FD_INTERMEDIATES}/multi-dex/${config.dirName}/componentClasses.jar")
            proguardComponentsTask.outjars(componentsJarFile)

            proguardComponentsTask.printconfiguration(
                    "${project.buildDir}/${FD_INTERMEDIATES}/multi-dex/${config.dirName}/components.flags")

            // update dependencies
            proguardComponentsTask.dependsOn manifestKeepListTask
            optionalDependsOn(proguardComponentsTask, pcData.classGeneratingTask)
            optionalDependsOn(proguardComponentsTask, pcData.libraryGeneratingTask)

            // ----------
            // Compute the full list of classes for the main dex file
            CreateMainDexList createMainDexListTask = project.tasks.create(
                    "create${config.fullName.capitalize()}MainDexClassList",
                    CreateMainDexList)
            createMainDexListTask.plugin = this
            createMainDexListTask.dependsOn proguardComponentsTask
            //createMainDexListTask.dependsOn { proguardMainDexTask }

            def files = pcData.inputFiles
            createMainDexListTask.allClassesJarFile = files().first()
            conventionMapping(createMainDexListTask).map("componentsJarFile") { componentsJarFile }
            // conventionMapping(createMainDexListTask).map("includeInMainDexJarFile") { mainDexJarFile }
            createMainDexListTask.mainDexListFile = multiDexKeepFile
            createMainDexListTask.outputFile = project.file(
                    "${project.buildDir}/${FD_INTERMEDIATES}/multi-dex/${config.dirName}/maindexlist.txt")

            // update dependencies
            dexTask.dependsOn createMainDexListTask

            // ----------
            // If proguard is on create a de-obfuscated list to aid debugging.
            if (isMinifyEnabled) {
                RetraceMainDexList retraceTask = project.tasks.create(
                        "retrace${config.fullName.capitalize()}MainDexClassList",
                        RetraceMainDexList)
                retraceTask.dependsOn variantData.obfuscationTask, createMainDexListTask

                conventionMapping(retraceTask).map("mainDexListFile") { createMainDexListTask.outputFile }
                conventionMapping(retraceTask).map("mappingFile") { variantData.mappingFile }
                retraceTask.outputFile = project.file(
                        "${project.buildDir}/${FD_INTERMEDIATES}/multi-dex/${config.dirName}/maindexlist_deobfuscated.txt")
                dexTask.dependsOn retraceTask
            }

            // configure the dex task to receive the generated class list.
            conventionMapping(dexTask).map("mainDexListFile") { createMainDexListTask.outputFile }
        }

        // ----- Dex Task ----

        // dependencies, some of these could be null
        optionalDependsOn(dexTask, pcData.classGeneratingTask)
        optionalDependsOn(dexTask, pcData.libraryGeneratingTask,)

        // inputs
        if (pcData.inputDir != null) {
            conventionMapping(dexTask).map("inputDir", pcData.inputDir)
        } else {
            conventionMapping(dexTask).map("inputFiles", pcData.inputFiles)
        }
        conventionMapping(dexTask).map("libraries", pcData.inputLibraries)
    }

    public PostCompilationData createJacocoTask(
            @NonNull GradleVariantConfiguration config,
            @NonNull BaseVariantData variantData,
            @NonNull final PostCompilationData pcData) {
        final JacocoInstrumentTask jacocoTask = project.tasks.create(
                "instrument${config.fullName.capitalize()}", JacocoInstrumentTask)
        conventionMapping(jacocoTask).map("jacocoClasspath") {
            project.configurations[JacocoPlugin.ANT_CONFIGURATION_NAME]
        }
        // can't directly use the existing inputFiles closure as we need the dir instead :\
        conventionMapping(jacocoTask).map("inputDir", pcData.inputDir)
        conventionMapping(jacocoTask).map("outputDir") {
            project.file(
                    "${project.buildDir}/${FD_INTERMEDIATES}/coverage-instrumented-classes/${config.dirName}")
        }
        variantData.jacocoInstrumentTask = jacocoTask

        Copy agentTask = getJacocoAgentTask()
        jacocoTask.dependsOn agentTask

        // update dependency.
        PostCompilationData pcData2 = new PostCompilationData()
        optionalDependsOn(jacocoTask, pcData.classGeneratingTask)
        pcData2.classGeneratingTask = [jacocoTask]
        pcData2.libraryGeneratingTask = [pcData.libraryGeneratingTask, agentTask]

        // update inputs
        pcData2.inputFiles = {
            project.files(jacocoTask.getOutputDir()).files as List
        }
        pcData2.inputDir = {
            jacocoTask.getOutputDir()
        }
        pcData2.inputLibraries = {
            [pcData.inputLibraries.call(), [new File(agentTask.destinationDir, FILE_JACOCO_AGENT)]].flatten() as List
        }

        return pcData2
    }

    private static ProGuardTask createShrinkingProGuardTask(
            @NonNull Project project,
            @NonNull String name) {
        ProGuardTask task = project.tasks.create(name, ProGuardTask)

        task.dontobfuscate()
        task.dontoptimize()
        task.dontpreverify()
        task.dontwarn()
        task.forceprocessing()

        return task;
    }

    public void createJackTask(
            @NonNull BaseVariantData<? extends BaseVariantOutputData> variantData,
            @Nullable BaseVariantData<? extends BaseVariantOutputData> testedVariantData) {

        GradleVariantConfiguration config = variantData.variantConfiguration

        // ----- Create Jill tasks -----
        JillTask jillRuntimeTask = project.tasks.create(
                "jill${config.fullName.capitalize()}RuntimeLibraries",
                JillTask)

        jillRuntimeTask.plugin = this
        jillRuntimeTask.dexOptions = extension.dexOptions

        conventionMapping(jillRuntimeTask).map("inputLibs") {
            getBootClasspath()
        }
        conventionMapping(jillRuntimeTask).map("outputFolder") {
            project.file(
                    "${project.buildDir}/${FD_INTERMEDIATES}/jill/${config.dirName}/runtime")
        }

        // ----

        JillTask jillPackagedTask = project.tasks.create(
                "jill${config.fullName.capitalize()}PackagedLibraries",
                JillTask)

        jillPackagedTask.dependsOn variantData.variantDependency.packageConfiguration.buildDependencies
        jillPackagedTask.plugin = this
        jillPackagedTask.dexOptions = extension.dexOptions

        conventionMapping(jillPackagedTask).map("inputLibs") {
            androidBuilder.getPackagedJars(config)
        }
        conventionMapping(jillPackagedTask).map("outputFolder") {
            project.file(
                    "${project.buildDir}/${FD_INTERMEDIATES}/jill/${config.dirName}/packaged")
        }


        // ----- Create Jack Task -----
        JackTask compileTask = project.tasks.create(
                "compile${config.fullName.capitalize()}Java",
                JackTask)
        variantData.jackTask = compileTask
        variantData.jackTask.dependsOn variantData.sourceGenTask, jillRuntimeTask, jillPackagedTask
        variantData.compileTask.dependsOn variantData.jackTask
        // TODO - dependency information for the compile classpath is being lost.
        // Add a temporary approximation
        compileTask.dependsOn variantData.variantDependency.compileConfiguration.buildDependencies

        compileTask.plugin = this
        conventionMapping(compileTask).map("javaMaxHeapSize") { extension.dexOptions.getJavaMaxHeapSize() }

        compileTask.source = variantData.getJavaSources()

        compileTask.multiDexEnabled = config.isMultiDexEnabled()
        compileTask.minSdkVersion = config.minSdkVersion.apiLevel

        // if the tested variant is an app, add its classpath. For the libraries,
        // it's done automatically since the classpath includes the library output as a normal
        // dependency.
        if (testedVariantData instanceof ApplicationVariantData) {
            conventionMapping(compileTask).map("classpath")  {
                project.fileTree(jillRuntimeTask.outputFolder) + testedVariantData.jackTask.classpath + project.fileTree(testedVariantData.jackTask.jackFile)
            }
        } else {
            conventionMapping(compileTask).map("classpath")  {
                project.fileTree(jillRuntimeTask.outputFolder)
            }
        }

        conventionMapping(compileTask).map("packagedLibraries") {
            project.fileTree(jillPackagedTask.outputFolder).files
        }

        conventionMapping(compileTask).map("destinationDir") {
            project.file("$project.buildDir/${FD_INTERMEDIATES}/dex/${config.dirName}")
        }

        conventionMapping(compileTask).map("jackFile") {
            project.file("$project.buildDir/${FD_INTERMEDIATES}/classes/${config.dirName}/classes.zip")
        }

        conventionMapping(compileTask).map("tempFolder") {
            project.file("$project.buildDir/${FD_INTERMEDIATES}/tmp/jack/${config.dirName}")
        }
        if (config.isMinifyEnabled()) {
            conventionMapping(compileTask).map("proguardFiles") {
                // since all the output use the same resources, we can use the first output
                // to query for a proguard file.
                BaseVariantOutputData variantOutputData = variantData.outputs.get(0)

                List<File> proguardFiles = config.getProguardFiles(true /*includeLibs*/,
                        [extension.getDefaultProguardFile(DEFAULT_PROGUARD_CONFIG_FILE)])
                File proguardResFile = variantOutputData.processResourcesTask.proguardOutputFile
                if (proguardResFile != null) {
                    proguardFiles.add(proguardResFile)
                }
                // for tested app, we only care about their aapt config since the base
                // configs are the same files anyway.
                if (testedVariantData != null) {
                    // use single output for now.
                    proguardResFile = testedVariantData.outputs.get(0).processResourcesTask.proguardOutputFile
                    if (proguardResFile != null) {
                        proguardFiles.add(proguardResFile)
                    }
                }

                return proguardFiles
            }

            compileTask.mappingFile = variantData.mappingFile = project.file(
                    "${project.buildDir}/${FD_OUTPUTS}/mapping/${variantData.variantConfiguration.dirName}/mapping.txt")
        }

        configureLanguageLevel(compileTask)
    }

    /**
     * Configures the source and target language level of a compile task. If the user has set it
     * explicitly, we obey the setting. Otherwise we change the default language level based on the
     * compile SDK version.
     *
     * <p>This method modifies extension.compileOptions, to propagate the language level to Studio.
     */
    private void configureLanguageLevel(AbstractCompile compileTask) {
        def compileOptions = extension.compileOptions
        JavaVersion javaVersionToUse

        Integer compileSdkLevel =
                AndroidTargetHash.getVersionFromHash(extension.compileSdkVersion)?.apiLevel
        switch (compileSdkLevel) {
            case null:  // Default to 1.6 if we fail to parse compile SDK version.
            case 0..20:
                javaVersionToUse = JavaVersion.VERSION_1_6
                break
            default:
                javaVersionToUse = JavaVersion.VERSION_1_7
                break
        }

        def jdkVersion = JavaVersion.toVersion(System.getProperty("java.specification.version"))
        if (jdkVersion < javaVersionToUse) {
            logger.info(
                    "Default language level for 'compileSdkVersion %d' is %s, but the " +
                            "JDK used is %s, so the JDK language level will be used.",
                    compileSdkLevel, javaVersionToUse, jdkVersion)
            javaVersionToUse = jdkVersion
        }

        compileOptions.defaultJavaVersion = javaVersionToUse

        conventionMapping(compileTask).map("sourceCompatibility") {
            compileOptions.sourceCompatibility.toString()
        }
        conventionMapping(compileTask).map("targetCompatibility") {
            compileOptions.targetCompatibility.toString()
        }
    }

    /**
     * Creates the final packaging task, and optionally the zipalign task (if the variant is signed)
     * @param variantData
     * @param assembleTask an optional assembleTask to be used. If null a new one is created. The
     *                assembleTask is always set in the Variant.
     * @param publishApk if true the generated APK gets published.
     */
    public void createPackagingTask(
            @NonNull ApkVariantData variantData,
            Task assembleTask,
            boolean publishApk) {
        GradleVariantConfiguration config = variantData.variantConfiguration

        boolean signedApk = variantData.isSigned()
        BasePluginConvention convention = project.convention.findPlugin(BasePluginConvention)
        String projectBaseName = convention.archivesBaseName
        String defaultLocation = "$project.buildDir/${FD_OUTPUTS}/apk"
        String apkLocation = defaultLocation
        if (project.hasProperty(PROPERTY_APK_LOCATION)) {
            apkLocation = project.getProperties().get(PROPERTY_APK_LOCATION)
        }
        SigningConfig sc = (SigningConfig) config.signingConfig

        boolean multiOutput = variantData.outputs.size() > 1

        // loop on all outputs. The only difference will be the name of the task, and location
        // of the generated data.
        for (ApkVariantOutputData vod : variantData.outputs) {
            // create final var inside the loop to ensure the closures will work.
            final ApkVariantOutputData variantOutputData = vod

            String outputName = variantOutputData.fullName
            String outputBaseName = variantOutputData.baseName

            // Add a task to generate application package
            PackageApplication packageApp = project.tasks.
                    create("package${outputName.capitalize()}",
                            PackageApplication)
            variantOutputData.packageApplicationTask = packageApp
            packageApp.dependsOn variantOutputData.processResourcesTask, variantData.processJavaResourcesTask

            optionalDependsOn(packageApp, variantData.dexTask, variantData.jackTask)

            if (variantOutputData.packageSplitResourcesTask != null) {
                packageApp.dependsOn variantOutputData.packageSplitResourcesTask
            }
            if (variantOutputData.packageSplitAbiTask != null) {
                packageApp.dependsOn variantOutputData.packageSplitAbiTask
            }

            // Add dependencies on NDK tasks if NDK plugin is applied.
            if (extension.getUseNewNativePlugin()) {
                NdkComponentModelPlugin ndkPlugin = project.plugins.getPlugin(NdkComponentModelPlugin.class)
                packageApp.dependsOn ndkPlugin.getBinaries(config)
            } else {
                packageApp.dependsOn variantData.ndkCompileTask
            }

            if (extension.ndkLib != null) {
                project.evaluationDependsOn(extension.ndkLib.targetProjectName)
                packageApp.dependsOn extension.ndkLib.getBinaries(config)
            }

            packageApp.plugin = this

            if (config.minifyEnabled && config.buildType.shrinkResources && !config.useJack) {
                def shrinkTask = createShrinkResourcesTask(vod)

                // When shrinking resources, rather than having the packaging task
                // directly map to the packageOutputFile of ProcessAndroidResources,
                // we insert the ShrinkResources task into the chain, such that its
                // input is the ProcessAndroidResources packageOutputFile, and its
                // output is what the PackageApplication task reads.
                packageApp.dependsOn shrinkTask
                conventionMapping(packageApp).map("resourceFile") {
                    shrinkTask.compressedResources
                }
            } else {
                conventionMapping(packageApp).map("resourceFile") {
                    variantOutputData.processResourcesTask.packageOutputFile
                }
            }
            conventionMapping(packageApp).map("dexFolder") {
                if (variantData.dexTask != null) {
                    return variantData.dexTask.outputFolder
                }

                if (variantData.jackTask != null) {
                    return variantData.jackTask.getDestinationDir()
                }

                return null
            }
            conventionMapping(packageApp).map("dexedLibraries") {
                if (config.isMultiDexEnabled() &&
                        !config.isLegacyMultiDexMode() &&
                        variantData.preDexTask != null) {
                    return project.fileTree(variantData.preDexTask.outputFolder).files
                }

                return Collections.<File>emptyList()
            }
            conventionMapping(packageApp).map("packagedJars") { androidBuilder.getPackagedJars(config) }
            conventionMapping(packageApp).map("javaResourceDir") {
                getOptionalDir(variantData.processJavaResourcesTask.destinationDir)
            }
            conventionMapping(packageApp).map("jniFolders") {
                getJniFolders(variantData);
            }
            conventionMapping(packageApp).map("abiFilters") {
                if (variantOutputData.getMainOutputFile().getFilter(OutputFile.ABI) != null) {
                    return ImmutableSet.of(variantOutputData.getMainOutputFile().getFilter(OutputFile.ABI))
                }
                return config.supportedAbis
            }
            conventionMapping(packageApp).map("jniDebugBuild") { config.buildType.jniDebuggable }

            conventionMapping(packageApp).map("signingConfig") { sc }
            if (sc != null) {
                ValidateSigningTask validateSigningTask = validateSigningTaskMap.get(sc)
                if (validateSigningTask == null) {
                    validateSigningTask =
                            project.tasks.create("validate${sc.name.capitalize()}Signing",
                                    ValidateSigningTask)
                    validateSigningTask.plugin = this
                    validateSigningTask.signingConfig = sc

                    validateSigningTaskMap.put(sc, validateSigningTask)
                }

                packageApp.dependsOn validateSigningTask
            }

            String apkName = signedApk ?
                    "$projectBaseName-${outputBaseName}-unaligned.apk" :
                    "$projectBaseName-${outputBaseName}-unsigned.apk"

            conventionMapping(packageApp).map("packagingOptions") { extension.packagingOptions }

            conventionMapping(packageApp).map("outputFile") {
                // if this is the final task then the location is
                // the potentially overridden one.
                if (!signedApk || !variantData.zipAlignEnabled) {
                    project.file("$apkLocation/${apkName}")
                } else {
                    // otherwise default one.
                    project.file("$defaultLocation/${apkName}")
                }
            }

            Task appTask = packageApp
            OutputFileTask outputFileTask = packageApp

            if (signedApk) {
                if (variantData.zipAlignEnabled) {
                    // Add a task to zip align application package
                    def zipAlignTask = project.tasks.create(
                            "zipalign${outputName.capitalize()}",
                            ZipAlign)
                    variantOutputData.zipAlignTask = zipAlignTask

                    zipAlignTask.dependsOn packageApp
                    conventionMapping(zipAlignTask).map("inputFile") { packageApp.outputFile }
                    conventionMapping(zipAlignTask).map("outputFile") {
                        project.file(
                                "$apkLocation/$projectBaseName-${outputBaseName}.apk")
                    }
                    conventionMapping(zipAlignTask).map("zipAlignExe") {
                        String path = androidBuilder.targetInfo?.buildTools?.getPath(ZIP_ALIGN)
                        if (path != null) {
                            return new File(path)
                        }

                        return null
                    }
                    if (variantOutputData.splitZipAlign != null) {
                        zipAlignTask.dependsOn variantOutputData.splitZipAlign
                    }

                    appTask = zipAlignTask

                    outputFileTask = zipAlignTask
                }

            }

            // Add an assemble task
            if (multiOutput) {
                // create a task for this output
                variantOutputData.assembleTask = createAssembleTask(variantOutputData)

                // figure out the variant assemble task if it's not present yet.
                if (variantData.assembleVariantTask == null) {
                    if (assembleTask != null) {
                        variantData.assembleVariantTask = assembleTask
                    } else {
                        variantData.assembleVariantTask = createAssembleTask(variantData)
                    }
                }

                // variant assemble task depends on each output assemble task.
                variantData.assembleVariantTask.dependsOn variantOutputData.assembleTask
            } else {
                // single output
                if (assembleTask != null) {
                    variantData.assembleVariantTask = variantOutputData.assembleTask = assembleTask
                } else {
                    variantData.assembleVariantTask =
                            variantOutputData.assembleTask = createAssembleTask(variantData)
=======
>>>>>>> 1fd3b15b
                }
            }
        }
    }

    private void createExtension() {
        def buildTypeContainer = project.container(BuildType,
                new BuildTypeFactory(instantiator, project, project.getLogger()))
        def productFlavorContainer = project.container(GroupableProductFlavor,
                new GroupableProductFlavorFactory(instantiator, project, project.getLogger()))
        def signingConfigContainer = project.container(SigningConfig,
                new SigningConfigFactory(instantiator))

        extension = project.extensions.create('android', getExtensionClass(),
                this, (ProjectInternal) project, instantiator,
                buildTypeContainer, productFlavorContainer, signingConfigContainer,
                this instanceof LibraryPlugin)
        setBaseExtension(extension)

        variantManager = new VariantManager(project, this, extension, getVariantFactory(), taskManager)

        // map the whenObjectAdded callbacks on the containers.
        signingConfigContainer.whenObjectAdded { SigningConfig signingConfig ->
            variantManager.addSigningConfig((SigningConfig) signingConfig)
        }

        buildTypeContainer.whenObjectAdded { DefaultBuildType buildType ->
            variantManager.addBuildType((BuildType) buildType)
        }

        productFlavorContainer.whenObjectAdded { GroupableProductFlavor productFlavor ->
            variantManager.addProductFlavor(productFlavor)
        }

        // create default Objects, signingConfig first as its used by the BuildTypes.
        signingConfigContainer.create(DEBUG)
        buildTypeContainer.create(DEBUG)
        buildTypeContainer.create(RELEASE)

        // map whenObjectRemoved on the containers to throw an exception.
        signingConfigContainer.whenObjectRemoved {
            throw new UnsupportedOperationException("Removing signingConfigs is not supported.")
        }
        buildTypeContainer.whenObjectRemoved {
            throw new UnsupportedOperationException("Removing build types is not supported.")
        }
        productFlavorContainer.whenObjectRemoved {
            throw new UnsupportedOperationException("Removing product flavors is not supported.")
        }
    }

    private void createTasks() {
        taskManager.createTasks()

        project.afterEvaluate {
            createAndroidTasks(false)
        }
    }

    private void setBaseExtension(@NonNull BaseExtension extension) {
        mainSourceSet = (DefaultAndroidSourceSet) extension.sourceSets.create(extension.defaultConfig.name)
        androidTestSourceSet = (DefaultAndroidSourceSet) extension.sourceSets.create(ANDROID_TEST.prefix)
        unitTestSourceSet = (DefaultAndroidSourceSet) extension.sourceSets.create(UNIT_TEST.prefix)

        defaultConfigData = new ProductFlavorData<ProductFlavor>(
                extension.defaultConfig, mainSourceSet,
                androidTestSourceSet, unitTestSourceSet, project)
    }

    private void checkGradleVersion() {
        if (!GRADLE_ACCEPTABLE_VERSIONS.matcher(project.getGradle().gradleVersion).matches()) {
            boolean allowNonMatching = Boolean.getBoolean(GRADLE_VERSION_CHECK_OVERRIDE_PROPERTY)
            File file = new File("gradle" + separator + "wrapper" + separator +
                    "gradle-wrapper.properties");
            String errorMessage = String.format(
                "Gradle version %s is required. Current version is %s. " +
                "If using the gradle wrapper, try editing the distributionUrl in %s " +
                "to gradle-%s-all.zip",
                GRADLE_MIN_VERSION, project.getGradle().gradleVersion, file.getAbsolutePath(),
                GRADLE_MIN_VERSION);
            if (allowNonMatching) {
                getLogger().warning(errorMessage)
                getLogger().warning("As %s is set, continuing anyways.",
                        GRADLE_VERSION_CHECK_OVERRIDE_PROPERTY)
            } else {
                throw new BuildException(errorMessage, null)
            }
        }
    }

    final void createAndroidTasks(boolean force) {
        // get current plugins and look for the default Java plugin.
        if (project.plugins.hasPlugin(JavaPlugin.class)) {
            throw new BadPluginException(
                    "The 'java' plugin has been applied, but it is not compatible with the Android plugins.")
        }

        // don't do anything if the project was not initialized.
        // Unless TEST_SDK_DIR is set in which case this is unit tests and we don't return.
        // This is because project don't get evaluated in the unit test setup.
        // See AppPluginDslTest
        if (!force && (!project.state.executed || project.state.failure != null) && TEST_SDK_DIR == null) {
            return
        }

        if (hasCreatedTasks) {
            return
        }
        hasCreatedTasks = true

        // setup SDK repositories.
        for (File file : sdkHandler.sdkLoader.repositories) {
            project.repositories.maven { MavenArtifactRepository repo ->
                repo.url = file.toURI()
            }
        }

        taskManager.createMockableJarTask()
        variantManager.createAndroidTasks(getSigningOverride())
        taskManager.createReportTasks()
    }

    private SigningConfig getSigningOverride() {
        if (project.hasProperty(PROPERTY_SIGNING_STORE_FILE) &&
                project.hasProperty(PROPERTY_SIGNING_STORE_PASSWORD) &&
                project.hasProperty(PROPERTY_SIGNING_KEY_ALIAS) &&
                project.hasProperty(PROPERTY_SIGNING_KEY_PASSWORD)) {

            SigningConfig signingConfigDsl = new SigningConfig("externalOverride")
            Map<String, ?> props = project.getProperties();

            signingConfigDsl.setStoreFile(new File((String) props.get(PROPERTY_SIGNING_STORE_FILE)))
            signingConfigDsl.setStorePassword((String) props.get(PROPERTY_SIGNING_STORE_PASSWORD));
            signingConfigDsl.setKeyAlias((String) props.get(PROPERTY_SIGNING_KEY_ALIAS));
            signingConfigDsl.setKeyPassword((String) props.get(PROPERTY_SIGNING_KEY_PASSWORD));

            if (project.hasProperty(PROPERTY_SIGNING_STORE_TYPE)) {
                signingConfigDsl.setStoreType((String) props.get(PROPERTY_SIGNING_STORE_TYPE))
            }

            return signingConfigDsl
        }
        return null
    }

    void checkTasksAlreadyCreated() {
        if (hasCreatedTasks) {
            throw new GradleException(
                    "Android tasks have already been created.\n" +
                    "This happens when calling android.applicationVariants,\n" +
                    "android.libraryVariants or android.testVariants.\n" +
                    "Once these methods are called, it is not possible to\n" +
                    "continue configuring the model.")
        }
    }

    ProductFlavorData<ProductFlavor> getDefaultConfigData() {
        return defaultConfigData
    }

    @Deprecated
    Collection<String> getUnresolvedDependencies() {
        return unresolvedDependencies
    }

    Map<SyncIssueKey, SyncIssue> getSyncIssues() {
        return syncIssues
    }

    ILogger getLogger() {
        if (loggerWrapper == null) {
            loggerWrapper = new LoggerWrapper(project.logger)
        }

        return loggerWrapper
    }

    boolean isVerbose() {
        return project.logger.isEnabled(LogLevel.INFO)
    }

    boolean isDebugLog() {
        return project.logger.isEnabled(LogLevel.DEBUG)
    }

    AndroidBuilder getAndroidBuilder() {
        return androidBuilder
    }

    public File getSdkFolder() {
        return sdkHandler.getSdkFolder()
    }

    public File getNdkFolder() {
        return sdkHandler.getNdkFolder()
    }

    public SdkInfo getSdkInfo() {
        return sdkHandler.getSdkInfo()
    }

    public List<File> getBootClasspath() {
        ensureTargetSetup()

        return androidBuilder.getBootClasspath()
    }

    public List<String> getBootClasspathAsStrings() {
        ensureTargetSetup()

        return androidBuilder.getBootClasspathAsStrings()
    }

    public TaskManager getTaskManager() {
        return taskManager
    }

    public List<BaseVariantData<? extends BaseVariantOutputData>> getVariantDataList() {
        if (variantManager.getVariantDataList().isEmpty()) {
            variantManager.populateVariantDataList(getSigningOverride())
        }
        return variantManager.getVariantDataList();
    }

    public void ensureTargetSetup() {
        // check if the target has been set.
        TargetInfo targetInfo = androidBuilder.getTargetInfo()
        if (targetInfo == null) {
            sdkHandler.initTarget(
                    extension.getCompileSdkVersion(),
                    extension.buildToolsRevision,
                    androidBuilder)
        }
    }

    private final Map<String, ArtifactMetaData> extraArtifactMap = Maps.newHashMap()
    private final ListMultimap<String, AndroidArtifact> extraAndroidArtifacts = ArrayListMultimap.create()
    private final ListMultimap<String, JavaArtifact> extraJavaArtifacts = ArrayListMultimap.create()
    private final ListMultimap<String, SourceProviderContainer> extraVariantSourceProviders = ArrayListMultimap.create()
    private final ListMultimap<String, SourceProviderContainer> extraBuildTypeSourceProviders = ArrayListMultimap.create()
    private final ListMultimap<String, SourceProviderContainer> extraProductFlavorSourceProviders = ArrayListMultimap.create()
    private final ListMultimap<String, SourceProviderContainer> extraMultiFlavorSourceProviders = ArrayListMultimap.create()


    public Collection<ArtifactMetaData> getExtraArtifacts() {
        return extraArtifactMap.values()
    }

    public Collection<AndroidArtifact> getExtraAndroidArtifacts(@NonNull String variantName) {
        return extraAndroidArtifacts.get(variantName)
    }

    public Collection<JavaArtifact> getExtraJavaArtifacts(@NonNull String variantName) {
        return extraJavaArtifacts.get(variantName)
    }

    public Collection<SourceProviderContainer> getExtraVariantSourceProviders(@NonNull String variantName) {
        return extraVariantSourceProviders.get(variantName)
    }

    public Collection<SourceProviderContainer> getExtraFlavorSourceProviders(@NonNull String flavorName) {
        return extraProductFlavorSourceProviders.get(flavorName)
    }

    public Collection<SourceProviderContainer> getExtraBuildTypeSourceProviders(@NonNull String buildTypeName) {
        return extraBuildTypeSourceProviders.get(buildTypeName)
    }

    public void registerArtifactType(@NonNull String name,
                                     boolean isTest,
                                     int artifactType) {

        if (extraArtifactMap.get(name) != null) {
            throw new IllegalArgumentException("Artifact with name $name already registered.")
        }

        extraArtifactMap.put(name, new ArtifactMetaDataImpl(name, isTest, artifactType))
    }

    public void registerBuildTypeSourceProvider(@NonNull String name,
                                                @NonNull BuildType buildType,
                                                @NonNull SourceProvider sourceProvider) {
        if (extraArtifactMap.get(name) == null) {
            throw new IllegalArgumentException(
                    "Artifact with name $name is not yet registered. Use registerArtifactType()")
        }

        extraBuildTypeSourceProviders.put(buildType.name,
                new DefaultSourceProviderContainer(name, sourceProvider))

    }

    public void registerProductFlavorSourceProvider(@NonNull String name,
                                                    @NonNull ProductFlavor productFlavor,
                                                    @NonNull SourceProvider sourceProvider) {
        if (extraArtifactMap.get(name) == null) {
            throw new IllegalArgumentException(
                    "Artifact with name $name is not yet registered. Use registerArtifactType()")
        }

        extraProductFlavorSourceProviders.put(productFlavor.name,
                new DefaultSourceProviderContainer(name, sourceProvider))

    }

    public void registerMultiFlavorSourceProvider(@NonNull String name,
                                                  @NonNull String flavorName,
                                                  @NonNull SourceProvider sourceProvider) {
        if (extraArtifactMap.get(name) == null) {
            throw new IllegalArgumentException(
                    "Artifact with name $name is not yet registered. Use registerArtifactType()")
        }

        extraMultiFlavorSourceProviders.put(flavorName,
                new DefaultSourceProviderContainer(name, sourceProvider))
    }

    public void registerJavaArtifact(
            @NonNull String name,
            @NonNull BaseVariant variant,
            @NonNull String assembleTaskName,
            @NonNull String javaCompileTaskName,
            @NonNull Configuration configuration,
            @NonNull File classesFolder,
            @Nullable SourceProvider sourceProvider) {
        ArtifactMetaData artifactMetaData = extraArtifactMap.get(name)
        if (artifactMetaData == null) {
            throw new IllegalArgumentException(
                    "Artifact with name $name is not yet registered. Use registerArtifactType()")
        }
        if (artifactMetaData.type != ArtifactMetaData.TYPE_JAVA) {
            throw new IllegalArgumentException(
                    "Artifact with name $name is not of type JAVA")
        }

        JavaArtifact artifact = new JavaArtifactImpl(
                name, assembleTaskName, javaCompileTaskName, classesFolder,
                new ConfigurationDependencies(configuration),
                sourceProvider, null)
        extraJavaArtifacts.put(variant.name, artifact)
    }

    /**
     * Returns the list of packaged local jars.
     * @param dependencyContainer
     * @return
     */
    public static Object[] getPackagedLocalJarFileList(DependencyContainer dependencyContainer) {
        Set<File> files = Sets.newHashSet()
        for (JarDependency jarDependency : dependencyContainer.localDependencies) {
            if (jarDependency.isPackaged()) {
                files.add(jarDependency.jarFile)
            }
        }

        return files.toArray()
    }

    /**
     * Returns the list of compiled local jars.
     * @param dependencyContainer
     * @return
     */
    public static Object[] getCompiledLocalJarFileList(DependencyContainer dependencyContainer) {
        Set<File> files = Sets.newHashSet()
        for (JarDependency jarDependency : dependencyContainer.localDependencies) {
            if (jarDependency.isCompiled()) {
                files.add(jarDependency.jarFile)
            }
        }

        return files.toArray()
    }


    //----------------------------------------------------------------------------------------------
    //------------------------------ START DEPENDENCY STUFF ----------------------------------------
    //----------------------------------------------------------------------------------------------

    public void addDependencyToPrepareTask(
            @NonNull BaseVariantData<? extends BaseVariantOutputData> variantData,
            @NonNull PrepareDependenciesTask prepareDependenciesTask,
            @NonNull LibraryDependencyImpl lib) {
        PrepareLibraryTask prepareLibTask = prepareTaskMap.get(lib)
        if (prepareLibTask != null) {
            prepareDependenciesTask.dependsOn prepareLibTask
            prepareLibTask.dependsOn variantData.preBuildTask
        }

        for (childLib in lib.dependencies) {
            addDependencyToPrepareTask(
                    variantData,
                    prepareDependenciesTask,
                    childLib as LibraryDependencyImpl)
        }
    }

    public void resolveDependencies(VariantDependencies variantDeps) {
        Multimap<LibraryDependency, VariantDependencies> reverseMap = ArrayListMultimap.create()

        resolveDependencyForConfig(variantDeps, reverseMap)

        processLibraries(variantDeps.getLibraries()) { LibraryDependencyImpl libDependency ->
            Task task = handleLibrary(project, libDependency)

            // Use the reverse map to find all the configurations that included this android
            // library so that we can make sure they are built.
            // TODO fix, this is not optimum as we bring in more dependencies than we should.
            List<VariantDependencies> configDepList = reverseMap.get(libDependency)
            if (configDepList != null && !configDepList.isEmpty()) {
                for (VariantDependencies configDependencies: configDepList) {
                    task.dependsOn configDependencies.compileConfiguration.buildDependencies
                }
            }

            // check if this library is created by a parent (this is based on the
            // output file.
            // TODO Fix this as it's fragile
            /*
            This is a somewhat better way but it doesn't work in some project with
            weird setups...
            Project parentProject = DependenciesImpl.getProject(library.getBundle(), projects)
            if (parentProject != null) {
                String configName = library.getProjectVariant();
                if (configName == null) {
                    configName = "default"
                }

                prepareLibraryTask.dependsOn parentProject.getPath() + ":assemble${configName.capitalize()}"
            }
*/
        }
    }

    private void processLibraries(Collection<LibraryDependencyImpl> libraries, Closure closure) {
        for (LibraryDependencyImpl lib : libraries) {
            closure.call(lib)
            processLibraries(lib.getDependencies() as Collection<LibraryDependencyImpl>, closure)
        }
    }

    /**
     * Handles the library and returns a task to "prepare" the library (ie unarchive it). The task
     * will be reused for all projects using the same library.
     *
     * @param project the project
     * @param library the library.
     * @return the prepare task.
     */
    protected PrepareLibraryTask handleLibrary(
            @NonNull Project project,
            @NonNull LibraryDependencyImpl library) {
        String bundleName = GUtil
                .toCamelCase(library.getName().replaceAll("\\:", " "))

        PrepareLibraryTask prepareLibraryTask = prepareTaskMap.get(library)

        if (prepareLibraryTask == null) {
            prepareLibraryTask = project.tasks.create(
                    "prepare" + bundleName + "Library", PrepareLibraryTask.class)

            prepareLibraryTask.setDescription("Prepare " + library.getName())
            conventionMapping(prepareLibraryTask).map("bundle")  { library.getBundle() }
            conventionMapping(prepareLibraryTask).map("explodedDir") { library.getBundleFolder() }

            prepareTaskMap.put(library, prepareLibraryTask)
        }

        return prepareLibraryTask;
    }

    private void resolveDependencyForConfig(
            @NonNull VariantDependencies variantDeps,
            @NonNull Multimap<LibraryDependency, VariantDependencies> reverseMap) {

        Configuration compileClasspath = variantDeps.compileConfiguration
        Configuration packageClasspath = variantDeps.packageConfiguration

        if (DEBUG_DEPENDENCY) {
            println ">>>>>>>>>>"
            println "${project.name}:${compileClasspath.name}/${packageClasspath.name}"
        }

        // TODO - shouldn't need to do this - fix this in Gradle
        ensureConfigured(compileClasspath)
        ensureConfigured(packageClasspath)

        variantDeps.checker = new DependencyChecker(variantDeps, logger)

        Set<String> currentUnresolvedDependencies = Sets.newHashSet()

        // TODO - defer downloading until required -- This is hard to do as we need the info to build the variant config.
        Map<ModuleVersionIdentifier, List<ResolvedArtifact>> artifacts = Maps.newHashMap()
        collectArtifacts(compileClasspath, artifacts)
        collectArtifacts(packageClasspath, artifacts)

        // --- Handle the external/module dependencies ---
        // keep a map of modules already processed so that we don't go through sections of the
        // graph that have been seen elsewhere.
        Map<ModuleVersionIdentifier, List<LibInfo>> foundLibraries = Maps.newHashMap()
        Map<ModuleVersionIdentifier, List<JarInfo>> foundJars = Maps.newHashMap()

        // first get the compile dependencies. Note that in both case the libraries and the
        // jars are a graph. The list only contains the first level of dependencies, and
        // they themselves contain transitive dependencies (libraries can contain both, jars only
        // contains jars)
        List<LibInfo> compiledAndroidLibraries = Lists.newArrayList()
        List<JarInfo> compiledJars = Lists.newArrayList()

        def dependencies = compileClasspath.incoming.resolutionResult.root.dependencies
        dependencies.each { dep ->
            if (dep instanceof ResolvedDependencyResult) {
                addDependency(
                        (dep as ResolvedDependencyResult).selected,
                        variantDeps,
                        compiledAndroidLibraries,
                        compiledJars,
                        foundLibraries,
                        foundJars,
                        artifacts,
                        reverseMap,
                        0)
            } else if (dep instanceof UnresolvedDependencyResult) {
                def attempted = (dep as UnresolvedDependencyResult).attempted
                if (attempted != null) {
                    currentUnresolvedDependencies.add(attempted.toString())
                }
            }
        }

        // then the packaged ones.
        List<LibInfo> packagedAndroidLibraries = []
        List<JarInfo> packagedJars = []
        dependencies = packageClasspath.incoming.resolutionResult.root.dependencies
        dependencies.each { dep ->
            if (dep instanceof ResolvedDependencyResult) {
                addDependency(
                        (dep as ResolvedDependencyResult).selected,
                        variantDeps,
                        packagedAndroidLibraries,
                        packagedJars,
                        foundLibraries,
                        foundJars,
                        artifacts,
                        reverseMap,
                        0)
            } else if (dep instanceof UnresolvedDependencyResult) {
                def attempted = (dep as UnresolvedDependencyResult).attempted
                if (attempted != null) {
                    currentUnresolvedDependencies.add(attempted.toString())
                }
            }
        }

        // now look through both results.
        // 1. All Android libraries must be in both lists.
        // since we reuse the same instance of LibInfo for identical modules
        // we can simply run through each list and look for libs that are in only one.
        // While the list of library is actually a graph, it's fine to look only at the
        // top level ones since they transitive ones are in the same scope as the direct libraries.
        List<LibInfo> copyOfPackagedLibs = Lists.newArrayList(packagedAndroidLibraries)

        for (LibraryDependencyImpl lib : compiledAndroidLibraries) {
            if (!copyOfPackagedLibs.contains(lib)) {
                handleSyncError(
                        lib.resolvedCoordinates.toString(),
                        SyncIssue.TYPE_NON_JAR_PROVIDED_DEP,
                        "Project ${project.name}: provided dependencies can only be jars. " +
                                "${lib.resolvedCoordinates} is an Android Library.")
             } else {
                copyOfPackagedLibs.remove(lib);
            }
        }
        // at this stage copyOfPackagedLibs should be empty, if not, error.
        for (LibraryDependencyImpl lib : copyOfPackagedLibs) {
            handleSyncError(
                    lib.resolvedCoordinates.toString(),
                    SyncIssue.TYPE_NON_JAR_PACKAGE_DEP,
                    "Project ${project.name}: apk dependencies can only be jars. " +
                            "${lib.resolvedCoordinates} is an Android Library.")
        }

        // 2. merge jar dependencies with a single list where items have packaged/compiled properties.
        // since we reuse the same instance of a JarInfo for identical modules, we can use an
        // Identity set (ie both compiledJars and packagedJars will contain the same instance
        // if it's both compiled and packaged)
        Set<JarInfo> jarInfoSet = Sets.newIdentityHashSet()

        // go through the graphs of dependencies (jars and libs) and gather all the transitive
        // jar dependencies.
        // At the same this we set the compiled/packaged properties.
        gatherJarDependencies(jarInfoSet, compiledJars, true /*compiled*/, false /*packaged*/)
        gatherJarDependencies(jarInfoSet, packagedJars, false /*compiled*/, true /*packaged*/)
        // at this step, we know that libraries have been checked and libraries can only
        // be in both compiled and packaged scope.
        gatherJarDependenciesFromLibraries(jarInfoSet, compiledAndroidLibraries, true, true)

        // and convert them to the right class.
        List<JarDependency> jars = Lists.newArrayListWithCapacity(jarInfoSet.size())
        for (JarInfo jarInfo : jarInfoSet) {
            jars.add(jarInfo.createJarDependency())
        }

        // --- Handle the local jar dependencies ---

        // also need to process local jar files, as they are not processed by the
        // resolvedConfiguration result. This only includes the local jar files for this project.
        Set<File> localCompiledJars = []
        compileClasspath.allDependencies.each { dep ->
            if (dep instanceof SelfResolvingDependency &&
                    !(dep instanceof ProjectDependency)) {
                Set<File> files = ((SelfResolvingDependency) dep).resolve()
                for (File f : files) {
                    if (DEBUG_DEPENDENCY) println "LOCAL compile: " + f.getName()
                    // only accept local jar, no other types.
                    if (!f.getName().toLowerCase().endsWith(DOT_JAR)) {
                        handleSyncError(
                                f.absolutePath,
                                SyncIssue.TYPE_NON_JAR_LOCAL_DEP,
                                "Project ${project.name}: Only Jar-type local " +
                                "dependencies are supported. Cannot handle: ${f.absolutePath}")
                    } else {
                        localCompiledJars.add(f)
                    }
                }
            }
        }

        Set<File> localPackagedJars = []
        packageClasspath.allDependencies.each { dep ->
            if (dep instanceof SelfResolvingDependency &&
                    !(dep instanceof ProjectDependency)) {
                Set<File> files = ((SelfResolvingDependency) dep).resolve()
                for (File f : files) {
                    if (DEBUG_DEPENDENCY) println "LOCAL package: " + f.getName()
                    // only accept local jar, no other types.
                    if (!f.getName().toLowerCase().endsWith(DOT_JAR)) {
                        handleSyncError(
                                f.absolutePath,
                                SyncIssue.TYPE_NON_JAR_LOCAL_DEP,
                                "Project ${project.name}: Only Jar-type local " +
                                "dependencies are supported. Cannot handle: ${f.absolutePath}")
                    } else {
                        localPackagedJars.add(f)
                    }
                }
            }
        }

        // loop through both the compiled and packaged jar to compute the list
        // of jars that are: compile-only, package-only, or both.
        Map<File, JarDependency> localJars = Maps.newHashMap()
        for (File file : localCompiledJars) {
            localJars.put(file, new JarDependency(
                    file,
                    true /*compiled*/,
                    localPackagedJars.contains(file) /*packaged*/,
                    null /*resolvedCoordinates*/))
        }

        for (File file : localPackagedJars) {
            if (!localCompiledJars.contains(file)) {
                localJars.put(file, new JarDependency(
                        file,
                        false /*compiled*/,
                        true /*packaged*/,
                        null /*resolvedCoordinates*/))
            }
        }

        if (buildModelForIde &&
                compileClasspath.resolvedConfiguration.hasError() &&
                !currentUnresolvedDependencies.isEmpty()) {
            unresolvedDependencies.addAll(currentUnresolvedDependencies)

            for (String dependency : currentUnresolvedDependencies) {
                handleSyncError(
                        dependency,
                        SyncIssue.TYPE_UNRESOLVED_DEPENDENCY,
                        "Unable to resolve dependency '${dependency}'")
            }
        }

        // convert the LibInfo in LibraryDependencyImpl and update the reverseMap
        // with the converted keys
        List<LibraryDependencyImpl> libList = convertLibraryInfoIntoDependency(
                compiledAndroidLibraries, reverseMap)

        variantDeps.addLibraries(libList)
        variantDeps.addJars(jars)
        variantDeps.addLocalJars(localJars.values())

        configureBuild(variantDeps)

        if (DEBUG_DEPENDENCY) {
            println "${project.name}:${compileClasspath.name}/${packageClasspath.name}"
            println "<<<<<<<<<<"
        }

    }

    private static List<LibraryDependencyImpl> convertLibraryInfoIntoDependency(
            @NonNull List<LibInfo> libInfos,
            @NonNull Multimap<LibraryDependency, VariantDependencies> reverseMap) {
        List<LibraryDependencyImpl> list = Lists.newArrayListWithCapacity(libInfos.size())

        // since the LibInfos is a graph and the previous "foundLibraries" map ensure we reuse
        // instance where applicable, we'll create a map to keep track of what we have already
        // converted.
        Map<LibInfo, LibraryDependencyImpl> convertedMap = Maps.newIdentityHashMap()

        for (LibInfo libInfo : libInfos) {
            list.add(convertLibInfo(libInfo, reverseMap, convertedMap))
        }

        return list
    }

    private static LibraryDependencyImpl convertLibInfo(
            @NonNull LibInfo libInfo,
            @NonNull Multimap<LibraryDependency, VariantDependencies> reverseMap,
            @NonNull Map<LibInfo, LibraryDependencyImpl> convertedMap) {
        LibraryDependencyImpl convertedLib = convertedMap.get(libInfo)
        if (convertedLib == null) {
            // first, convert the children.
            List<LibInfo> children = libInfo.getDependencies() as List<LibInfo>
            List<LibraryDependency> convertedChildren = Lists.newArrayListWithCapacity(children.size())

            for (LibInfo child : children) {
                convertedChildren.add(convertLibInfo(child, reverseMap, convertedMap))
            }

            // now convert the libInfo
            convertedLib = new LibraryDependencyImpl(
                    libInfo.getBundle(),
                    libInfo.getFolder(),
                    convertedChildren,
                    libInfo.getName(),
                    libInfo.getProjectVariant(),
                    libInfo.getRequestedCoordinates(),
                    libInfo.getResolvedCoordinates())

            // add it to the map
            convertedMap.put(libInfo, convertedLib)

            // and update the reversemap
            // get the items associated with the libInfo. Put in a fresh list as the returned
            // collection is backed by the content of the map.
            Collection<VariantDependencies> values = Lists.newArrayList(reverseMap.get(libInfo))
            reverseMap.removeAll(libInfo)
            reverseMap.putAll(convertedLib, values)
        }

        return convertedLib
    }

    private void gatherJarDependencies(
            Set<JarInfo> outJarInfos,
            Collection<JarInfo> inJarInfos,
            boolean compiled,
            boolean packaged) {
        for (JarInfo jarInfo : inJarInfos) {
            if (!outJarInfos.contains(jarInfo)) {
                outJarInfos.add(jarInfo)
            }

            if (compiled) {
                jarInfo.setCompiled(true)
            }
            if (packaged) {
                jarInfo.setPackaged(true)
            }

            gatherJarDependencies(outJarInfos, jarInfo.getDependencies(), compiled, packaged)
        }
    }

    private void gatherJarDependenciesFromLibraries(
            Set<JarInfo> outJarInfos,
            Collection<LibInfo> inLibraryDependencies,
            boolean compiled,
            boolean packaged) {
        for (LibInfo libInfo : inLibraryDependencies) {
            gatherJarDependencies(outJarInfos, libInfo.getJarDependencies(), compiled, packaged)

            gatherJarDependenciesFromLibraries(
                    outJarInfos,
                    libInfo.getDependencies() as Collection<LibInfo>,
                    compiled,
                    packaged)
        }
    }

    protected void ensureConfigured(Configuration config) {
        config.allDependencies.withType(ProjectDependency).each { dep ->
            project.evaluationDependsOn(dep.dependencyProject.path)
            try {
                ensureConfigured(dep.projectConfiguration)
            } catch (Throwable e) {
                throw new UnknownProjectException(
                        "Cannot evaluate module ${dep.name} : ${e.getMessage()}", e);
            }
        }
    }

    private void collectArtifacts(
            Configuration configuration,
            Map<ModuleVersionIdentifier,
            List<ResolvedArtifact>> artifacts) {

        Set<ResolvedArtifact> allArtifacts
        if (buildModelForIde) {
            allArtifacts = configuration.resolvedConfiguration.lenientConfiguration.getArtifacts(Specs.satisfyAll())
        } else {
            allArtifacts = configuration.resolvedConfiguration.resolvedArtifacts
        }

        allArtifacts.each { ResolvedArtifact artifact ->
            ModuleVersionIdentifier id = artifact.moduleVersion.id
            List<ResolvedArtifact> moduleArtifacts = artifacts.get(id)

            if (moduleArtifacts == null) {
                moduleArtifacts = Lists.newArrayList()
                artifacts.put(id, moduleArtifacts)
            }

            if (!moduleArtifacts.contains(artifact)) {
                moduleArtifacts.add(artifact)
            }
        }
    }

    /**
     * Returns whether we are just trying to build a model for the IDE instead of building.
     * This means we will attempt to resolve dependencies even if some are broken/unsupported
     * to avoid failing the import in the IDE.
     */
    private boolean isBuildModelForIde() {
        boolean flagValue = false;
        if (project.hasProperty(PROPERTY_BUILD_MODEL_ONLY)) {
            Object value = project.getProperties().get(PROPERTY_BUILD_MODEL_ONLY);
            if (value instanceof String) {
                flagValue = Boolean.parseBoolean(value);
            }
        }
        return flagValue
    }

    private static void printIndent(int indent, String message) {
        for (int i = 0 ; i < indent ; i++) {
            print "\t"
        }

        println message
    }

    private void addDependency(
            ResolvedComponentResult moduleVersion,
            VariantDependencies configDependencies,
            Collection<LibInfo> outLibraries,
            List<JarInfo> outJars,
            Map<ModuleVersionIdentifier, List<LibInfo>> alreadyFoundLibraries,
            Map<ModuleVersionIdentifier, List<JarInfo>> alreadyFoundJars,
            Map<ModuleVersionIdentifier, List<ResolvedArtifact>> artifacts,
            Multimap<LibraryDependency, VariantDependencies> reverseMap,
            int indent) {

        ModuleVersionIdentifier id = moduleVersion.moduleVersion
        if (configDependencies.checker.excluded(id)) {
            return
        }

        if (id.name.equals("support-annotations") && id.group.equals("com.android.support")) {
            configDependencies.annotationsPresent = true
        }

        List<LibInfo> libsForThisModule = alreadyFoundLibraries.get(id)
        List<JarInfo> jarsForThisModule = alreadyFoundJars.get(id)

        if (libsForThisModule != null) {
            if (DEBUG_DEPENDENCY) {
                printIndent indent, "FOUND LIB: " + id.name
            }
            outLibraries.addAll(libsForThisModule)

            for (LibInfo lib : libsForThisModule) {
                reverseMap.put(lib, configDependencies)
            }

        } else if (jarsForThisModule != null) {
            if (DEBUG_DEPENDENCY) {
                printIndent indent, "FOUND JAR: " + id.name
            }
            outJars.addAll(jarsForThisModule)
        }
        else {
            if (DEBUG_DEPENDENCY) {
                printIndent indent, "NOT FOUND: " + id.name
            }
            // new module! Might be a jar or a library

            // get the nested components first.
            List<LibInfo> nestedLibraries = Lists.newArrayList()
            List<JarInfo> nestedJars = Lists.newArrayList()

            Set<? extends DependencyResult> dependencies = moduleVersion.dependencies
            dependencies.each { dep ->
                if (dep instanceof ResolvedDependencyResult) {
                    addDependency(
                            (dep as ResolvedDependencyResult).selected,
                            configDependencies,
                            nestedLibraries,
                            nestedJars,
                            alreadyFoundLibraries,
                            alreadyFoundJars,
                            artifacts,
                            reverseMap,
                            indent+1)
                }
            }

            if (DEBUG_DEPENDENCY) {
                printIndent indent, "BACK2: " + id.name
                printIndent indent, "NESTED LIBS: " + nestedLibraries.size();
                printIndent indent, "NESTED JARS: " + nestedJars.size();
            }

            // now loop on all the artifact for this modules.
            List<ResolvedArtifact> moduleArtifacts = artifacts.get(id)

            moduleArtifacts?.each { artifact ->
                if (artifact.type == EXT_LIB_ARCHIVE) {
                    if (DEBUG_DEPENDENCY) {
                        printIndent indent, "TYPE: AAR"
                    }
                    if (libsForThisModule == null) {
                        libsForThisModule = Lists.newArrayList()
                        alreadyFoundLibraries.put(id, libsForThisModule)
                    }

                    String path = "${normalize(logger, id, id.group)}" +
                            "/${normalize(logger, id, id.name)}" +
                            "/${normalize(logger, id, id.version)}"
                    String name = "$id.group:$id.name:$id.version"
                    if (artifact.classifier != null && !artifact.classifier.isEmpty()) {
                        path += "/${normalize(logger, id, artifact.classifier)}"
                        name += ":$artifact.classifier"
                    }
                    //def explodedDir = project.file("$project.rootProject.buildDir/${FD_INTERMEDIATES}/exploded-aar/$path")
                    File explodedDir = project.file(
                            "$project.buildDir/${FD_INTERMEDIATES}/exploded-aar/$path")
                    LibInfo libInfo = new LibInfo(
                            artifact.file,
                            explodedDir,
                            nestedLibraries as List<LibraryDependency>,
                            nestedJars,
                            name,
                            artifact.classifier,
                            null /*requestedCoordinates*/,
                            new MavenCoordinatesImpl(artifact))

                    libsForThisModule.add(libInfo)
                    outLibraries.add(libInfo)
                    reverseMap.put(libInfo, configDependencies)

                } else if (artifact.type == EXT_JAR) {
                    if (DEBUG_DEPENDENCY) {
                        printIndent indent, "TYPE: JAR"
                    }
                    // check this jar does not have a dependency on an library, as this would not work.
                    if (!nestedLibraries.isEmpty()) {
                        handleSyncError(
                                new MavenCoordinatesImpl(artifact).toString(),
                                SyncIssue.TYPE_JAR_DEPEND_ON_AAR,
                                "Module version $id depends on libraries but is a jar");
                    }

                    if (jarsForThisModule == null) {
                        jarsForThisModule = Lists.newArrayList()
                        alreadyFoundJars.put(id, jarsForThisModule)
                    }

                    JarInfo jarInfo = new JarInfo(
                            artifact.file,
                            new MavenCoordinatesImpl(artifact),
                            nestedJars)

                    jarsForThisModule.add(jarInfo);
                    outJars.add(jarInfo)

                } else if (artifact.type == EXT_ANDROID_PACKAGE) {
                    String name = "$id.group:$id.name:$id.version"
                    if (artifact.classifier != null) {
                        name += ":$artifact.classifier"
                    }

                    handleSyncError(
                            name,
                            SyncIssue.TYPE_DEPENDENCY_IS_APK,
                            "Dependency ${name} on project ${project.name} resolves to an APK" +
                            " archive which is not supported" +
                            " as a compilation dependency. File: ${artifact.file}")
                } else if (artifact.type == "apklib") {
                    String name = "$id.group:$id.name:$id.version"
                    if (artifact.classifier != null) {
                        name += ":$artifact.classifier"
                    }

                    handleSyncError(
                            name,
                            SyncIssue.TYPE_DEPENDENCY_IS_APKLIB,
                            "Packaging for dependency ${name} is 'apklib' and is not supported. " +
                            "Only 'aar' libraries are supported.")
                }
            }

            if (DEBUG_DEPENDENCY) {
                printIndent indent, "DONE: " + id.name
            }

        }
    }

    protected void handleSyncError(String data, int type, String msg) {
        if (!buildModelForIde) {
            throw new GradleException(msg)
        } else {
            SyncIssue syncIssue = new SyncIssueImpl(
                    type,
                    SyncIssue.SEVERITY_ERROR,
                    data,
                    msg)
            syncIssues.put(SyncIssueKey.from(syncIssue), syncIssue)
        }
    }

    /**
     * Normalize a path to remove all illegal characters for all supported operating systems.
     * {@see http://en.wikipedia.org/wiki/Filename#Comparison%5Fof%5Ffile%5Fname%5Flimitations}
     *
     * @param id the module coordinates that generated this path
     * @param path the proposed path name
     * @return the normalized path name
     */
    static String normalize(ILogger logger, ModuleVersionIdentifier id, String path) {
        if (path == null || path.isEmpty()) {
            logger.info("When unzipping library '${id.group}:${id.name}:${id.version}, " +
                    "either group, name or version is empty")
            return path;
        }
        // list of illegal characters
        String normalizedPath = path.replaceAll("[%<>:\"/?*\\\\]","@");
        if (normalizedPath == null || normalizedPath.isEmpty()) {
            // if the path normalization failed, return the original path.
            logger.info("When unzipping library '${id.group}:${id.name}:${id.version}, " +
                    "the normalized '${path}' is empty")
            return path
        }
        try {
            int pathPointer = normalizedPath.length() - 1;
            // do not end your path with either a dot or a space.
            String suffix = "";
            while (pathPointer >= 0 && (normalizedPath.charAt(pathPointer) == '.'
                    || normalizedPath.charAt(pathPointer) == ' ')) {
                pathPointer--
                suffix += "@"
            }
            if (pathPointer < 0) {
                throw new RuntimeException(
                        "When unzipping library '${id.group}:${id.name}:${id.version}, " +
                                "the path '${path}' cannot be transformed into a valid directory name");
            }
            return normalizedPath.substring(0, pathPointer + 1) + suffix
        } catch (Exception e) {
            logger.error(e, "When unzipping library '${id.group}:${id.name}:${id.version}', " +
                    "Path normalization failed for input ${path}")
            return path;
        }
    }

    private void configureBuild(VariantDependencies configurationDependencies) {
        addDependsOnTaskInOtherProjects(
                project.getTasks().getByName(JavaBasePlugin.BUILD_NEEDED_TASK_NAME), true,
                JavaBasePlugin.BUILD_NEEDED_TASK_NAME, "compile");
        addDependsOnTaskInOtherProjects(
                project.getTasks().getByName(JavaBasePlugin.BUILD_DEPENDENTS_TASK_NAME), false,
                JavaBasePlugin.BUILD_DEPENDENTS_TASK_NAME, "compile");
    }

    /**
     * Adds a dependency on tasks with the specified name in other projects.  The other projects
     * are determined from project lib dependencies using the specified configuration name.
     * These may be projects this project depends on or projects that depend on this project
     * based on the useDependOn argument.
     *
     * @param task Task to add dependencies to
     * @param useDependedOn if true, add tasks from projects this project depends on, otherwise
     * use projects that depend on this one.
     * @param otherProjectTaskName name of task in other projects
     * @param configurationName name of configuration to use to find the other projects
     */
    private static void addDependsOnTaskInOtherProjects(final Task task, boolean useDependedOn,
                                                 String otherProjectTaskName,
                                                 String configurationName) {
        Project project = task.getProject();
        final Configuration configuration = project.getConfigurations().getByName(
                configurationName);
        task.dependsOn(configuration.getTaskDependencyFromProjectDependency(
                useDependedOn, otherProjectTaskName));
    }

    //----------------------------------------------------------------------------------------------
    //------------------------------- END DEPENDENCY STUFF -----------------------------------------
    //----------------------------------------------------------------------------------------------

    private static String getLocalVersion() {
        try {
            Class clazz = BasePlugin.class
            String className = clazz.getSimpleName() + ".class"
            String classPath = clazz.getResource(className).toString()
            if (!classPath.startsWith("jar")) {
                // Class not from JAR, unlikely
                return null
            }
            String manifestPath = classPath.substring(0, classPath.lastIndexOf("!") + 1) +
                    "/META-INF/MANIFEST.MF";

            URLConnection jarConnection = new URL(manifestPath).openConnection();
            jarConnection.setUseCaches(false);
            InputStream jarInputStream = jarConnection.getInputStream();
            Attributes attr = new Manifest(jarInputStream).getMainAttributes();
            jarInputStream.close();
            return attr.getValue("Plugin-Version");
        } catch (Throwable t) {
            return null;
        }
    }

    public Project getProject() {
        return project
    }

    public static void displayWarning(ILogger logger, Project project, String message) {
        logger.warning(createWarning(project.path, message))
    }

    public static void displayWarning(Logger logger, Project project, String message) {
        logger.warn(createWarning(project.path, message))
    }

    public void displayDeprecationWarning(String message) {
        displayWarning(logger, project, message)
    }

    public static void displayDeprecationWarning(Logger logger, Project project, String message) {
        displayWarning(logger, project, message)
    }

    private static String createWarning(String projectName, String message) {
        return "WARNING [Project: $projectName] $message"
    }

    /**
     * Returns a plugin that is an instance of BasePlugin.  Returns null if a BasePlugin cannot
     * be found.
     */
    public static BasePlugin findBasePlugin(Project project) {
        BasePlugin plugin = project.plugins.findPlugin(AppPlugin)
        if (plugin != null) {
            return plugin
        }
        plugin = project.plugins.findPlugin(LibraryPlugin)
        if (plugin != null) {
            return plugin
        }
        plugin = project.plugins.findPlugin(BaseComponentModelPlugin)
        return plugin
    }

    @CompileDynamic
    // TODO: Remove when dependency stuff is refactored from BasePlugin.
    private static ConventionMapping conventionMapping(Task task) {
        task.conventionMapping
    }
}<|MERGE_RESOLUTION|>--- conflicted
+++ resolved
@@ -53,18 +53,7 @@
 import com.android.build.gradle.internal.variant.BaseVariantOutputData
 import com.android.build.gradle.internal.variant.DefaultSourceProviderContainer
 import com.android.build.gradle.internal.variant.VariantFactory
-<<<<<<< HEAD
 import com.android.build.gradle.model.BaseComponentModelPlugin
-import com.android.build.gradle.model.NdkComponentModelPlugin
-import com.android.build.gradle.tasks.AidlCompile
-import com.android.build.gradle.tasks.CompatibleScreensManifest
-import com.android.build.gradle.tasks.Dex
-import com.android.build.gradle.tasks.GenerateBuildConfig
-import com.android.build.gradle.tasks.GenerateResValues
-import com.android.build.gradle.tasks.GenerateSplitAbiRes
-import com.android.build.gradle.tasks.JackTask
-=======
->>>>>>> 1fd3b15b
 import com.android.build.gradle.tasks.JillTask
 import com.android.build.gradle.tasks.PreDex
 import com.android.builder.core.AndroidBuilder
@@ -148,17 +137,9 @@
 
     protected final static boolean DEBUG_DEPENDENCY = false
 
-<<<<<<< HEAD
-    public final static String DIR_BUNDLES = "bundles"
-
     private static final String GRADLE_MIN_VERSION = "2.3"
     public static final String GRADLE_TEST_VERSION = "2.4-20141229230057+0000"
     public static final Pattern GRADLE_ACCEPTABLE_VERSIONS = Pattern.compile("2\\.[3-9].*");
-=======
-    private static final String GRADLE_MIN_VERSION = "2.2"
-    public static final String GRADLE_TEST_VERSION = "2.2"
-    public static final Pattern GRADLE_ACCEPTABLE_VERSIONS = Pattern.compile("2\\.[2-9].*")
->>>>>>> 1fd3b15b
     private static final String GRADLE_VERSION_CHECK_OVERRIDE_PROPERTY =
             "com.android.build.gradle.overrideVersionCheck"
 
@@ -169,14 +150,9 @@
 
     protected JacocoPlugin jacocoPlugin
 
-<<<<<<< HEAD
     protected BaseExtension extension
     protected VariantManager variantManager
-=======
-    private BaseExtension extension
-    private VariantManager variantManager
     private TaskManager taskManager
->>>>>>> 1fd3b15b
 
     protected boolean buildModelForIde
 
@@ -293,7 +269,6 @@
                             project.rootProject.file(
                                     "${project.rootProject.buildDir}/${FD_INTERMEDIATES}/jack-cache/cache.xml"))
                     break;
-<<<<<<< HEAD
                 }
             }
         }
@@ -313,7 +288,7 @@
                 this instanceof LibraryPlugin)
         setBaseExtension(extension)
 
-        variantManager = new VariantManager(project, this, extension, getVariantFactory())
+        variantManager = new VariantManager(project, this, extension, getVariantFactory(), taskManager)
 
         // map the whenObjectAdded callbacks on the containers.
         signingConfigContainer.whenObjectAdded { SigningConfig signingConfig ->
@@ -346,20 +321,7 @@
     }
 
     private void createTasks() {
-        uninstallAll = project.tasks.create("uninstallAll")
-        uninstallAll.description = "Uninstall all applications."
-        uninstallAll.group = INSTALL_GROUP
-
-        deviceCheck = project.tasks.create("deviceCheck")
-        deviceCheck.description = "Runs all device checks using Device Providers and Test Servers."
-        deviceCheck.group = JavaBasePlugin.VERIFICATION_GROUP
-
-        connectedCheck = project.tasks.create("connectedCheck")
-        connectedCheck.description = "Runs all device checks on currently connected devices."
-        connectedCheck.group = JavaBasePlugin.VERIFICATION_GROUP
-
-        mainPreBuild = project.tasks.create("preBuild", PrepareSdkTask)
-        mainPreBuild.plugin = this
+        taskManager.createTasks()
 
         project.afterEvaluate {
             createAndroidTasks(false)
@@ -425,2365 +387,12 @@
             }
         }
 
-        createMockableJarTask();
-        variantManager.createAndroidTasks(getSigningOverride())
-        createReportTasks()
-
-        if (lintVital != null) {
-            project.gradle.taskGraph.whenReady { TaskExecutionGraph taskGraph ->
-                if (taskGraph.hasTask(lintAll)) {
-                    lintVital.setEnabled(false)
-                }
-            }
-        }
-    }
-
-    public SigningConfig getSigningOverride() {
-        if (project.hasProperty(PROPERTY_SIGNING_STORE_FILE) &&
-                project.hasProperty(PROPERTY_SIGNING_STORE_PASSWORD) &&
-                project.hasProperty(PROPERTY_SIGNING_KEY_ALIAS) &&
-                project.hasProperty(PROPERTY_SIGNING_KEY_PASSWORD)) {
-
-            SigningConfig signingConfigDsl = new SigningConfig("externalOverride")
-            Map<String, ?> props = project.getProperties();
-
-            signingConfigDsl.setStoreFile(new File((String) props.get(PROPERTY_SIGNING_STORE_FILE)))
-            signingConfigDsl.setStorePassword((String) props.get(PROPERTY_SIGNING_STORE_PASSWORD));
-            signingConfigDsl.setKeyAlias((String) props.get(PROPERTY_SIGNING_KEY_ALIAS));
-            signingConfigDsl.setKeyPassword((String) props.get(PROPERTY_SIGNING_KEY_PASSWORD));
-
-            if (project.hasProperty(PROPERTY_SIGNING_STORE_TYPE)) {
-                signingConfigDsl.setStoreType((String) props.get(PROPERTY_SIGNING_STORE_TYPE))
-            }
-
-            return signingConfigDsl
-        }
-        return null
-    }
-
-    void checkTasksAlreadyCreated() {
-        if (hasCreatedTasks) {
-            throw new GradleException(
-                    "Android tasks have already been created.\n" +
-                    "This happens when calling android.applicationVariants,\n" +
-                    "android.libraryVariants or android.testVariants.\n" +
-                    "Once these methods are called, it is not possible to\n" +
-                    "continue configuring the model.")
-        }
-    }
-
-    ProductFlavorData<ProductFlavor> getDefaultConfigData() {
-        return defaultConfigData
-    }
-
-    @Deprecated
-    Collection<String> getUnresolvedDependencies() {
-        return unresolvedDependencies
-    }
-
-    Map<SyncIssueKey, SyncIssue> getSyncIssues() {
-        return syncIssues
-    }
-
-    ILogger getLogger() {
-        if (loggerWrapper == null) {
-            loggerWrapper = new LoggerWrapper(project.logger)
-        }
-
-        return loggerWrapper
-    }
-
-    boolean isVerbose() {
-        return project.logger.isEnabled(LogLevel.INFO)
-    }
-
-    boolean isDebugLog() {
-        return project.logger.isEnabled(LogLevel.DEBUG)
-    }
-
-    void setAssembleAndroidTest(Task assembleTest) {
-        this.assembleAndroidTest = assembleTest
-    }
-
-    AndroidBuilder getAndroidBuilder() {
-        return androidBuilder
-    }
-
-    public File getSdkFolder() {
-        return sdkHandler.getSdkFolder()
-    }
-
-    public File getNdkFolder() {
-        return sdkHandler.getNdkFolder()
-    }
-
-    public SdkInfo getSdkInfo() {
-        return sdkHandler.getSdkInfo()
-    }
-
-    public List<File> getBootClasspath() {
-        ensureTargetSetup()
-
-        return androidBuilder.getBootClasspath()
-    }
-
-    public List<String> getBootClasspathAsStrings() {
-        ensureTargetSetup()
-
-        return androidBuilder.getBootClasspathAsStrings()
-    }
-
-    public List<BaseVariantData<? extends BaseVariantOutputData>> getVariantDataList() {
-        if (variantManager.getVariantDataList().isEmpty()) {
-            variantManager.populateVariantDataList(getSigningOverride())
-        }
-        return variantManager.getVariantDataList();
-    }
-
-    public void ensureTargetSetup() {
-        // check if the target has been set.
-        TargetInfo targetInfo = androidBuilder.getTargetInfo()
-        if (targetInfo == null) {
-            sdkHandler.initTarget(
-                    extension.getCompileSdkVersion(),
-                    extension.buildToolsRevision,
-                    androidBuilder)
-        }
-    }
-
-    public void createMergeAppManifestsTask(
-            @NonNull BaseVariantData<? extends BaseVariantOutputData> variantData) {
-
-        VariantConfiguration config = variantData.variantConfiguration
-        com.android.builder.model.ProductFlavor mergedFlavor = config.mergedFlavor
-
-        ApplicationVariantData appVariantData = variantData as ApplicationVariantData
-        Set<String> screenSizes = appVariantData.getCompatibleScreens()
-
-        // loop on all outputs. The only difference will be the name of the task, and location
-        // of the generated manifest
-        for (BaseVariantOutputData vod : variantData.outputs) {
-            final CompatibleScreensManifest csmTask =
-                    (vod.getMainOutputFile().getFilter(OutputFile.DENSITY) != null
-                            && !screenSizes.isEmpty()) ?
-                            createCompatibleScreensManifest(vod, screenSizes) :
-                            null
-
-            // create final var inside the loop to ensure the closures will work.
-            final BaseVariantOutputData variantOutputData = vod
-
-            String outputName = variantOutputData.fullName.capitalize()
-            String outputDirName = variantOutputData.dirName
-
-            def processManifestTask = project.tasks.create(
-                    "process${outputName}Manifest",
-                    MergeManifests)
-
-            variantOutputData.manifestProcessorTask = processManifestTask
-
-            processManifestTask.plugin = this
-
-            processManifestTask.dependsOn variantData.prepareDependenciesTask
-            if (variantData.generateApkDataTask != null) {
-                processManifestTask.dependsOn variantData.generateApkDataTask
-            }
-            if (csmTask != null) {
-                processManifestTask.dependsOn csmTask
-            }
-
-            processManifestTask.variantConfiguration = config
-            if (variantOutputData instanceof ApkVariantOutputData) {
-                processManifestTask.variantOutputData = variantOutputData as ApkVariantOutputData
-            }
-
-            conventionMapping(processManifestTask).map("libraries") {
-                List<ManifestDependencyImpl> manifests =
-                        getManifestDependencies(config.directLibraries)
-
-                if (variantData.generateApkDataTask != null) {
-                    manifests.add(new ManifestDependencyImpl(
-                            variantData.generateApkDataTask.getManifestFile(), []))
-                }
-
-                if (csmTask != null) {
-                    manifests.add(
-                            new ManifestDependencyImpl(csmTask.getManifestFile(), []))
-                }
-
-                return manifests
-            }
-
-            conventionMapping(processManifestTask).map("minSdkVersion") {
-                if (androidBuilder.isPreviewTarget()) {
-                    return androidBuilder.getTargetCodename()
-                }
-
-                mergedFlavor.minSdkVersion?.apiString
-            }
-
-            conventionMapping(processManifestTask).map("targetSdkVersion") {
-                if (androidBuilder.isPreviewTarget()) {
-                    return androidBuilder.getTargetCodename()
-                }
-
-                return mergedFlavor.targetSdkVersion?.apiString
-            }
-
-            conventionMapping(processManifestTask).map("maxSdkVersion") {
-                if (androidBuilder.isPreviewTarget()) {
-                    return null
-                }
-
-                return mergedFlavor.maxSdkVersion
-            }
-
-            conventionMapping(processManifestTask).map("manifestOutputFile") {
-                project.file(
-                        "$project.buildDir/${FD_INTERMEDIATES}/manifests/full/" +
-                                "${outputDirName}/AndroidManifest.xml")
-            }
-
-            conventionMapping(processManifestTask).map("reportFile") {
-                project.file(
-                        "$project.buildDir/${FD_OUTPUTS}/logs/manifest-merger-${config.baseName}-report.txt")
-            }
-        }
-    }
-
-    private CompatibleScreensManifest createCompatibleScreensManifest(
-            @NonNull BaseVariantOutputData variantOutputData,
-            @NonNull Set<String> screenSizes) {
-
-        CompatibleScreensManifest csmTask = project.tasks.create(
-                "create${variantOutputData.fullName.capitalize()}CompatibleScreensManifest",
-                CompatibleScreensManifest)
-
-        csmTask.screenDensity = variantOutputData.getMainOutputFile().getFilter(OutputFile.DENSITY)
-        csmTask.screenSizes = screenSizes
-
-        conventionMapping(csmTask).map("manifestFile") {
-            project.file(
-                    "$project.buildDir/${FD_INTERMEDIATES}/manifests/density/" +
-                            "${variantOutputData.dirName}/AndroidManifest.xml")
-        }
-
-        return csmTask;
-    }
-
-    @CompileDynamic
-    private ConventionMapping conventionMapping(Task task) {
-        task.conventionMapping
-    }
-
-    public void createMergeLibManifestsTask(
-            @NonNull BaseVariantData<? extends BaseVariantOutputData> variantData,
-            @NonNull String manifestOutDir) {
-        VariantConfiguration config = variantData.variantConfiguration
-
-        // get single output for now.
-        BaseVariantOutputData variantOutputData = variantData.outputs.get(0)
-
-        def processManifest = project.tasks.create(
-                "process${variantData.variantConfiguration.fullName.capitalize()}Manifest",
-                ProcessManifest)
-        variantOutputData.manifestProcessorTask = processManifest
-        processManifest.plugin = this
-
-        processManifest.dependsOn variantData.prepareDependenciesTask
-        processManifest.variantConfiguration = config
-
-        com.android.builder.model.ProductFlavor mergedFlavor = config.mergedFlavor
-
-        conventionMapping(processManifest).map("minSdkVersion") {
-            if (androidBuilder.isPreviewTarget()) {
-                return androidBuilder.getTargetCodename()
-            }
-            return mergedFlavor.minSdkVersion?.apiString
-        }
-
-        conventionMapping(processManifest).map("targetSdkVersion") {
-            if (androidBuilder.isPreviewTarget()) {
-                return androidBuilder.getTargetCodename()
-            }
-
-            return mergedFlavor.targetSdkVersion?.apiString
-        }
-
-        conventionMapping(processManifest).map("maxSdkVersion") {
-            if (androidBuilder.isPreviewTarget()) {
-                return null
-            }
-
-            return mergedFlavor.maxSdkVersion
-        }
-
-        conventionMapping(processManifest).map("manifestOutputFile") {
-            project.file(
-                    "$project.buildDir/${FD_INTERMEDIATES}/${manifestOutDir}/" +
-                            "${variantData.variantConfiguration.dirName}/AndroidManifest.xml")
-        }
-
-        conventionMapping(processManifest).map("aaptFriendlyManifestOutputFile") {
-            project.file(
-                    "$project.buildDir/${FD_INTERMEDIATES}/${manifestOutDir}/" +
-                            "${variantData.variantConfiguration.dirName}/aapt/AndroidManifest.xml")
-        }
-    }
-
-    protected void createProcessTestManifestTask(
-            @NonNull BaseVariantData<? extends BaseVariantOutputData> variantData,
-            @NonNull String manifestOurDir) {
-        def processTestManifestTask;
-        VariantConfiguration config = variantData.variantConfiguration
-        processTestManifestTask = project.tasks.create(
-                "process${variantData.variantConfiguration.fullName.capitalize()}Manifest",
-                ProcessTestManifest)
-        conventionMapping(processTestManifestTask).map("testManifestFile") {
-            config.getMainManifest()
-        }
-        conventionMapping(processTestManifestTask).map("tmpDir") {
-            project.file(
-                    "$project.buildDir/${FD_INTERMEDIATES}/${manifestOurDir}/tmp")
-        }
-
-        // get single output for now.
-        BaseVariantOutputData variantOutputData = variantData.outputs.get(0)
-
-        variantOutputData.manifestProcessorTask = processTestManifestTask
-        processTestManifestTask.dependsOn variantData.prepareDependenciesTask
-
-        processTestManifestTask.plugin = this
-
-        conventionMapping(processTestManifestTask).map("testApplicationId") {
-            config.applicationId
-        }
-        conventionMapping(processTestManifestTask).map("minSdkVersion") {
-            if (androidBuilder.isPreviewTarget()) {
-                return androidBuilder.getTargetCodename()
-            }
-
-            config.minSdkVersion?.apiString
-        }
-        conventionMapping(processTestManifestTask).map("targetSdkVersion") {
-            if (androidBuilder.isPreviewTarget()) {
-                return androidBuilder.getTargetCodename()
-            }
-
-            return config.targetSdkVersion?.apiString
-        }
-        conventionMapping(processTestManifestTask).map("testedApplicationId") {
-            config.testedApplicationId
-        }
-        conventionMapping(processTestManifestTask).map("instrumentationRunner") {
-            config.instrumentationRunner
-        }
-        conventionMapping(processTestManifestTask).map("handleProfiling") {
-            config.handleProfiling
-        }
-        conventionMapping(processTestManifestTask).map("functionalTest") {
-            config.functionalTest
-        }
-        conventionMapping(processTestManifestTask).map("libraries") {
-            getManifestDependencies(config.directLibraries)
-        }
-        conventionMapping(processTestManifestTask).map("manifestOutputFile") {
-            project.file(
-                    "$project.buildDir/${FD_INTERMEDIATES}/${manifestOurDir}/${variantData.variantConfiguration.dirName}/AndroidManifest.xml")
-        }
-    }
-
-    public void createRenderscriptTask(
-            @NonNull BaseVariantData<? extends BaseVariantOutputData> variantData) {
-        GradleVariantConfiguration config = variantData.variantConfiguration
-
-        // get single output for now.
-        BaseVariantOutputData variantOutputData = variantData.outputs.get(0)
-
-        def renderscriptTask = project.tasks.create(
-                "compile${variantData.variantConfiguration.fullName.capitalize()}Renderscript",
-                RenderscriptCompile)
-        variantData.renderscriptCompileTask = renderscriptTask
-        if (config.type.isForTesting()) {
-            renderscriptTask.dependsOn variantOutputData.manifestProcessorTask
-        } else {
-            renderscriptTask.dependsOn variantData.checkManifestTask
-        }
-
-        com.android.builder.model.ProductFlavor mergedFlavor = config.mergedFlavor
-        boolean ndkMode = config.renderscriptNdkModeEnabled
-
-        variantData.resourceGenTask.dependsOn renderscriptTask
-        // only put this dependency if rs will generate Java code
-        if (!ndkMode) {
-            variantData.sourceGenTask.dependsOn renderscriptTask
-        }
-
-        renderscriptTask.dependsOn variantData.prepareDependenciesTask
-        renderscriptTask.plugin = this
-
-        conventionMapping(renderscriptTask).map("targetApi") {
-            int targetApi = mergedFlavor.renderscriptTargetApi != null ?
-                    mergedFlavor.renderscriptTargetApi : -1
-            ApiVersion apiVersion = config.getMinSdkVersion()
-            if (apiVersion != null) {
-                int minSdk = apiVersion.apiLevel
-                if (apiVersion.codename != null) {
-                    minSdk = SdkVersionInfo.getApiByBuildCode(apiVersion.codename, true)
-                }
-
-                return targetApi > minSdk ? targetApi : minSdk
-            }
-
-            return targetApi
-        }
-
-        renderscriptTask.supportMode = config.renderscriptSupportModeEnabled
-        renderscriptTask.ndkMode = ndkMode
-        renderscriptTask.debugBuild = config.buildType.renderscriptDebuggable
-        renderscriptTask.optimLevel = config.buildType.renderscriptOptimLevel
-
-        conventionMapping(renderscriptTask).map("sourceDirs") { config.renderscriptSourceList }
-        conventionMapping(renderscriptTask).map("importDirs") { config.renderscriptImports }
-
-        conventionMapping(renderscriptTask).map("sourceOutputDir") {
-            project.file("$project.buildDir/${FD_GENERATED}/source/rs/${variantData.variantConfiguration.dirName}")
-        }
-        conventionMapping(renderscriptTask).map("resOutputDir") {
-            project.file("$project.buildDir/${FD_GENERATED}/res/rs/${variantData.variantConfiguration.dirName}")
-        }
-        conventionMapping(renderscriptTask).map("objOutputDir") {
-            project.file("$project.buildDir/${FD_INTERMEDIATES}/rs/${variantData.variantConfiguration.dirName}/obj")
-        }
-        conventionMapping(renderscriptTask).map("libOutputDir") {
-            project.file("$project.buildDir/${FD_INTERMEDIATES}/rs/${variantData.variantConfiguration.dirName}/lib")
-        }
-        conventionMapping(renderscriptTask).map("ndkConfig") { config.ndkConfig }
-    }
-
-    public void createMergeResourcesTask(
-            @NonNull BaseVariantData<? extends BaseVariantOutputData> variantData,
-            final boolean process9Patch) {
-        MergeResources mergeResourcesTask = basicCreateMergeResourcesTask(
-                variantData,
-                "merge",
-                "$project.buildDir/${FD_INTERMEDIATES}/res/${variantData.variantConfiguration.dirName}",
-                true /*includeDependencies*/,
-                process9Patch)
-        variantData.mergeResourcesTask = mergeResourcesTask
-    }
-
-    public MergeResources basicCreateMergeResourcesTask(
-            @NonNull BaseVariantData<? extends BaseVariantOutputData> variantData,
-            @NonNull String taskNamePrefix,
-            @NonNull String outputLocation,
-            final boolean includeDependencies,
-            final boolean process9Patch) {
-        MergeResources mergeResourcesTask = project.tasks.create(
-                "$taskNamePrefix${variantData.variantConfiguration.fullName.capitalize()}Resources",
-                MergeResources)
-
-        mergeResourcesTask.dependsOn variantData.prepareDependenciesTask, variantData.resourceGenTask
-        mergeResourcesTask.plugin = this
-        mergeResourcesTask.incrementalFolder = project.file(
-                "$project.buildDir/${FD_INTERMEDIATES}/incremental/${taskNamePrefix}Resources/${variantData.variantConfiguration.dirName}")
-
-        mergeResourcesTask.process9Patch = process9Patch
-        mergeResourcesTask.crunchPng = extension.aaptOptions.getCruncherEnabled()
-
-        conventionMapping(mergeResourcesTask).map("useNewCruncher") { extension.aaptOptions.useNewCruncher }
-
-        conventionMapping(mergeResourcesTask).map("inputResourceSets") {
-            def generatedResFolders = [ variantData.renderscriptCompileTask.getResOutputDir(),
-                                        variantData.generateResValuesTask.getResOutputDir() ]
-            if (variantData.generateApkDataTask != null) {
-                generatedResFolders.add(variantData.generateApkDataTask.getResOutputDir())
-            }
-            variantData.variantConfiguration.getResourceSets(generatedResFolders,
-                    includeDependencies)
-        }
-
-        conventionMapping(mergeResourcesTask).map("outputDir") { project.file(outputLocation) }
-
-        return mergeResourcesTask
-    }
-
-    public void createMergeAssetsTask(
-            @NonNull BaseVariantData<? extends BaseVariantOutputData> variantData,
-            @Nullable String outputLocation,
-            final boolean includeDependencies) {
-        if (outputLocation == null) {
-            outputLocation = "$project.buildDir/${FD_INTERMEDIATES}/assets/${variantData.variantConfiguration.dirName}"
-        }
-
-        VariantConfiguration variantConfig = variantData.variantConfiguration
-
-        def mergeAssetsTask = project.tasks.create(
-                "merge${variantConfig.fullName.capitalize()}Assets",
-                MergeAssets)
-        variantData.mergeAssetsTask = mergeAssetsTask
-
-        mergeAssetsTask.dependsOn variantData.prepareDependenciesTask, variantData.assetGenTask
-        mergeAssetsTask.plugin = this
-        mergeAssetsTask.incrementalFolder =
-                project.file("$project.buildDir/${FD_INTERMEDIATES}/incremental/mergeAssets/${variantConfig.dirName}")
-
-        conventionMapping(mergeAssetsTask).map("inputAssetSets") {
-            def generatedAssets = []
-            if (variantData.copyApkTask != null) {
-                generatedAssets.add(variantData.copyApkTask.destinationDir)
-            }
-            variantConfig.getAssetSets(generatedAssets, includeDependencies)
-        }
-        conventionMapping(mergeAssetsTask).map("outputDir") { project.file(outputLocation) }
-    }
-
-    public void createBuildConfigTask(
-            @NonNull BaseVariantData<? extends BaseVariantOutputData> variantData) {
-        def generateBuildConfigTask = project.tasks.create(
-                "generate${variantData.variantConfiguration.fullName.capitalize()}BuildConfig",
-                GenerateBuildConfig)
-
-        variantData.generateBuildConfigTask = generateBuildConfigTask
-
-        VariantConfiguration variantConfiguration = variantData.variantConfiguration
-
-        variantData.sourceGenTask.dependsOn generateBuildConfigTask
-        if (variantConfiguration.type.isForTesting()) {
-            // in case of a test project, the manifest is generated so we need to depend
-            // on its creation.
-
-            // For test apps there should be a single output, so we get it.
-            BaseVariantOutputData variantOutputData = variantData.outputs.get(0)
-
-            generateBuildConfigTask.dependsOn variantOutputData.manifestProcessorTask
-        } else {
-            generateBuildConfigTask.dependsOn variantData.checkManifestTask
-        }
-
-        generateBuildConfigTask.plugin = this
-
-        conventionMapping(generateBuildConfigTask).map("buildConfigPackageName") {
-            variantConfiguration.originalApplicationId
-        }
-
-        conventionMapping(generateBuildConfigTask).map("appPackageName") {
-            variantConfiguration.applicationId
-        }
-
-        conventionMapping(generateBuildConfigTask).map("versionName") {
-            variantConfiguration.versionName
-        }
-
-        conventionMapping(generateBuildConfigTask).map("versionCode") {
-            variantConfiguration.versionCode
-        }
-
-        conventionMapping(generateBuildConfigTask).map("debuggable") {
-            variantConfiguration.buildType.isDebuggable()
-        }
-
-        conventionMapping(generateBuildConfigTask).map("buildTypeName") {
-            variantConfiguration.buildType.name
-        }
-
-        conventionMapping(generateBuildConfigTask).map("flavorName") {
-            variantConfiguration.flavorName
-        }
-
-        conventionMapping(generateBuildConfigTask).map("flavorNamesWithDimensionNames") {
-            variantConfiguration.flavorNamesWithDimensionNames
-        }
-
-        conventionMapping(generateBuildConfigTask).map("items") {
-            variantConfiguration.buildConfigItems
-        }
-
-        conventionMapping(generateBuildConfigTask).map("sourceOutputDir") {
-            project.file("$project.buildDir/${FD_GENERATED}/source/buildConfig/${variantData.variantConfiguration.dirName}")
-        }
-    }
-
-    public void createGenerateResValuesTask(
-            @NonNull BaseVariantData<? extends BaseVariantOutputData> variantData) {
-        GenerateResValues generateResValuesTask = project.tasks.create(
-                "generate${variantData.variantConfiguration.fullName.capitalize()}ResValues",
-                GenerateResValues)
-        variantData.generateResValuesTask = generateResValuesTask
-        variantData.resourceGenTask.dependsOn generateResValuesTask
-
-        VariantConfiguration variantConfiguration = variantData.variantConfiguration
-
-        generateResValuesTask.plugin = this
-
-        conventionMapping(generateResValuesTask).map("items") {
-            variantConfiguration.resValues
-        }
-
-        conventionMapping(generateResValuesTask).map("resOutputDir") {
-            project.file("$project.buildDir/${FD_GENERATED}/res/generated/${variantData.variantConfiguration.dirName}")
-        }
-    }
-
-    public void createProcessResTask(
-            @NonNull BaseVariantData<? extends BaseVariantOutputData> variantData,
-            boolean generateResourcePackage) {
-        createProcessResTask(variantData,
-                "$project.buildDir/${FD_INTERMEDIATES}/symbols/${variantData.variantConfiguration.dirName}",
-                generateResourcePackage)
-    }
-
-    public void createProcessResTask(
-            @NonNull BaseVariantData<? extends BaseVariantOutputData> variantData,
-            @NonNull final String symbolLocation,
-            boolean generateResourcePackage) {
-
-        VariantConfiguration config = variantData.variantConfiguration
-
-        // loop on all outputs. The only difference will be the name of the task, and location
-        // of the generated data.
-        for (BaseVariantOutputData vod : variantData.outputs) {
-            // create final var inside the loop to ensure the closures will work.
-            final BaseVariantOutputData variantOutputData = vod
-
-            String outputName = variantOutputData.fullName.capitalize()
-            String outputBaseName = variantOutputData.baseName
-
-            ProcessAndroidResources processResources = project.tasks.create(
-                    "process${outputName}Resources",
-                    ProcessAndroidResources)
-
-            variantOutputData.processResourcesTask = processResources
-
-            processResources.dependsOn variantOutputData.manifestProcessorTask,
-                    variantData.mergeResourcesTask, variantData.mergeAssetsTask
-            processResources.plugin = this
-
-            if (variantData.getSplitHandlingPolicy() ==
-                    BaseVariantData.SplitHandlingPolicy.RELEASE_21_AND_AFTER_POLICY) {
-
-                Set<String> filters = new HashSet<String>(getExtension().getSplits().getDensityFilters());
-                filters.addAll(getExtension().getSplits().getLanguageFilters());
-                filters = removeAllNullEntries(filters);
-                processResources.splits = filters;
-            }
-
-            // only generate code if the density filter is null, and if we haven't generated
-            // it yet (if you have abi + density splits, then several abi output will have no
-            // densityFilter)
-            if (variantOutputData.getMainOutputFile().getFilter(OutputFile.DENSITY) == null
-                    && variantData.generateRClassTask == null) {
-                variantData.generateRClassTask = processResources
-                variantData.sourceGenTask.dependsOn processResources
-                processResources.enforceUniquePackageName = extension.getEnforceUniquePackageName()
-
-                conventionMapping(processResources).map("libraries") {
-                    getTextSymbolDependencies(config.allLibraries)
-                }
-                conventionMapping(processResources).map("packageForR") {
-                    config.originalApplicationId
-                }
-
-                // TODO: unify with generateBuilderConfig, compileAidl, and library packaging somehow?
-                conventionMapping(processResources).map("sourceOutputDir") {
-                    project.file(
-                            "$project.buildDir/${FD_GENERATED}/source/r/${config.dirName}")
-                }
-
-                conventionMapping(processResources).map("textSymbolOutputDir") {
-                    project.file(symbolLocation)
-                }
-
-                if (config.buildType.isMinifyEnabled()) {
-                    if (config.buildType.shrinkResources && config.useJack) {
-                        displayWarning(logger, project,
-                                "WARNING: shrinkResources does not yet work with useJack=true")
-                    }
-                    conventionMapping(processResources).map("proguardOutputFile") {
-                        project.file(
-                                "$project.buildDir/${FD_INTERMEDIATES}/proguard-rules/${config.dirName}/aapt_rules.txt")
-                    }
-                } else if (config.buildType.shrinkResources) {
-                    displayWarning(logger, project,
-                            "WARNING: To shrink resources you must also enable ProGuard")
-                }
-            }
-
-            conventionMapping(processResources).map("manifestFile") {
-                variantOutputData.manifestProcessorTask.getOutputFile()
-            }
-
-            conventionMapping(processResources).map("resDir") {
-                variantData.mergeResourcesTask.outputDir
-            }
-
-            conventionMapping(processResources).map("assetsDir") {
-                variantData.mergeAssetsTask.outputDir
-            }
-
-            if (generateResourcePackage) {
-                conventionMapping(processResources).map("packageOutputFile") {
-                    project.file(
-                            "$project.buildDir/${FD_INTERMEDIATES}/res/resources-${outputBaseName}.ap_")
-                }
-            }
-
-            conventionMapping(processResources).map("type") { config.type }
-            conventionMapping(processResources).map("debuggable") { config.buildType.debuggable }
-            conventionMapping(processResources).map("aaptOptions") { extension.aaptOptions }
-            conventionMapping(processResources).map("pseudoLocalesEnabled") { config.buildType.pseudoLocalesEnabled }
-
-            conventionMapping(processResources).map("resourceConfigs") {
-                return config.mergedFlavor.resourceConfigurations
-            }
-            conventionMapping(processResources).map("preferredDensity") {
-                variantOutputData.getMainOutputFile().getFilter(OutputFile.DENSITY)
-            }
-
-        }
-    }
-
-    /**
-     * Creates the split resources packages task if necessary. AAPT will produce split packages
-     * for all --split provided parameters. These split packages should be signed and moved
-     * unchanged to the APK build output directory.
-     * @param variantData the variant configuration.
-     */
-
-    public void createSplitResourcesTasks(
-            @NonNull BaseVariantData<? extends BaseVariantOutputData> variantData) {
-
-        assert variantData.getSplitHandlingPolicy() ==
-                BaseVariantData.SplitHandlingPolicy.RELEASE_21_AND_AFTER_POLICY;
-
-        VariantConfiguration config = variantData.variantConfiguration
-        Set<String> densityFilters =
-                removeAllNullEntries(getExtension().getSplits().getDensityFilters());
-        Set<String> abiFilters = removeAllNullEntries(getExtension().getSplits().getAbiFilters());
-        Set<String> languageFilters =
-                removeAllNullEntries(getExtension().getSplits().getLanguageFilters());
-
-        def outputs = variantData.outputs;
-        if (outputs.size() != 1) {
-            throw new RuntimeException("In release 21 and later, there can be only one main APK, " +
-                    "found " + outputs.size());
-        }
-
-        BaseVariantOutputData variantOutputData = outputs.get(0);
-        variantOutputData.packageSplitResourcesTask =
-                project.tasks.create("package${config.fullName.capitalize()}SplitResources",
-                        PackageSplitRes);
-        variantOutputData.packageSplitResourcesTask.inputDirectory =
-                new File("$project.buildDir/${FD_INTERMEDIATES}/res")
-        variantOutputData.packageSplitResourcesTask.densitySplits = densityFilters
-        variantOutputData.packageSplitResourcesTask.languageSplits = languageFilters
-        variantOutputData.packageSplitResourcesTask.outputBaseName = config.baseName
-        variantOutputData.packageSplitResourcesTask.signingConfig =
-                (SigningConfig) config.signingConfig
-        variantOutputData.packageSplitResourcesTask.outputDirectory =
-                new File("$project.buildDir/${FD_INTERMEDIATES}/splits/${config.dirName}")
-        variantOutputData.packageSplitResourcesTask.plugin = this
-        variantOutputData.packageSplitResourcesTask.dependsOn variantOutputData.processResourcesTask
-
-        SplitZipAlign zipAlign = project.tasks.create("zipAlign${config.fullName.capitalize()}SplitPackages", SplitZipAlign)
-        conventionMapping(zipAlign).map("zipAlignExe") {
-            String path = androidBuilder.targetInfo?.buildTools?.getPath(ZIP_ALIGN)
-            if (path != null) {
-                return new File(path)
-            }
-
-            return null
-        }
-        zipAlign.outputDirectory = new File("$project.buildDir/outputs/apk")
-        zipAlign.inputDirectory = variantOutputData.packageSplitResourcesTask.outputDirectory
-        zipAlign.outputBaseName = config.baseName
-        zipAlign.abiFilters = abiFilters
-        zipAlign.languageFilters = languageFilters
-        zipAlign.densityFilters = densityFilters
-        ((ApkVariantOutputData) variantOutputData).splitZipAlign = zipAlign
-        zipAlign.dependsOn(variantOutputData.packageSplitResourcesTask)
-    }
-
-    public void createSplitAbiTasks(
-            @NonNull ApplicationVariantData variantData) {
-
-        assert variantData.getSplitHandlingPolicy() ==
-                BaseVariantData.SplitHandlingPolicy.RELEASE_21_AND_AFTER_POLICY;
-
-        VariantConfiguration config = variantData.variantConfiguration
-        Set<String> filters = new HashSet<String>();
-        for (String abi : getExtension().getSplits().getAbiFilters()) {
-            if (abi != null) {
-                filters.add(abi);
-            }
-        }
-        if (filters.isEmpty()) {
-            return;
-        }
-        def outputs = variantData.outputs;
-        if (outputs.size() != 1) {
-            throw new RuntimeException("In release 21 and later, there can be only one main APK, " +
-                    "found " + outputs.size());
-        }
-
-        BaseVariantOutputData variantOutputData = outputs.get(0);
-        // first create the split APK resources.
-        GenerateSplitAbiRes generateSplitAbiRes = project.tasks.
-                create("generate${config.fullName.capitalize()}SplitAbiRes",
-                        GenerateSplitAbiRes)
-        generateSplitAbiRes.plugin = this
-
-        generateSplitAbiRes.outputDirectory =
-                new File("$project.buildDir/${FD_INTERMEDIATES}/abi/${config.dirName}")
-        generateSplitAbiRes.splits = filters
-        generateSplitAbiRes.outputBaseName = config.baseName
-        generateSplitAbiRes.applicationId = config.getApplicationId()
-        generateSplitAbiRes.versionCode = config.getVersionCode()
-        generateSplitAbiRes.versionName = config.getVersionName()
-        generateSplitAbiRes.debuggable = {
-            config.buildType.debuggable }
-        conventionMapping(generateSplitAbiRes).map("aaptOptions") {
-            extension.aaptOptions
-        }
-        generateSplitAbiRes.dependsOn variantOutputData.processResourcesTask
-
-        // then package those resources witth the appropriate JNI libraries.
-        variantOutputData.packageSplitAbiTask =
-                project.tasks.create("package${config.fullName.capitalize()}SplitAbi",
-                        PackageSplitAbi);
-        variantOutputData.packageSplitAbiTask
-        variantOutputData.packageSplitAbiTask.inputDirectory = generateSplitAbiRes.outputDirectory
-        variantOutputData.packageSplitAbiTask.splits = filters
-        variantOutputData.packageSplitAbiTask.outputBaseName = config.baseName
-        variantOutputData.packageSplitAbiTask.signingConfig =
-                (SigningConfig) config.signingConfig
-        variantOutputData.packageSplitAbiTask.outputDirectory =
-                new File("$project.buildDir/${FD_INTERMEDIATES}/splits/${config.dirName}")
-        variantOutputData.packageSplitAbiTask.plugin = this
-        variantOutputData.packageSplitAbiTask.dependsOn generateSplitAbiRes
-
-        conventionMapping(variantOutputData.packageSplitAbiTask).map("jniFolders") {
-            getJniFolders(variantData);
-        }
-        conventionMapping(variantOutputData.packageSplitAbiTask).map("jniDebuggable") { config.buildType.jniDebuggable }
-        conventionMapping(variantOutputData.packageSplitAbiTask).map("packagingOptions") { extension.packagingOptions }
-
-        ((ApkVariantOutputData) variantOutputData).splitZipAlign.dependsOn variantOutputData.packageSplitAbiTask
-    }
-
-    /**
-     * Calculate the list of folders that can contain jni artifacts for this variant.
-     * @param variantData the variant
-     * @return a potentially empty list of directories that exist or not and that may contains
-     * native resources.
-     */
-    @NonNull
-    public Set<File> getJniFolders(@NonNull ApkVariantData variantData) {
-        VariantConfiguration config = variantData.variantConfiguration
-        // for now only the project's compilation output.
-        Set<File> set = Sets.newHashSet()
-        if (extension.getUseNewNativePlugin()) {
-            NdkComponentModelPlugin ndkPlugin = project.plugins.getPlugin(NdkComponentModelPlugin.class)
-            set.addAll(ndkPlugin.getOutputDirectories(config))
-        } else {
-            set.addAll(variantData.ndkCompileTask.soFolder)
-        }
-        set.addAll(variantData.renderscriptCompileTask.libOutputDir)
-        set.addAll(config.libraryJniFolders)
-        set.addAll(config.jniLibsList)
-        if (extension.ndkLib != null) {
-            set.addAll(extension.ndkLib.getOutputDirectories(config))
-        }
-
-        if (config.mergedFlavor.renderscriptSupportModeEnabled) {
-            File rsLibs = androidBuilder.getSupportNativeLibFolder()
-            if (rsLibs != null && rsLibs.isDirectory()) {
-                set.add(rsLibs);
-            }
-        }
-
-        return set
-    }
-
-    public void createProcessJavaResTask(
-            @NonNull BaseVariantData<? extends BaseVariantOutputData> variantData) {
-        VariantConfiguration variantConfiguration = variantData.variantConfiguration
-
-        Copy processResources = project.tasks.create(
-                "process${variantData.variantConfiguration.fullName.capitalize()}JavaRes",
-                ProcessResources);
-        variantData.processJavaResourcesTask = processResources
-
-        // set the input
-        processResources.from(((AndroidSourceSet) variantConfiguration.defaultSourceSet).resources.getSourceFiles())
-
-        if (!variantConfiguration.type.isForTesting()) {
-            processResources.from(
-                    ((AndroidSourceSet) variantConfiguration.buildTypeSourceSet).resources.getSourceFiles())
-        }
-        if (variantConfiguration.hasFlavors()) {
-            for (SourceProvider flavorSourceSet : variantConfiguration.flavorSourceProviders) {
-                processResources.from(((AndroidSourceSet) flavorSourceSet).resources.getSourceFiles())
-            }
-        }
-
-        conventionMapping(processResources).map("destinationDir") {
-            project.file("$project.buildDir/${FD_INTERMEDIATES}/javaResources/${variantData.variantConfiguration.dirName}")
-        }
-    }
-
-    public void createAidlTask(
-            @NonNull BaseVariantData<? extends BaseVariantOutputData> variantData,
-            @Nullable File parcelableDir) {
-        VariantConfiguration variantConfiguration = variantData.variantConfiguration
-
-        def compileTask = project.tasks.create(
-                "compile${variantData.variantConfiguration.fullName.capitalize()}Aidl",
-                AidlCompile)
-        variantData.aidlCompileTask = compileTask
-
-        variantData.sourceGenTask.dependsOn compileTask
-        variantData.aidlCompileTask.dependsOn variantData.prepareDependenciesTask
-
-        compileTask.plugin = this
-        compileTask.incrementalFolder =
-                project.file("$project.buildDir/${FD_INTERMEDIATES}/incremental/aidl/${variantData.variantConfiguration.dirName}")
-
-        conventionMapping(compileTask).map("sourceDirs") { variantConfiguration.aidlSourceList }
-        conventionMapping(compileTask).map("importDirs") { variantConfiguration.aidlImports }
-
-        conventionMapping(compileTask).map("sourceOutputDir") {
-            project.file("$project.buildDir/${FD_GENERATED}/source/aidl/${variantData.variantConfiguration.dirName}")
-        }
-        compileTask.aidlParcelableDir = parcelableDir
-    }
-
-    public void createCompileTask(
-            @NonNull BaseVariantData<? extends BaseVariantOutputData> variantData,
-            @Nullable BaseVariantData<? extends BaseVariantOutputData> testedVariantData) {
-        def compileTask = project.tasks.create(
-                "compile${variantData.variantConfiguration.fullName.capitalize()}Java",
-                JavaCompile)
-        variantData.javaCompileTask = compileTask
-        variantData.compileTask.dependsOn variantData.javaCompileTask
-        optionalDependsOn(variantData.javaCompileTask, variantData.sourceGenTask)
-
-        compileTask.source = variantData.getJavaSources()
-
-        VariantConfiguration config = variantData.variantConfiguration
-
-        // if the tested variant is an app, add its classpath. For the libraries,
-        // it's done automatically since the classpath includes the library output as a normal
-        // dependency.
-        if (testedVariantData instanceof ApplicationVariantData) {
-            conventionMapping(compileTask).map("classpath")  {
-                project.files(androidBuilder.getCompileClasspath(config)) + testedVariantData.javaCompileTask.classpath + testedVariantData.javaCompileTask.outputs.files
-            }
-        } else {
-            conventionMapping(compileTask).map("classpath")  {
-                project.files(androidBuilder.getCompileClasspath(config))
-            }
-        }
-
-        // TODO - dependency information for the compile classpath is being lost.
-        // Add a temporary approximation
-        compileTask.dependsOn variantData.variantDependency.compileConfiguration.buildDependencies
-
-        conventionMapping(compileTask).map("destinationDir") {
-            project.file("$project.buildDir/${FD_INTERMEDIATES}/classes/${variantData.variantConfiguration.dirName}")
-        }
-        conventionMapping(compileTask).map("dependencyCacheDir") {
-            project.file("$project.buildDir/${FD_INTERMEDIATES}/dependency-cache/${variantData.variantConfiguration.dirName}")
-        }
-
-        configureLanguageLevel(compileTask)
-        compileTask.options.encoding = extension.compileOptions.encoding
-
-        // setup the boot classpath just before the task actually runs since this will
-        // force the sdk to be parsed.
-        compileTask.doFirst {
-            compileTask.options.bootClasspath = androidBuilder.getBootClasspathAsStrings().join(File.pathSeparator)
-        }
-    }
-    public void createGenerateMicroApkDataTask(
-            @NonNull BaseVariantData<? extends BaseVariantOutputData> variantData,
-            @NonNull Configuration config) {
-        GenerateApkDataTask task = project.tasks.create(
-                "handle${variantData.variantConfiguration.fullName.capitalize()}MicroApk",
-                GenerateApkDataTask)
-
-        variantData.generateApkDataTask = task
-
-        task.plugin = this
-        conventionMapping(task).map("resOutputDir") {
-            project.file("$project.buildDir/${FD_GENERATED}/res/microapk/${variantData.variantConfiguration.dirName}")
-        }
-        conventionMapping(task).map("apkFile") {
-            // only care about the first one. There shouldn't be more anyway.
-            config.getFiles().iterator().next()
-        }
-        conventionMapping(task).map("manifestFile") {
-            project.file("$project.buildDir/${FD_INTERMEDIATES}/${FD_GENERATED}/manifests/microapk/${variantData.variantConfiguration.dirName}/${FN_ANDROID_MANIFEST_XML}")
-        }
-        conventionMapping(task).map("mainPkgName") {
-            variantData.variantConfiguration.getApplicationId()
-        }
-
-        conventionMapping(task).map("minSdkVersion") {
-            variantData.variantConfiguration.getMinSdkVersion().apiLevel
-        }
-
-        conventionMapping(task).map("targetSdkVersion") {
-            variantData.variantConfiguration.getTargetSdkVersion().apiLevel
-        }
-
-        task.dependsOn config
-
-        // the merge res task will need to run after this one.
-        variantData.resourceGenTask.dependsOn task
-    }
-
-    public void createNdkTasks(
-            @NonNull BaseVariantData<? extends BaseVariantOutputData> variantData) {
-        NdkCompile ndkCompile = project.tasks.create(
-                "compile${variantData.variantConfiguration.fullName.capitalize()}Ndk",
-                NdkCompile)
-
-        ndkCompile.dependsOn mainPreBuild
-
-        ndkCompile.plugin = this
-        variantData.ndkCompileTask = ndkCompile
-        variantData.compileTask.dependsOn variantData.ndkCompileTask
-
-        GradleVariantConfiguration variantConfig = variantData.variantConfiguration
-
-        if (variantConfig.mergedFlavor.renderscriptNdkModeEnabled) {
-            ndkCompile.ndkRenderScriptMode = true
-            ndkCompile.dependsOn variantData.renderscriptCompileTask
-        } else {
-            ndkCompile.ndkRenderScriptMode = false
-        }
-
-        conventionMapping(ndkCompile).map("sourceFolders") {
-            List<File> sourceList = variantConfig.jniSourceList
-            if (variantConfig.mergedFlavor.renderscriptNdkModeEnabled) {
-                sourceList.add(variantData.renderscriptCompileTask.sourceOutputDir)
-            }
-
-            return sourceList
-        }
-
-        conventionMapping(ndkCompile).map("generatedMakefile") {
-            project.file("$project.buildDir/${FD_INTERMEDIATES}/ndk/${variantData.variantConfiguration.dirName}/Android.mk")
-        }
-
-        conventionMapping(ndkCompile).map("ndkConfig") { variantConfig.ndkConfig }
-
-        conventionMapping(ndkCompile).map("debuggable") {
-            variantConfig.buildType.jniDebuggable
-        }
-
-        conventionMapping(ndkCompile).map("objFolder") {
-            project.file("$project.buildDir/${FD_INTERMEDIATES}/ndk/${variantData.variantConfiguration.dirName}/obj")
-        }
-        conventionMapping(ndkCompile).map("soFolder") {
-            project.file("$project.buildDir/${FD_INTERMEDIATES}/ndk/${variantData.variantConfiguration.dirName}/lib")
-        }
-    }
-
-    /**
-     * Creates the tasks to build unit tests.
-     *
-     * @param variantData the test variant
-     */
-    void createUnitTestVariantTasks(@NonNull TestVariantData variantData) {
-        BaseVariantData testedVariantData = variantData.getTestedVariantData() as BaseVariantData
-        createCompileAnchorTask(variantData)
-        createCompileTask(variantData, testedVariantData)
-        variantData.assembleVariantTask = createAssembleTask(variantData)
-        variantData.assembleVariantTask.dependsOn variantData.compileTask
-    }
-
-    /**
-     * Creates the tasks to build android tests.
-     *
-     * @param variantData the test variant
-     */
-    public void createAndroidTestVariantTasks(@NonNull TestVariantData variantData) {
-
-        BaseVariantData<? extends BaseVariantOutputData> testedVariantData =
-                variantData.getTestedVariantData() as BaseVariantData<? extends BaseVariantOutputData>
-
-        // get single output for now (though this may always be the case for tests).
-        BaseVariantOutputData variantOutputData = variantData.outputs.get(0)
-        BaseVariantOutputData testedVariantOutputData = testedVariantData.outputs.get(0)
-
-        createAnchorTasks(variantData)
-
-        // Add a task to process the manifest
-        createProcessTestManifestTask(variantData, "manifests")
-
-        // Add a task to create the res values
-        createGenerateResValuesTask(variantData)
-
-        // Add a task to compile renderscript files.
-        createRenderscriptTask(variantData)
-
-        // Add a task to merge the resource folders
-        createMergeResourcesTask(variantData, true /*process9Patch*/)
-
-        // Add a task to merge the assets folders
-        createMergeAssetsTask(variantData, null /*default location*/, true /*includeDependencies*/)
-
-        if (testedVariantData.variantConfiguration.type == VariantType.LIBRARY) {
-            // in this case the tested library must be fully built before test can be built!
-            if (testedVariantOutputData.assembleTask != null) {
-                variantOutputData.manifestProcessorTask.dependsOn testedVariantOutputData.assembleTask
-                variantData.mergeResourcesTask.dependsOn testedVariantOutputData.assembleTask
-            }
-        }
-
-        // Add a task to create the BuildConfig class
-        createBuildConfigTask(variantData)
-
-        // Add a task to generate resource source files
-        createProcessResTask(variantData, true /*generateResourcePackage*/)
-
-        // process java resources
-        createProcessJavaResTask(variantData)
-
-        createAidlTask(variantData, null /*parcelableDir*/)
-
-        // Add NDK tasks
-        if (!extension.getUseNewNativePlugin()) {
-            createNdkTasks(variantData)
-        }
-
-        // Add a task to compile the test application
-        if (variantData.getVariantConfiguration().useJack) {
-            createJackTask(variantData, testedVariantData);
-        } else{
-            createCompileTask(variantData, testedVariantData)
-            createPostCompilationTasks(variantData);
-        }
-
-        createPackagingTask(variantData, null /*assembleTask*/, false /*publishApk*/)
-
-        assembleAndroidTest.dependsOn variantOutputData.assembleTask
-    }
-
-    // TODO - should compile src/lint/java from src/lint/java and jar it into build/lint/lint.jar
-    public void createLintCompileTask() {
-        lintCompile = project.tasks.create("compileLint", Task)
-        File outputDir = new File("$project.buildDir/${FD_INTERMEDIATES}/lint")
-
-        lintCompile.doFirst{
-            // create the directory for lint output if it does not exist.
-            if (!outputDir.exists()) {
-                boolean mkdirs = outputDir.mkdirs();
-                if (!mkdirs) {
-                    throw new GradleException("Unable to create lint output directory.")
-                }
-            }
-        }
-    }
-
-    /** Is the given variant relevant for lint? */
-    private static boolean isLintVariant(
-            @NonNull BaseVariantData<? extends BaseVariantOutputData> baseVariantData) {
-        // Only create lint targets for variants like debug and release, not debugTest
-        VariantConfiguration config = baseVariantData.variantConfiguration
-        // TODO: re-enable with Jack when possible
-        return !config.getType().isForTesting() && !config.useJack;
-    }
-
-    // Add tasks for running lint on individual variants. We've already added a
-    // lint task earlier which runs on all variants.
-    public void createLintTasks() {
-        Lint lint = project.tasks.create("lint", Lint)
-        lint.description = "Runs lint on all variants."
-        lint.group = JavaBasePlugin.VERIFICATION_GROUP
-        lint.setPlugin(this)
-        project.tasks.getByName(JavaBasePlugin.CHECK_TASK_NAME).dependsOn lint
-        lintAll = lint
-
-        int count = variantManager.getVariantDataList().size()
-        for (int i = 0 ; i < count ; i++) {
-            final BaseVariantData<? extends BaseVariantOutputData> baseVariantData =
-                    variantManager.getVariantDataList().get(i)
-            if (!isLintVariant(baseVariantData)) {
-                continue;
-            }
-
-            // wire the main lint task dependency.
-            lint.dependsOn lintCompile
-            optionalDependsOn(lint, baseVariantData.javaCompileTask, baseVariantData.jackTask)
-
-            String variantName = baseVariantData.variantConfiguration.fullName
-            def capitalizedVariantName = variantName.capitalize()
-            Lint variantLintCheck = project.tasks.create("lint" + capitalizedVariantName, Lint)
-            variantLintCheck.dependsOn lintCompile
-            optionalDependsOn(variantLintCheck, baseVariantData.javaCompileTask, baseVariantData.jackTask)
-
-            // Note that we don't do "lint.dependsOn lintCheck"; the "lint" target will
-            // on its own run through all variants (and compare results), it doesn't delegate
-            // to the individual tasks (since it needs to coordinate data collection and
-            // reporting)
-            variantLintCheck.setPlugin(this)
-            variantLintCheck.setVariantName(variantName)
-            variantLintCheck.description = "Runs lint on the " + capitalizedVariantName + " build"
-            variantLintCheck.group = JavaBasePlugin.VERIFICATION_GROUP
-        }
-    }
-
-    private void createLintVitalTask(@NonNull ApkVariantData variantData) {
-        assert extension.lintOptions.checkReleaseBuilds
-        // TODO: re-enable with Jack when possible
-        if (!variantData.variantConfiguration.buildType.debuggable &&
-                !variantData.variantConfiguration.useJack) {
-            String variantName = variantData.variantConfiguration.fullName
-            def capitalizedVariantName = variantName.capitalize()
-            def taskName = "lintVital" + capitalizedVariantName
-            Lint lintReleaseCheck = project.tasks.create(taskName, Lint)
-            // TODO: Make this task depend on lintCompile too (resolve initialization order first)
-            optionalDependsOn(lintReleaseCheck, variantData.javaCompileTask)
-            lintReleaseCheck.setPlugin(this)
-            lintReleaseCheck.setVariantName(variantName)
-            lintReleaseCheck.setFatalOnly(true)
-            lintReleaseCheck.description = "Runs lint on just the fatal issues in the " +
-                    capitalizedVariantName + " build"
-            variantData.assembleVariantTask.dependsOn lintReleaseCheck
-            lintVital = lintReleaseCheck
-        }
-    }
-
-    void createUnitTestTasks() {
-        Task topLevelTest = project.tasks.create(JavaPlugin.TEST_TASK_NAME)
-        topLevelTest.group = JavaBasePlugin.VERIFICATION_GROUP
-        topLevelTest.dependsOn createMockableJar
-
-        variantDataList.findAll{it.variantConfiguration.type == UNIT_TEST}.each { loopVariantData ->
-            // Inner scope copy for the closures.
-            TestVariantData variantData = loopVariantData as TestVariantData
-            BaseVariantData testedVariantData = variantData.testedVariantData as BaseVariantData
-
-            if (variantData.variantConfiguration.useJack
-                    || testedVariantData.variantConfiguration.useJack) {
-                // Don't create unit test tasks when using Jack.
-                // TODO: Handle Jack somehow.
-                return
-            }
-
-            Test runTestsTask = project.tasks.create(
-                    UNIT_TEST.prefix + testedVariantData.variantConfiguration.fullName.capitalize(),
-                    Test)
-            runTestsTask.group = JavaBasePlugin.VERIFICATION_GROUP
-
-            fixTestTaskSources(runTestsTask)
-
-            runTestsTask.dependsOn variantData.assembleVariantTask
-            JavaCompile testCompileTask = variantData.javaCompileTask
-            runTestsTask.testClassesDir = testCompileTask.destinationDir
-
-            conventionMapping(runTestsTask).map("classpath") {
-                ensureTargetSetup()
-
-                project.files(
-                        testCompileTask.classpath,
-                        testCompileTask.outputs.files,
-                        androidBuilder.bootClasspath.findAll { it.name != "android.jar"},
-                        createMockableJar.outputFile)
-            }
-
-            // See https://issues.gradle.org/browse/GRADLE-1682
-            // TODO: Remove
-            runTestsTask.scanForTestClasses = false
-            runTestsTask.include "**/*Test.class"
-
-            topLevelTest.dependsOn runTestsTask
-        }
-
-        Task check = project.tasks.getByName(JavaBasePlugin.CHECK_TASK_NAME)
-        check.dependsOn topLevelTest
-    }
-
-    @CompileDynamic
-    private static void fixTestTaskSources(@NonNull Test testTask) {
-        // We are running in afterEvaluate, so the JavaBasePlugin has already added a
-        // callback to add test classes to the list of source files of the newly created task.
-        // The problem is that we haven't configured the test classes yet (JavaBasePlugin
-        // assumes all Test tasks are fully configured at this point), so we have to remove the
-        // "directory null" entry from source files and add the right value.
-        //
-        // This is an ugly hack, since we assume sourceFiles is an instance of
-        // DefaultConfigurableFileCollection.
-        testTask.inputs.sourceFiles.from.clear()
-    }
-
-    public void createConnectedCheckTasks(boolean hasFlavors, boolean isLibraryTest) {
-        List<AndroidReportTask> reportTasks = Lists.newArrayListWithExpectedSize(2)
-
-        List<DeviceProvider> providers = extension.deviceProviders
-        List<TestServer> servers = extension.testServers
-
-        Task mainConnectedTask = connectedCheck
-        String connectedRootName = "${CONNECTED}${ANDROID_TEST.suffix}"
-        // if more than one flavor, create a report aggregator task and make this the parent
-        // task for all new connected tasks.
-        if (hasFlavors) {
-            mainConnectedTask = project.tasks.create(connectedRootName, AndroidReportTask)
-            mainConnectedTask.group = JavaBasePlugin.VERIFICATION_GROUP
-            mainConnectedTask.description = "Installs and runs instrumentation tests for all flavors on connected devices."
-            mainConnectedTask.reportType = ReportType.MULTI_FLAVOR
-            connectedCheck.dependsOn mainConnectedTask
-
-            conventionMapping(mainConnectedTask).map("resultsDir") {
-                String rootLocation = extension.testOptions.resultsDir != null ?
-                    extension.testOptions.resultsDir : "$project.buildDir/${FD_OUTPUTS}/$FD_ANDROID_RESULTS"
-
-                project.file("$rootLocation/connected/$FD_FLAVORS_ALL")
-            }
-            conventionMapping(mainConnectedTask).map("reportsDir") {
-                String rootLocation = extension.testOptions.reportDir != null ?
-                    extension.testOptions.reportDir :
-                    "$project.buildDir/${FD_OUTPUTS}/$FD_REPORTS/$FD_ANDROID_TESTS"
-
-                project.file("$rootLocation/connected/$FD_FLAVORS_ALL")
-            }
-
-            reportTasks.add(mainConnectedTask)
-        }
-
-        Task mainProviderTask = deviceCheck
-        // if more than one provider tasks, either because of several flavors, or because of
-        // more than one providers, then create an aggregate report tasks for all of them.
-        if (providers.size() > 1 || hasFlavors) {
-            mainProviderTask = project.tasks.create("${DEVICE}${ANDROID_TEST.suffix}",
-                    AndroidReportTask)
-            mainProviderTask.group = JavaBasePlugin.VERIFICATION_GROUP
-            mainProviderTask.description = "Installs and runs instrumentation tests using all Device Providers."
-            mainProviderTask.reportType = ReportType.MULTI_FLAVOR
-            deviceCheck.dependsOn mainProviderTask
-
-            conventionMapping(mainProviderTask).map("resultsDir") {
-                String rootLocation = extension.testOptions.resultsDir != null ?
-                    extension.testOptions.resultsDir : "$project.buildDir/${FD_OUTPUTS}/$FD_ANDROID_RESULTS"
-
-                project.file("$rootLocation/devices/$FD_FLAVORS_ALL")
-            }
-            conventionMapping(mainProviderTask).map("reportsDir") {
-                String rootLocation = extension.testOptions.reportDir != null ?
-                    extension.testOptions.reportDir :
-                    "$project.buildDir/${FD_OUTPUTS}/$FD_REPORTS/$FD_ANDROID_TESTS"
-
-                project.file("$rootLocation/devices/$FD_FLAVORS_ALL")
-            }
-
-            reportTasks.add(mainProviderTask)
-        }
-
-        // Now look for the tested variant and create the check tasks for them.
-        // don't use an auto loop as we can't reuse baseVariantData or the closure lower
-        // gets broken.
-        int count = variantManager.getVariantDataList().size();
-        for (int i = 0 ; i < count ; i++) {
-            final BaseVariantData<? extends BaseVariantOutputData> baseVariantData = variantManager.getVariantDataList().get(i);
-            if (baseVariantData instanceof TestedVariantData) {
-                final TestVariantData testVariantData = ((TestedVariantData) baseVariantData).getTestVariantData(ANDROID_TEST)
-                if (testVariantData == null) {
-                    continue
-                }
-
-                // get single output for now
-                BaseVariantOutputData variantOutputData = baseVariantData.outputs.get(0)
-                BaseVariantOutputData testVariantOutputData = testVariantData.outputs.get(0)
-
-                Class<? extends DeviceProviderInstrumentTestTask> taskClass = isLibraryTest ?
-                        DeviceProviderInstrumentTestLibraryTask :
-                        DeviceProviderInstrumentTestTask
-
-                String connectedTaskName = hasFlavors ?
-                        "${connectedRootName}${baseVariantData.variantConfiguration.fullName.capitalize()}" :
-                        connectedRootName
-
-                // create the check tasks for this test
-                // first the connected one.
-                DeviceProviderInstrumentTestTask connectedTask = createDeviceProviderInstrumentTestTask(
-                        connectedTaskName,
-                        "Installs and runs the tests for Build '${baseVariantData.variantConfiguration.fullName}' on connected devices.",
-                        taskClass,
-                        testVariantData,
-                        baseVariantData as BaseVariantData,
-                        new ConnectedDeviceProvider(getSdkInfo().adb),
-                        CONNECTED
-                )
-
-                mainConnectedTask.dependsOn connectedTask
-                testVariantData.connectedTestTask = connectedTask
-
-                if (baseVariantData.variantConfiguration.buildType.isTestCoverageEnabled()) {
-                    def reportTask = project.tasks.create(
-                            "create${baseVariantData.variantConfiguration.fullName.capitalize()}CoverageReport",
-                            JacocoReportTask)
-                    reportTask.reportName = baseVariantData.variantConfiguration.fullName
-                    conventionMapping(reportTask).map("jacocoClasspath") {
-                        project.configurations[JacocoPlugin.ANT_CONFIGURATION_NAME]
-                    }
-                    conventionMapping(reportTask).map("coverageFile") {
-                        new File(connectedTask.getCoverageDir(), SimpleTestCallable.FILE_COVERAGE_EC)
-                    }
-                    conventionMapping(reportTask).map("classDir") {
-                        if (baseVariantData.javaCompileTask != null) {
-                            return baseVariantData.javaCompileTask.destinationDir
-                        }
-
-                        return baseVariantData.jackTask.destinationDir
-                    }
-                    conventionMapping(reportTask).map("sourceDir") { baseVariantData.getJavaSourceFoldersForCoverage() }
-
-                    conventionMapping(reportTask).map("reportDir") {
-                        project.file(
-                                "$project.buildDir/${FD_OUTPUTS}/$FD_REPORTS/coverage/${baseVariantData.variantConfiguration.dirName}")
-                    }
-
-                    reportTask.dependsOn connectedTask
-                    mainConnectedTask.dependsOn reportTask
-                }
-
-                // now the providers.
-                for (DeviceProvider deviceProvider : providers) {
-                    DeviceProviderInstrumentTestTask providerTask = createDeviceProviderInstrumentTestTask(
-                            hasFlavors ?
-                                "${deviceProvider.name}${ANDROID_TEST.suffix}${baseVariantData.variantConfiguration.fullName.capitalize()}" :
-                                "${deviceProvider.name}${ANDROID_TEST.suffix}",
-                            "Installs and runs the tests for Build '${baseVariantData.variantConfiguration.fullName}' using Provider '${deviceProvider.name.capitalize()}'.",
-                            taskClass,
-                            testVariantData,
-                            baseVariantData as BaseVariantData,
-                            deviceProvider,
-                            "$DEVICE/$deviceProvider.name"
-                    )
-
-                    mainProviderTask.dependsOn providerTask
-                    testVariantData.providerTestTaskList.add(providerTask)
-
-                    if (!deviceProvider.isConfigured()) {
-                        providerTask.enabled = false;
-                    }
-                }
-
-                // now the test servers
-                // don't use an auto loop as it'll break the closure inside.
-                for (TestServer testServer : servers) {
-                    def serverTask = project.tasks.create(
-                            hasFlavors ?
-                                "${testServer.name}${"upload".capitalize()}${baseVariantData.variantConfiguration.fullName}" :
-                                "${testServer.name}${"upload".capitalize()}",
-                            TestServerTask)
-
-                    serverTask.description = "Uploads APKs for Build '${baseVariantData.variantConfiguration.fullName}' to Test Server '${testServer.name.capitalize()}'."
-                    serverTask.group = JavaBasePlugin.VERIFICATION_GROUP
-                    serverTask.dependsOn testVariantOutputData.assembleTask, variantOutputData.assembleTask
-
-                    serverTask.testServer = testServer
-
-                    conventionMapping(serverTask).map("testApk") { testVariantOutputData.outputFile }
-                    if (!(baseVariantData instanceof LibraryVariantData)) {
-                        conventionMapping(serverTask).map("testedApk") { variantOutputData.outputFile }
-                    }
-
-                    conventionMapping(serverTask).map("variantName") { baseVariantData.variantConfiguration.fullName }
-
-                    deviceCheck.dependsOn serverTask
-
-                    if (!testServer.isConfigured()) {
-                        serverTask.enabled = false;
-                    }
-                }
-            }
-        }
-
-        // If gradle is launched with --continue, we want to run all tests and generate an
-        // aggregate report (to help with the fact that we may have several build variants, or
-        // or several device providers).
-        // To do that, the report tasks must run even if one of their dependent tasks (flavor
-        // or specific provider tasks) fails, when --continue is used, and the report task is
-        // meant to run (== is in the task graph).
-        // To do this, we make the children tasks ignore their errors (ie they won't fail and
-        // stop the build).
-        if (!reportTasks.isEmpty() && project.gradle.startParameter.continueOnFailure) {
-            project.gradle.taskGraph.whenReady { TaskExecutionGraph taskGraph ->
-                for (AndroidReportTask reportTask : reportTasks) {
-                    if (taskGraph.hasTask(reportTask)) {
-                        reportTask.setWillRun()
-                    }
-                }
-            }
-        }
-    }
-
-    private DeviceProviderInstrumentTestTask createDeviceProviderInstrumentTestTask(
-            @NonNull String taskName,
-            @NonNull String description,
-            @NonNull Class<? extends DeviceProviderInstrumentTestTask> taskClass,
-            @NonNull TestVariantData testVariantData,
-            @NonNull BaseVariantData<? extends BaseVariantOutputData> testedVariantData,
-            @NonNull DeviceProvider deviceProvider,
-            @NonNull String subFolder) {
-
-        // get single output for now for the test.
-        BaseVariantOutputData testVariantOutputData = testVariantData.outputs.get(0)
-
-        DeviceProviderInstrumentTestTask testTask = project.tasks.create(
-                taskName,
-                taskClass as Class<DeviceProviderInstrumentTestTask>)
-
-        testTask.description = description
-        testTask.group = JavaBasePlugin.VERIFICATION_GROUP
-        testTask.dependsOn testVariantOutputData.assembleTask, testedVariantData.assembleVariantTask
-
-        testTask.plugin = this
-        testTask.testVariantData = testVariantData
-        testTask.flavorName = testVariantData.variantConfiguration.flavorName.capitalize()
-        testTask.deviceProvider = deviceProvider
-
-        conventionMapping(testTask).map("resultsDir") {
-            String rootLocation = extension.testOptions.resultsDir != null ?
-                extension.testOptions.resultsDir :
-                "$project.buildDir/${FD_OUTPUTS}/$FD_ANDROID_RESULTS"
-
-            String flavorFolder = testVariantData.variantConfiguration.flavorName
-            if (!flavorFolder.isEmpty()) {
-                flavorFolder = "$FD_FLAVORS/" + flavorFolder
-            }
-
-            project.file("$rootLocation/$subFolder/$flavorFolder")
-        }
-
-        conventionMapping(testTask).map("adbExec") {
-            return getSdkInfo().getAdb()
-        }
-
-        conventionMapping(testTask).map("reportsDir") {
-            String rootLocation = extension.testOptions.reportDir != null ?
-                extension.testOptions.reportDir :
-                "$project.buildDir/${FD_OUTPUTS}/$FD_REPORTS/$FD_ANDROID_TESTS"
-
-            String flavorFolder = testVariantData.variantConfiguration.flavorName
-            if (!flavorFolder.isEmpty()) {
-                flavorFolder = "$FD_FLAVORS/" + flavorFolder
-            }
-
-            project.file("$rootLocation/$subFolder/$flavorFolder")
-        }
-        conventionMapping(testTask).map("coverageDir") {
-            String rootLocation = "$project.buildDir/${FD_OUTPUTS}/code-coverage"
-
-            String flavorFolder = testVariantData.variantConfiguration.flavorName
-            if (!flavorFolder.isEmpty()) {
-                flavorFolder = "$FD_FLAVORS/" + flavorFolder
-            }
-
-            project.file("$rootLocation/$subFolder/$flavorFolder")
-        }
-
-        return testTask
-    }
-
-    /**
-     * Class to hold data to setup the many optional
-     * post-compilation steps.
-     */
-    public static class PostCompilationData {
-        List<?> classGeneratingTask
-        List<?> libraryGeneratingTask
-
-        Closure<List<File>> inputFiles
-        Closure<File> inputDir
-        Closure<List<File>> inputLibraries
-    }
-
-    /**
-     * Creates the post-compilation tasks for the given Variant.
-     *
-     * These tasks create the dex file from the .class files, plus optional intermediary steps
-     * like proguard and jacoco
-     *
-     * @param variantData the variant data.
-     */
-    public void createPostCompilationTasks(@NonNull ApkVariantData variantData) {
-        GradleVariantConfiguration config = variantData.variantConfiguration
-
-        boolean isTestForApp = config.type.isForTesting() &&
-                (variantData as TestVariantData).testedVariantData.variantConfiguration.type == DEFAULT
-
-        boolean isMinifyEnabled = config.isMinifyEnabled()
-        boolean isMultiDexEnabled = config.isMultiDexEnabled() && !isTestForApp
-        boolean isLegacyMultiDexMode = config.isLegacyMultiDexMode()
-        File multiDexKeepProguard = config.getMultiDexKeepProguard()
-        File multiDexKeepFile = config.getMultiDexKeepFile()
-
-        boolean isTestCoverageEnabled = config.buildType.isTestCoverageEnabled() &&
-                !config.type.isForTesting()
-
-        // common dex task configuration
-        String dexTaskName = "dex${config.fullName.capitalize()}"
-        Dex dexTask = project.tasks.create(dexTaskName, Dex)
-        variantData.dexTask = dexTask
-        dexTask.plugin = this
-        conventionMapping(dexTask).map("outputFolder") {
-            project.file("${project.buildDir}/${FD_INTERMEDIATES}/dex/${config.dirName}")
-        }
-        dexTask.tmpFolder = project.file("$project.buildDir/${FD_INTERMEDIATES}/tmp/dex/${config.dirName}")
-        dexTask.dexOptions = extension.dexOptions
-        dexTask.multiDexEnabled = isMultiDexEnabled
-        dexTask.legacyMultiDexMode = isLegacyMultiDexMode
-        // dx doesn't work with receving --no-optimize in debug so we disable it for now.
-        dexTask.optimize = true //!variantData.variantConfiguration.buildType.debuggable
-
-        // data holding dependencies and input for the dex. This gets updated as new
-        // post-compilation steps are inserted between the compilation and dx.
-        PostCompilationData pcData = new PostCompilationData()
-        pcData.classGeneratingTask = [variantData.javaCompileTask]
-        pcData.libraryGeneratingTask = [variantData.variantDependency.packageConfiguration.buildDependencies]
-        pcData.inputFiles = {
-            variantData.javaCompileTask.outputs.files.files as List
-        }
-        pcData.inputDir = {
-            variantData.javaCompileTask.destinationDir
-        }
-        pcData.inputLibraries = {
-            androidBuilder.getPackagedJars(config) as List
-        }
-
-        // ---- Code Coverage first -----
-        if (isTestCoverageEnabled) {
-            pcData = createJacocoTask(config, variantData, pcData)
-        }
-
-        // ----- Minify next ----
-
-        if (isMinifyEnabled) {
-            // first proguard task.
-            BaseVariantData<? extends BaseVariantOutputData> testedVariantData =
-                    (variantData instanceof TestVariantData ? variantData.testedVariantData : null) as BaseVariantData
-            createProguardTasks(variantData, testedVariantData, pcData)
-
-        } else if ((extension.dexOptions.preDexLibraries && !isMultiDexEnabled) ||
-                (isMultiDexEnabled && !isLegacyMultiDexMode))  {
-            def preDexTaskName = "preDex${config.fullName.capitalize()}"
-            PreDex preDexTask = project.tasks.create(preDexTaskName, PreDex)
-
-            variantData.preDexTask = preDexTask
-            preDexTask.plugin = this
-            preDexTask.dexOptions = extension.dexOptions
-            preDexTask.multiDex = isMultiDexEnabled
-
-            conventionMapping(preDexTask).map("inputFiles", pcData.inputLibraries)
-            conventionMapping(preDexTask).map("outputFolder") {
-                project.file(
-                        "${project.buildDir}/${FD_INTERMEDIATES}/pre-dexed/${config.dirName}")
-            }
-
-            // update dependency.
-            optionalDependsOn(preDexTask, pcData.libraryGeneratingTask)
-            pcData.libraryGeneratingTask = [preDexTask] as List<Object>
-
-            // update inputs
-            if (isMultiDexEnabled) {
-                pcData.inputLibraries = { [] }
-
-            } else {
-                pcData.inputLibraries = {
-                    project.fileTree(preDexTask.outputFolder).files as List
-                }
-            }
-        }
-
-        // ----- Multi-Dex support
-        if (isMultiDexEnabled && isLegacyMultiDexMode) {
-            if (!isMinifyEnabled) {
-                // create a task that will convert the output of the compilation
-                // into a jar. This is needed by the multi-dex input.
-                JarMergingTask jarMergingTask = project.tasks.create(
-                        "packageAll${config.fullName.capitalize()}ClassesForMultiDex",
-                        JarMergingTask)
-                conventionMapping(jarMergingTask).map("inputJars",pcData.inputLibraries)
-                conventionMapping(jarMergingTask).map("inputDir", pcData.inputDir)
-
-                jarMergingTask.jarFile = project.file(
-                        "$project.buildDir/${FD_INTERMEDIATES}/multi-dex/${config.dirName}/allclasses.jar")
-
-                // update dependencies
-                optionalDependsOn(jarMergingTask, pcData.classGeneratingTask)
-                optionalDependsOn(jarMergingTask, pcData.libraryGeneratingTask)
-                pcData.libraryGeneratingTask = [jarMergingTask]
-                pcData.classGeneratingTask = [jarMergingTask]
-
-                // Update the inputs
-                pcData.inputFiles = { [jarMergingTask.jarFile] }
-                pcData.inputDir = null
-                pcData.inputLibraries = { [] }
-            }
-
-
-            // ----------
-            // Create a task to collect the list of manifest entry points which are
-            // needed in the primary dex
-            CreateManifestKeepList manifestKeepListTask = project.tasks.create(
-                    "collect${config.fullName.capitalize()}MultiDexComponents",
-                    CreateManifestKeepList)
-
-            // since all the output have the same manifest, besides the versionCode,
-            // we can take any of the output and use that.
-            final BaseVariantOutputData output = variantData.outputs.get(0)
-            manifestKeepListTask.dependsOn output.manifestProcessorTask
-            conventionMapping(manifestKeepListTask).map("manifest") {
-                output.manifestProcessorTask.manifestOutputFile
-            }
-
-            manifestKeepListTask.proguardFile = multiDexKeepProguard
-            manifestKeepListTask.outputFile = project.file(
-                    "${project.buildDir}/${FD_INTERMEDIATES}/multi-dex/${config.dirName}/manifest_keep.txt")
-
-            //variant.ext.collectMultiDexComponents = manifestKeepListTask
-
-            // ----------
-            // Create a proguard task to shrink the classes to manifest components
-            ProGuardTask proguardComponentsTask = createShrinkingProGuardTask(project,
-                    "shrink${config.fullName.capitalize()}MultiDexComponents")
-
-            proguardComponentsTask.configuration(manifestKeepListTask.outputFile)
-
-            proguardComponentsTask.libraryjars( {
-                ensureTargetSetup()
-                File shrinkedAndroid = new File(getAndroidBuilder().getTargetInfo().buildTools.location, "lib${File.separatorChar}shrinkedAndroid.jar")
-
-                // TODO remove in 1.0
-                // STOPSHIP
-                if (!shrinkedAndroid.isFile()) {
-                    shrinkedAndroid = new File(getAndroidBuilder().getTargetInfo().buildTools.location, "multidex${File.separatorChar}shrinkedAndroid.jar")
-                }
-                return shrinkedAndroid
-            })
-
-            proguardComponentsTask.injars(pcData.inputFiles.call().iterator().next())
-
-            File componentsJarFile = project.file(
-                    "${project.buildDir}/${FD_INTERMEDIATES}/multi-dex/${config.dirName}/componentClasses.jar")
-            proguardComponentsTask.outjars(componentsJarFile)
-
-            proguardComponentsTask.printconfiguration(
-                    "${project.buildDir}/${FD_INTERMEDIATES}/multi-dex/${config.dirName}/components.flags")
-
-            // update dependencies
-            proguardComponentsTask.dependsOn manifestKeepListTask
-            optionalDependsOn(proguardComponentsTask, pcData.classGeneratingTask)
-            optionalDependsOn(proguardComponentsTask, pcData.libraryGeneratingTask)
-
-            // ----------
-            // Compute the full list of classes for the main dex file
-            CreateMainDexList createMainDexListTask = project.tasks.create(
-                    "create${config.fullName.capitalize()}MainDexClassList",
-                    CreateMainDexList)
-            createMainDexListTask.plugin = this
-            createMainDexListTask.dependsOn proguardComponentsTask
-            //createMainDexListTask.dependsOn { proguardMainDexTask }
-
-            def files = pcData.inputFiles
-            createMainDexListTask.allClassesJarFile = files().first()
-            conventionMapping(createMainDexListTask).map("componentsJarFile") { componentsJarFile }
-            // conventionMapping(createMainDexListTask).map("includeInMainDexJarFile") { mainDexJarFile }
-            createMainDexListTask.mainDexListFile = multiDexKeepFile
-            createMainDexListTask.outputFile = project.file(
-                    "${project.buildDir}/${FD_INTERMEDIATES}/multi-dex/${config.dirName}/maindexlist.txt")
-
-            // update dependencies
-            dexTask.dependsOn createMainDexListTask
-
-            // ----------
-            // If proguard is on create a de-obfuscated list to aid debugging.
-            if (isMinifyEnabled) {
-                RetraceMainDexList retraceTask = project.tasks.create(
-                        "retrace${config.fullName.capitalize()}MainDexClassList",
-                        RetraceMainDexList)
-                retraceTask.dependsOn variantData.obfuscationTask, createMainDexListTask
-
-                conventionMapping(retraceTask).map("mainDexListFile") { createMainDexListTask.outputFile }
-                conventionMapping(retraceTask).map("mappingFile") { variantData.mappingFile }
-                retraceTask.outputFile = project.file(
-                        "${project.buildDir}/${FD_INTERMEDIATES}/multi-dex/${config.dirName}/maindexlist_deobfuscated.txt")
-                dexTask.dependsOn retraceTask
-            }
-
-            // configure the dex task to receive the generated class list.
-            conventionMapping(dexTask).map("mainDexListFile") { createMainDexListTask.outputFile }
-        }
-
-        // ----- Dex Task ----
-
-        // dependencies, some of these could be null
-        optionalDependsOn(dexTask, pcData.classGeneratingTask)
-        optionalDependsOn(dexTask, pcData.libraryGeneratingTask,)
-
-        // inputs
-        if (pcData.inputDir != null) {
-            conventionMapping(dexTask).map("inputDir", pcData.inputDir)
-        } else {
-            conventionMapping(dexTask).map("inputFiles", pcData.inputFiles)
-        }
-        conventionMapping(dexTask).map("libraries", pcData.inputLibraries)
-    }
-
-    public PostCompilationData createJacocoTask(
-            @NonNull GradleVariantConfiguration config,
-            @NonNull BaseVariantData variantData,
-            @NonNull final PostCompilationData pcData) {
-        final JacocoInstrumentTask jacocoTask = project.tasks.create(
-                "instrument${config.fullName.capitalize()}", JacocoInstrumentTask)
-        conventionMapping(jacocoTask).map("jacocoClasspath") {
-            project.configurations[JacocoPlugin.ANT_CONFIGURATION_NAME]
-        }
-        // can't directly use the existing inputFiles closure as we need the dir instead :\
-        conventionMapping(jacocoTask).map("inputDir", pcData.inputDir)
-        conventionMapping(jacocoTask).map("outputDir") {
-            project.file(
-                    "${project.buildDir}/${FD_INTERMEDIATES}/coverage-instrumented-classes/${config.dirName}")
-        }
-        variantData.jacocoInstrumentTask = jacocoTask
-
-        Copy agentTask = getJacocoAgentTask()
-        jacocoTask.dependsOn agentTask
-
-        // update dependency.
-        PostCompilationData pcData2 = new PostCompilationData()
-        optionalDependsOn(jacocoTask, pcData.classGeneratingTask)
-        pcData2.classGeneratingTask = [jacocoTask]
-        pcData2.libraryGeneratingTask = [pcData.libraryGeneratingTask, agentTask]
-
-        // update inputs
-        pcData2.inputFiles = {
-            project.files(jacocoTask.getOutputDir()).files as List
-        }
-        pcData2.inputDir = {
-            jacocoTask.getOutputDir()
-        }
-        pcData2.inputLibraries = {
-            [pcData.inputLibraries.call(), [new File(agentTask.destinationDir, FILE_JACOCO_AGENT)]].flatten() as List
-        }
-
-        return pcData2
-    }
-
-    private static ProGuardTask createShrinkingProGuardTask(
-            @NonNull Project project,
-            @NonNull String name) {
-        ProGuardTask task = project.tasks.create(name, ProGuardTask)
-
-        task.dontobfuscate()
-        task.dontoptimize()
-        task.dontpreverify()
-        task.dontwarn()
-        task.forceprocessing()
-
-        return task;
-    }
-
-    public void createJackTask(
-            @NonNull BaseVariantData<? extends BaseVariantOutputData> variantData,
-            @Nullable BaseVariantData<? extends BaseVariantOutputData> testedVariantData) {
-
-        GradleVariantConfiguration config = variantData.variantConfiguration
-
-        // ----- Create Jill tasks -----
-        JillTask jillRuntimeTask = project.tasks.create(
-                "jill${config.fullName.capitalize()}RuntimeLibraries",
-                JillTask)
-
-        jillRuntimeTask.plugin = this
-        jillRuntimeTask.dexOptions = extension.dexOptions
-
-        conventionMapping(jillRuntimeTask).map("inputLibs") {
-            getBootClasspath()
-        }
-        conventionMapping(jillRuntimeTask).map("outputFolder") {
-            project.file(
-                    "${project.buildDir}/${FD_INTERMEDIATES}/jill/${config.dirName}/runtime")
-        }
-
-        // ----
-
-        JillTask jillPackagedTask = project.tasks.create(
-                "jill${config.fullName.capitalize()}PackagedLibraries",
-                JillTask)
-
-        jillPackagedTask.dependsOn variantData.variantDependency.packageConfiguration.buildDependencies
-        jillPackagedTask.plugin = this
-        jillPackagedTask.dexOptions = extension.dexOptions
-
-        conventionMapping(jillPackagedTask).map("inputLibs") {
-            androidBuilder.getPackagedJars(config)
-        }
-        conventionMapping(jillPackagedTask).map("outputFolder") {
-            project.file(
-                    "${project.buildDir}/${FD_INTERMEDIATES}/jill/${config.dirName}/packaged")
-        }
-
-
-        // ----- Create Jack Task -----
-        JackTask compileTask = project.tasks.create(
-                "compile${config.fullName.capitalize()}Java",
-                JackTask)
-        variantData.jackTask = compileTask
-        variantData.jackTask.dependsOn variantData.sourceGenTask, jillRuntimeTask, jillPackagedTask
-        variantData.compileTask.dependsOn variantData.jackTask
-        // TODO - dependency information for the compile classpath is being lost.
-        // Add a temporary approximation
-        compileTask.dependsOn variantData.variantDependency.compileConfiguration.buildDependencies
-
-        compileTask.plugin = this
-        conventionMapping(compileTask).map("javaMaxHeapSize") { extension.dexOptions.getJavaMaxHeapSize() }
-
-        compileTask.source = variantData.getJavaSources()
-
-        compileTask.multiDexEnabled = config.isMultiDexEnabled()
-        compileTask.minSdkVersion = config.minSdkVersion.apiLevel
-
-        // if the tested variant is an app, add its classpath. For the libraries,
-        // it's done automatically since the classpath includes the library output as a normal
-        // dependency.
-        if (testedVariantData instanceof ApplicationVariantData) {
-            conventionMapping(compileTask).map("classpath")  {
-                project.fileTree(jillRuntimeTask.outputFolder) + testedVariantData.jackTask.classpath + project.fileTree(testedVariantData.jackTask.jackFile)
-            }
-        } else {
-            conventionMapping(compileTask).map("classpath")  {
-                project.fileTree(jillRuntimeTask.outputFolder)
-            }
-        }
-
-        conventionMapping(compileTask).map("packagedLibraries") {
-            project.fileTree(jillPackagedTask.outputFolder).files
-        }
-
-        conventionMapping(compileTask).map("destinationDir") {
-            project.file("$project.buildDir/${FD_INTERMEDIATES}/dex/${config.dirName}")
-        }
-
-        conventionMapping(compileTask).map("jackFile") {
-            project.file("$project.buildDir/${FD_INTERMEDIATES}/classes/${config.dirName}/classes.zip")
-        }
-
-        conventionMapping(compileTask).map("tempFolder") {
-            project.file("$project.buildDir/${FD_INTERMEDIATES}/tmp/jack/${config.dirName}")
-        }
-        if (config.isMinifyEnabled()) {
-            conventionMapping(compileTask).map("proguardFiles") {
-                // since all the output use the same resources, we can use the first output
-                // to query for a proguard file.
-                BaseVariantOutputData variantOutputData = variantData.outputs.get(0)
-
-                List<File> proguardFiles = config.getProguardFiles(true /*includeLibs*/,
-                        [extension.getDefaultProguardFile(DEFAULT_PROGUARD_CONFIG_FILE)])
-                File proguardResFile = variantOutputData.processResourcesTask.proguardOutputFile
-                if (proguardResFile != null) {
-                    proguardFiles.add(proguardResFile)
-                }
-                // for tested app, we only care about their aapt config since the base
-                // configs are the same files anyway.
-                if (testedVariantData != null) {
-                    // use single output for now.
-                    proguardResFile = testedVariantData.outputs.get(0).processResourcesTask.proguardOutputFile
-                    if (proguardResFile != null) {
-                        proguardFiles.add(proguardResFile)
-                    }
-                }
-
-                return proguardFiles
-            }
-
-            compileTask.mappingFile = variantData.mappingFile = project.file(
-                    "${project.buildDir}/${FD_OUTPUTS}/mapping/${variantData.variantConfiguration.dirName}/mapping.txt")
-        }
-
-        configureLanguageLevel(compileTask)
-    }
-
-    /**
-     * Configures the source and target language level of a compile task. If the user has set it
-     * explicitly, we obey the setting. Otherwise we change the default language level based on the
-     * compile SDK version.
-     *
-     * <p>This method modifies extension.compileOptions, to propagate the language level to Studio.
-     */
-    private void configureLanguageLevel(AbstractCompile compileTask) {
-        def compileOptions = extension.compileOptions
-        JavaVersion javaVersionToUse
-
-        Integer compileSdkLevel =
-                AndroidTargetHash.getVersionFromHash(extension.compileSdkVersion)?.apiLevel
-        switch (compileSdkLevel) {
-            case null:  // Default to 1.6 if we fail to parse compile SDK version.
-            case 0..20:
-                javaVersionToUse = JavaVersion.VERSION_1_6
-                break
-            default:
-                javaVersionToUse = JavaVersion.VERSION_1_7
-                break
-        }
-
-        def jdkVersion = JavaVersion.toVersion(System.getProperty("java.specification.version"))
-        if (jdkVersion < javaVersionToUse) {
-            logger.info(
-                    "Default language level for 'compileSdkVersion %d' is %s, but the " +
-                            "JDK used is %s, so the JDK language level will be used.",
-                    compileSdkLevel, javaVersionToUse, jdkVersion)
-            javaVersionToUse = jdkVersion
-        }
-
-        compileOptions.defaultJavaVersion = javaVersionToUse
-
-        conventionMapping(compileTask).map("sourceCompatibility") {
-            compileOptions.sourceCompatibility.toString()
-        }
-        conventionMapping(compileTask).map("targetCompatibility") {
-            compileOptions.targetCompatibility.toString()
-        }
-    }
-
-    /**
-     * Creates the final packaging task, and optionally the zipalign task (if the variant is signed)
-     * @param variantData
-     * @param assembleTask an optional assembleTask to be used. If null a new one is created. The
-     *                assembleTask is always set in the Variant.
-     * @param publishApk if true the generated APK gets published.
-     */
-    public void createPackagingTask(
-            @NonNull ApkVariantData variantData,
-            Task assembleTask,
-            boolean publishApk) {
-        GradleVariantConfiguration config = variantData.variantConfiguration
-
-        boolean signedApk = variantData.isSigned()
-        BasePluginConvention convention = project.convention.findPlugin(BasePluginConvention)
-        String projectBaseName = convention.archivesBaseName
-        String defaultLocation = "$project.buildDir/${FD_OUTPUTS}/apk"
-        String apkLocation = defaultLocation
-        if (project.hasProperty(PROPERTY_APK_LOCATION)) {
-            apkLocation = project.getProperties().get(PROPERTY_APK_LOCATION)
-        }
-        SigningConfig sc = (SigningConfig) config.signingConfig
-
-        boolean multiOutput = variantData.outputs.size() > 1
-
-        // loop on all outputs. The only difference will be the name of the task, and location
-        // of the generated data.
-        for (ApkVariantOutputData vod : variantData.outputs) {
-            // create final var inside the loop to ensure the closures will work.
-            final ApkVariantOutputData variantOutputData = vod
-
-            String outputName = variantOutputData.fullName
-            String outputBaseName = variantOutputData.baseName
-
-            // Add a task to generate application package
-            PackageApplication packageApp = project.tasks.
-                    create("package${outputName.capitalize()}",
-                            PackageApplication)
-            variantOutputData.packageApplicationTask = packageApp
-            packageApp.dependsOn variantOutputData.processResourcesTask, variantData.processJavaResourcesTask
-
-            optionalDependsOn(packageApp, variantData.dexTask, variantData.jackTask)
-
-            if (variantOutputData.packageSplitResourcesTask != null) {
-                packageApp.dependsOn variantOutputData.packageSplitResourcesTask
-            }
-            if (variantOutputData.packageSplitAbiTask != null) {
-                packageApp.dependsOn variantOutputData.packageSplitAbiTask
-            }
-
-            // Add dependencies on NDK tasks if NDK plugin is applied.
-            if (extension.getUseNewNativePlugin()) {
-                NdkComponentModelPlugin ndkPlugin = project.plugins.getPlugin(NdkComponentModelPlugin.class)
-                packageApp.dependsOn ndkPlugin.getBinaries(config)
-            } else {
-                packageApp.dependsOn variantData.ndkCompileTask
-            }
-
-            if (extension.ndkLib != null) {
-                project.evaluationDependsOn(extension.ndkLib.targetProjectName)
-                packageApp.dependsOn extension.ndkLib.getBinaries(config)
-            }
-
-            packageApp.plugin = this
-
-            if (config.minifyEnabled && config.buildType.shrinkResources && !config.useJack) {
-                def shrinkTask = createShrinkResourcesTask(vod)
-
-                // When shrinking resources, rather than having the packaging task
-                // directly map to the packageOutputFile of ProcessAndroidResources,
-                // we insert the ShrinkResources task into the chain, such that its
-                // input is the ProcessAndroidResources packageOutputFile, and its
-                // output is what the PackageApplication task reads.
-                packageApp.dependsOn shrinkTask
-                conventionMapping(packageApp).map("resourceFile") {
-                    shrinkTask.compressedResources
-                }
-            } else {
-                conventionMapping(packageApp).map("resourceFile") {
-                    variantOutputData.processResourcesTask.packageOutputFile
-                }
-            }
-            conventionMapping(packageApp).map("dexFolder") {
-                if (variantData.dexTask != null) {
-                    return variantData.dexTask.outputFolder
-                }
-
-                if (variantData.jackTask != null) {
-                    return variantData.jackTask.getDestinationDir()
-                }
-
-                return null
-            }
-            conventionMapping(packageApp).map("dexedLibraries") {
-                if (config.isMultiDexEnabled() &&
-                        !config.isLegacyMultiDexMode() &&
-                        variantData.preDexTask != null) {
-                    return project.fileTree(variantData.preDexTask.outputFolder).files
-                }
-
-                return Collections.<File>emptyList()
-            }
-            conventionMapping(packageApp).map("packagedJars") { androidBuilder.getPackagedJars(config) }
-            conventionMapping(packageApp).map("javaResourceDir") {
-                getOptionalDir(variantData.processJavaResourcesTask.destinationDir)
-            }
-            conventionMapping(packageApp).map("jniFolders") {
-                getJniFolders(variantData);
-            }
-            conventionMapping(packageApp).map("abiFilters") {
-                if (variantOutputData.getMainOutputFile().getFilter(OutputFile.ABI) != null) {
-                    return ImmutableSet.of(variantOutputData.getMainOutputFile().getFilter(OutputFile.ABI))
-                }
-                return config.supportedAbis
-            }
-            conventionMapping(packageApp).map("jniDebugBuild") { config.buildType.jniDebuggable }
-
-            conventionMapping(packageApp).map("signingConfig") { sc }
-            if (sc != null) {
-                ValidateSigningTask validateSigningTask = validateSigningTaskMap.get(sc)
-                if (validateSigningTask == null) {
-                    validateSigningTask =
-                            project.tasks.create("validate${sc.name.capitalize()}Signing",
-                                    ValidateSigningTask)
-                    validateSigningTask.plugin = this
-                    validateSigningTask.signingConfig = sc
-
-                    validateSigningTaskMap.put(sc, validateSigningTask)
-                }
-
-                packageApp.dependsOn validateSigningTask
-            }
-
-            String apkName = signedApk ?
-                    "$projectBaseName-${outputBaseName}-unaligned.apk" :
-                    "$projectBaseName-${outputBaseName}-unsigned.apk"
-
-            conventionMapping(packageApp).map("packagingOptions") { extension.packagingOptions }
-
-            conventionMapping(packageApp).map("outputFile") {
-                // if this is the final task then the location is
-                // the potentially overridden one.
-                if (!signedApk || !variantData.zipAlignEnabled) {
-                    project.file("$apkLocation/${apkName}")
-                } else {
-                    // otherwise default one.
-                    project.file("$defaultLocation/${apkName}")
-                }
-            }
-
-            Task appTask = packageApp
-            OutputFileTask outputFileTask = packageApp
-
-            if (signedApk) {
-                if (variantData.zipAlignEnabled) {
-                    // Add a task to zip align application package
-                    def zipAlignTask = project.tasks.create(
-                            "zipalign${outputName.capitalize()}",
-                            ZipAlign)
-                    variantOutputData.zipAlignTask = zipAlignTask
-
-                    zipAlignTask.dependsOn packageApp
-                    conventionMapping(zipAlignTask).map("inputFile") { packageApp.outputFile }
-                    conventionMapping(zipAlignTask).map("outputFile") {
-                        project.file(
-                                "$apkLocation/$projectBaseName-${outputBaseName}.apk")
-                    }
-                    conventionMapping(zipAlignTask).map("zipAlignExe") {
-                        String path = androidBuilder.targetInfo?.buildTools?.getPath(ZIP_ALIGN)
-                        if (path != null) {
-                            return new File(path)
-                        }
-
-                        return null
-                    }
-                    if (variantOutputData.splitZipAlign != null) {
-                        zipAlignTask.dependsOn variantOutputData.splitZipAlign
-                    }
-
-                    appTask = zipAlignTask
-
-                    outputFileTask = zipAlignTask
-                }
-
-            }
-
-            // Add an assemble task
-            if (multiOutput) {
-                // create a task for this output
-                variantOutputData.assembleTask = createAssembleTask(variantOutputData)
-
-                // figure out the variant assemble task if it's not present yet.
-                if (variantData.assembleVariantTask == null) {
-                    if (assembleTask != null) {
-                        variantData.assembleVariantTask = assembleTask
-                    } else {
-                        variantData.assembleVariantTask = createAssembleTask(variantData)
-                    }
-                }
-
-                // variant assemble task depends on each output assemble task.
-                variantData.assembleVariantTask.dependsOn variantOutputData.assembleTask
-            } else {
-                // single output
-                if (assembleTask != null) {
-                    variantData.assembleVariantTask = variantOutputData.assembleTask = assembleTask
-                } else {
-                    variantData.assembleVariantTask =
-                            variantOutputData.assembleTask = createAssembleTask(variantData)
-=======
->>>>>>> 1fd3b15b
-                }
-            }
-        }
-    }
-
-    private void createExtension() {
-        def buildTypeContainer = project.container(BuildType,
-                new BuildTypeFactory(instantiator, project, project.getLogger()))
-        def productFlavorContainer = project.container(GroupableProductFlavor,
-                new GroupableProductFlavorFactory(instantiator, project, project.getLogger()))
-        def signingConfigContainer = project.container(SigningConfig,
-                new SigningConfigFactory(instantiator))
-
-        extension = project.extensions.create('android', getExtensionClass(),
-                this, (ProjectInternal) project, instantiator,
-                buildTypeContainer, productFlavorContainer, signingConfigContainer,
-                this instanceof LibraryPlugin)
-        setBaseExtension(extension)
-
-        variantManager = new VariantManager(project, this, extension, getVariantFactory(), taskManager)
-
-        // map the whenObjectAdded callbacks on the containers.
-        signingConfigContainer.whenObjectAdded { SigningConfig signingConfig ->
-            variantManager.addSigningConfig((SigningConfig) signingConfig)
-        }
-
-        buildTypeContainer.whenObjectAdded { DefaultBuildType buildType ->
-            variantManager.addBuildType((BuildType) buildType)
-        }
-
-        productFlavorContainer.whenObjectAdded { GroupableProductFlavor productFlavor ->
-            variantManager.addProductFlavor(productFlavor)
-        }
-
-        // create default Objects, signingConfig first as its used by the BuildTypes.
-        signingConfigContainer.create(DEBUG)
-        buildTypeContainer.create(DEBUG)
-        buildTypeContainer.create(RELEASE)
-
-        // map whenObjectRemoved on the containers to throw an exception.
-        signingConfigContainer.whenObjectRemoved {
-            throw new UnsupportedOperationException("Removing signingConfigs is not supported.")
-        }
-        buildTypeContainer.whenObjectRemoved {
-            throw new UnsupportedOperationException("Removing build types is not supported.")
-        }
-        productFlavorContainer.whenObjectRemoved {
-            throw new UnsupportedOperationException("Removing product flavors is not supported.")
-        }
-    }
-
-    private void createTasks() {
-        taskManager.createTasks()
-
-        project.afterEvaluate {
-            createAndroidTasks(false)
-        }
-    }
-
-    private void setBaseExtension(@NonNull BaseExtension extension) {
-        mainSourceSet = (DefaultAndroidSourceSet) extension.sourceSets.create(extension.defaultConfig.name)
-        androidTestSourceSet = (DefaultAndroidSourceSet) extension.sourceSets.create(ANDROID_TEST.prefix)
-        unitTestSourceSet = (DefaultAndroidSourceSet) extension.sourceSets.create(UNIT_TEST.prefix)
-
-        defaultConfigData = new ProductFlavorData<ProductFlavor>(
-                extension.defaultConfig, mainSourceSet,
-                androidTestSourceSet, unitTestSourceSet, project)
-    }
-
-    private void checkGradleVersion() {
-        if (!GRADLE_ACCEPTABLE_VERSIONS.matcher(project.getGradle().gradleVersion).matches()) {
-            boolean allowNonMatching = Boolean.getBoolean(GRADLE_VERSION_CHECK_OVERRIDE_PROPERTY)
-            File file = new File("gradle" + separator + "wrapper" + separator +
-                    "gradle-wrapper.properties");
-            String errorMessage = String.format(
-                "Gradle version %s is required. Current version is %s. " +
-                "If using the gradle wrapper, try editing the distributionUrl in %s " +
-                "to gradle-%s-all.zip",
-                GRADLE_MIN_VERSION, project.getGradle().gradleVersion, file.getAbsolutePath(),
-                GRADLE_MIN_VERSION);
-            if (allowNonMatching) {
-                getLogger().warning(errorMessage)
-                getLogger().warning("As %s is set, continuing anyways.",
-                        GRADLE_VERSION_CHECK_OVERRIDE_PROPERTY)
-            } else {
-                throw new BuildException(errorMessage, null)
-            }
-        }
-    }
-
-    final void createAndroidTasks(boolean force) {
-        // get current plugins and look for the default Java plugin.
-        if (project.plugins.hasPlugin(JavaPlugin.class)) {
-            throw new BadPluginException(
-                    "The 'java' plugin has been applied, but it is not compatible with the Android plugins.")
-        }
-
-        // don't do anything if the project was not initialized.
-        // Unless TEST_SDK_DIR is set in which case this is unit tests and we don't return.
-        // This is because project don't get evaluated in the unit test setup.
-        // See AppPluginDslTest
-        if (!force && (!project.state.executed || project.state.failure != null) && TEST_SDK_DIR == null) {
-            return
-        }
-
-        if (hasCreatedTasks) {
-            return
-        }
-        hasCreatedTasks = true
-
-        // setup SDK repositories.
-        for (File file : sdkHandler.sdkLoader.repositories) {
-            project.repositories.maven { MavenArtifactRepository repo ->
-                repo.url = file.toURI()
-            }
-        }
-
         taskManager.createMockableJarTask()
         variantManager.createAndroidTasks(getSigningOverride())
         taskManager.createReportTasks()
     }
 
-    private SigningConfig getSigningOverride() {
+    public SigningConfig getSigningOverride() {
         if (project.hasProperty(PROPERTY_SIGNING_STORE_FILE) &&
                 project.hasProperty(PROPERTY_SIGNING_STORE_PASSWORD) &&
                 project.hasProperty(PROPERTY_SIGNING_KEY_ALIAS) &&
