--- conflicted
+++ resolved
@@ -225,15 +225,10 @@
     private static final String GRADLE_VERSION_CHECK_OVERRIDE_PROPERTY =
             "com.android.build.gradle.overrideVersionCheck"
 
-<<<<<<< HEAD
-    public static final String INSTALL_GROUP = "Install"
-    public static final String BUILD_GROUP = org.gradle.api.plugins.BasePlugin.BUILD_GROUP
-=======
     // These need to be public for gradle-dev.
     public static final String INSTALL_GROUP = "Install"
     public static final String BUILD_GROUP = org.gradle.api.plugins.BasePlugin.BUILD_GROUP
     public static final String ANDROID_GROUP = "Android"
->>>>>>> 0dac1454
 
     public static File TEST_SDK_DIR;
 
