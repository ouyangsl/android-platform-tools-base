/*
 * Copyright (C) 2012 The Android Open Source Project
 *
 * Licensed under the Apache License, Version 2.0 (the "License");
 * you may not use this file except in compliance with the License.
 * You may obtain a copy of the License at
 *
 *      http://www.apache.org/licenses/LICENSE-2.0
 *
 * Unless required by applicable law or agreed to in writing, software
 * distributed under the License is distributed on an "AS IS" BASIS,
 * WITHOUT WARRANTIES OR CONDITIONS OF ANY KIND, either express or implied.
 * See the License for the specific language governing permissions and
 * limitations under the License.
 */

package com.android.build.gradle;

import static com.android.builder.model.AndroidProject.FD_INTERMEDIATES;
import static com.google.common.base.Preconditions.checkState;
import static java.io.File.separator;

import android.databinding.tool.DataBindingBuilder;
import com.android.SdkConstants;
import com.android.annotations.NonNull;
import com.android.annotations.Nullable;
import com.android.annotations.VisibleForTesting;
import com.android.build.api.transform.Transform;
import com.android.build.gradle.api.BaseVariantOutput;
import com.android.build.gradle.internal.ApiObjectFactory;
import com.android.build.gradle.internal.BadPluginException;
import com.android.build.gradle.internal.DependencyManager;
import com.android.build.gradle.internal.ExecutionConfigurationUtil;
import com.android.build.gradle.internal.ExtraModelInfo;
import com.android.build.gradle.internal.LibraryCache;
import com.android.build.gradle.internal.LoggerWrapper;
import com.android.build.gradle.internal.NativeLibraryFactoryImpl;
import com.android.build.gradle.internal.NonFinalPluginExpiry;
import com.android.build.gradle.internal.SdkHandler;
import com.android.build.gradle.internal.TaskContainerAdaptor;
import com.android.build.gradle.internal.TaskManager;
import com.android.build.gradle.internal.ToolingRegistryProvider;
import com.android.build.gradle.internal.VariantManager;
import com.android.build.gradle.internal.api.ApkVariantOutputImpl;
import com.android.build.gradle.internal.api.BaseVariantImpl;
import com.android.build.gradle.internal.coverage.JacocoPlugin;
import com.android.build.gradle.internal.dsl.BuildType;
import com.android.build.gradle.internal.dsl.BuildTypeFactory;
import com.android.build.gradle.internal.dsl.ProductFlavor;
import com.android.build.gradle.internal.dsl.ProductFlavorFactory;
import com.android.build.gradle.internal.dsl.SigningConfig;
import com.android.build.gradle.internal.dsl.SigningConfigFactory;
import com.android.build.gradle.internal.dsl.VariantOutputFactory;
import com.android.build.gradle.internal.ide.ModelBuilder;
import com.android.build.gradle.internal.ide.NativeModelBuilder;
import com.android.build.gradle.internal.ndk.NdkHandler;
import com.android.build.gradle.internal.pipeline.TransformTask;
import com.android.build.gradle.internal.process.GradleJavaProcessExecutor;
import com.android.build.gradle.internal.process.GradleProcessExecutor;
import com.android.build.gradle.internal.profile.ProfilerInitializer;
import com.android.build.gradle.internal.tasks.TaskInputHelper;
import com.android.build.gradle.internal.transforms.DexTransform;
import com.android.build.gradle.internal.transforms.JackPreDexTransform;
import com.android.build.gradle.internal.variant.BaseVariantData;
import com.android.build.gradle.internal.variant.VariantFactory;
import com.android.build.gradle.options.ProjectOptions;
import com.android.build.gradle.tasks.ExternalNativeBuildTaskUtils;
import com.android.build.gradle.tasks.ExternalNativeJsonGenerator;
import com.android.builder.Version;
import com.android.builder.core.AndroidBuilder;
import com.android.builder.core.BuilderConstants;
import com.android.builder.internal.compiler.JackConversionCache;
import com.android.builder.internal.compiler.PreDexCache;
import com.android.builder.model.AndroidProject;
import com.android.builder.profile.ProcessProfileWriter;
import com.android.builder.profile.Recorder;
import com.android.builder.profile.ThreadRecorder;
import com.android.builder.sdk.SdkLibData;
import com.android.builder.sdk.TargetInfo;
import com.android.dx.command.dexer.Main;
import com.android.ide.common.internal.ExecutorSingleton;
import com.android.ide.common.repository.GradleVersion;
import com.android.repository.api.Channel;
import com.android.repository.api.ConsoleProgressIndicator;
import com.android.repository.api.Downloader;
import com.android.repository.api.SettingsController;
import com.android.repository.impl.downloader.LocalFileAwareDownloader;
import com.android.repository.io.FileOpUtils;
import com.android.sdklib.repository.legacy.LegacyDownloader;
import com.android.utils.FileUtils;
import com.android.utils.ILogger;
import com.google.common.base.CharMatcher;
import com.google.wireless.android.sdk.stats.GradleBuildProfileSpan.ExecutionType;
import com.google.wireless.android.sdk.stats.GradleBuildProject;
import java.io.File;
import java.net.InetAddress;
import java.net.InetSocketAddress;
import java.net.Proxy;
import java.net.UnknownHostException;
import java.util.HashMap;
import java.util.Locale;
import java.util.Map;
import java.util.Properties;
import org.gradle.BuildListener;
import org.gradle.BuildResult;
import org.gradle.api.Action;
import org.gradle.api.GradleException;
import org.gradle.api.NamedDomainObjectContainer;
import org.gradle.api.Project;
import org.gradle.api.Task;
import org.gradle.api.initialization.Settings;
import org.gradle.api.invocation.Gradle;
import org.gradle.api.logging.LogLevel;
import org.gradle.api.plugins.JavaBasePlugin;
import org.gradle.api.plugins.JavaPlugin;
import org.gradle.api.tasks.StopExecutionException;
import org.gradle.internal.reflect.Instantiator;
import org.gradle.tooling.UnsupportedVersionException;
import org.gradle.tooling.provider.model.ToolingModelBuilderRegistry;

/**
 * Base class for all Android plugins
 */
public abstract class BasePlugin implements ToolingRegistryProvider {

    @VisibleForTesting
    public static final GradleVersion GRADLE_MIN_VERSION =
            GradleVersion.parse(SdkConstants.GRADLE_MINIMUM_VERSION);

    private BaseExtension extension;

    private VariantManager variantManager;

    private TaskManager taskManager;

    private Project project;

    private ProjectOptions projectOptions;

    private SdkHandler sdkHandler;

    private NdkHandler ndkHandler;

    private AndroidBuilder androidBuilder;

    private DataBindingBuilder dataBindingBuilder;

    private Instantiator instantiator;

    private VariantFactory variantFactory;

    private ToolingModelBuilderRegistry registry;

    private LoggerWrapper loggerWrapper;

    private ExtraModelInfo extraModelInfo;

    private String creator;

    private DependencyManager dependencyManager;

    private Recorder threadRecorder;

    private boolean hasCreatedTasks = false;

    BasePlugin(@NonNull Instantiator instantiator, @NonNull ToolingModelBuilderRegistry registry) {
        this.instantiator = instantiator;
        this.registry = registry;
        creator = "Android Gradle " + Version.ANDROID_GRADLE_PLUGIN_VERSION;
        NonFinalPluginExpiry.verifyRetirementAge();

        ModelBuilder.clearCaches();
    }


    @NonNull
    protected abstract BaseExtension createExtension(
            @NonNull Project project,
            @NonNull Instantiator instantiator,
            @NonNull AndroidBuilder androidBuilder,
            @NonNull SdkHandler sdkHandler,
            @NonNull NamedDomainObjectContainer<BuildType> buildTypeContainer,
            @NonNull NamedDomainObjectContainer<ProductFlavor> productFlavorContainer,
            @NonNull NamedDomainObjectContainer<SigningConfig> signingConfigContainer,
            @NonNull NamedDomainObjectContainer<BaseVariantOutput> buildOutputs,
            @NonNull ExtraModelInfo extraModelInfo);

    @NonNull
    protected abstract GradleBuildProject.PluginType getAnalyticsPluginType();

    @NonNull
    protected abstract VariantFactory createVariantFactory(
            @NonNull Instantiator instantiator,
            @NonNull AndroidBuilder androidBuilder,
            @NonNull AndroidConfig androidConfig);

    @NonNull
    protected abstract TaskManager createTaskManager(
            @NonNull Project project,
            @NonNull ProjectOptions projectOptions,
            @NonNull AndroidBuilder androidBuilder,
            @NonNull DataBindingBuilder dataBindingBuilder,
            @NonNull AndroidConfig androidConfig,
            @NonNull SdkHandler sdkHandler,
            @NonNull NdkHandler ndkHandler,
            @NonNull DependencyManager dependencyManager,
            @NonNull ToolingModelBuilderRegistry toolingRegistry,
            @NonNull Recorder threadRecorder);

    protected abstract int getProjectType();

    @VisibleForTesting
    public VariantManager getVariantManager() {
        return variantManager;
    }

    @VisibleForTesting
    BaseExtension getExtension() {
        return extension;
    }

    @VisibleForTesting
    AndroidBuilder getAndroidBuilder() {
        return androidBuilder;
    }

    private ILogger getLogger() {
        if (loggerWrapper == null) {
            loggerWrapper = new LoggerWrapper(project.getLogger());
        }

        return loggerWrapper;
    }

    protected void apply(@NonNull Project project) {
        checkPluginVersion();
        TaskInputHelper.enableBypass();

        this.project = project;
        this.projectOptions = new ProjectOptions(project);
        ExecutionConfigurationUtil.setThreadPoolSize(project);
        checkPathForErrors();
        checkModulesForErrors();

        ProfilerInitializer.init(project, projectOptions);
        threadRecorder = ThreadRecorder.get();

        ProcessProfileWriter.getProject(project.getPath())
                .setAndroidPluginVersion(Version.ANDROID_GRADLE_PLUGIN_VERSION)
                .setAndroidPlugin(getAnalyticsPluginType())
                .setPluginGeneration(GradleBuildProject.PluginGeneration.FIRST);

        threadRecorder.record(
                ExecutionType.BASE_PLUGIN_PROJECT_CONFIGURE,
                project.getPath(),
                null,
                this::configureProject);

        threadRecorder.record(
                ExecutionType.BASE_PLUGIN_PROJECT_BASE_EXTENSION_CREATION,
                project.getPath(),
                null,
                this::configureExtension);

        threadRecorder.record(
                ExecutionType.BASE_PLUGIN_PROJECT_TASKS_CREATION,
                project.getPath(),
                null,
                this::createTasks);
    }

    private void configureProject() {
        extraModelInfo = new ExtraModelInfo(project);
        checkGradleVersion();

        sdkHandler = new SdkHandler(project, getLogger());
        dependencyManager = new DependencyManager(project, extraModelInfo, sdkHandler);

        if (!project.getGradle().getStartParameter().isOffline()
                && AndroidGradleOptions.getUseSdkDownload(project)) {
            SdkLibData sdkLibData = SdkLibData.download(getDownloader(), getSettingsController());
            dependencyManager.setSdkLibData(sdkLibData);
            sdkHandler.setSdkLibData(sdkLibData);
        }

        androidBuilder = new AndroidBuilder(
                project == project.getRootProject() ? project.getName() : project.getPath(),
                creator,
                new GradleProcessExecutor(project),
                new GradleJavaProcessExecutor(project),
                extraModelInfo,
                getLogger(),
                isVerbose());
        dataBindingBuilder = new DataBindingBuilder();
        dataBindingBuilder.setPrintMachineReadableOutput(
                extraModelInfo.getErrorFormatMode() ==
                        ExtraModelInfo.ErrorFormatMode.MACHINE_PARSABLE);

        // Apply the Java and Jacoco plugins.
        project.getPlugins().apply(JavaBasePlugin.class);
        project.getPlugins().apply(JacocoPlugin.class);

        project.getTasks()
                .getByName("assemble")
                .setDescription(
                        "Assembles all variants of all applications and secondary packages.");

        // call back on execution. This is called after the whole build is done (not
        // after the current project is done).
        // This is will be called for each (android) projects though, so this should support
        // being called 2+ times.
        project.getGradle()
                .addBuildListener(
                        new BuildListener() {
                            private final LibraryCache libraryCache = LibraryCache.getCache();

                            @Override
                            public void buildStarted(Gradle gradle) {
                                TaskInputHelper.enableBypass();
                            }

                            @Override
                            public void settingsEvaluated(Settings settings) {}

                            @Override
                            public void projectsLoaded(Gradle gradle) {}

                            @Override
                            public void projectsEvaluated(Gradle gradle) {}

                            @Override
                            public void buildFinished(BuildResult buildResult) {
                                ExecutorSingleton.shutdown();
                                sdkHandler.unload();
                                threadRecorder.record(
                                        ExecutionType.BASE_PLUGIN_BUILD_FINISHED,
                                        project.getPath(),
                                        null,
                                        () -> {
                                            PreDexCache.getCache()
                                                    .clear(
                                                            FileUtils.join(
                                                                    project.getRootProject()
                                                                            .getBuildDir(),
                                                                    FD_INTERMEDIATES,
                                                                    "dex-cache",
                                                                    "cache.xml"),
                                                            getLogger());
                                            JackConversionCache.getCache()
                                                    .clear(
                                                            FileUtils.join(
                                                                    project.getRootProject()
                                                                            .getBuildDir(),
                                                                    FD_INTERMEDIATES,
                                                                    "jack-cache",
                                                                    "cache.xml"),
                                                            getLogger());
                                            libraryCache.unload();
                                            Main.clearInternTables();
                                        });
                            }
                        });

        project.getGradle()
                .getTaskGraph()
                .addTaskExecutionGraphListener(
                        taskGraph -> {
                            TaskInputHelper.disableBypass();

                            for (Task task : taskGraph.getAllTasks()) {
                                if (task instanceof TransformTask) {
                                    Transform transform = ((TransformTask) task).getTransform();
                                    if (transform instanceof DexTransform) {
                                        PreDexCache.getCache()
                                                .load(
                                                        FileUtils.join(
                                                                project.getRootProject()
                                                                        .getBuildDir(),
                                                                FD_INTERMEDIATES,
                                                                "dex-cache",
                                                                "cache.xml"));
                                        break;
                                    } else if (transform instanceof JackPreDexTransform) {
                                        JackConversionCache.getCache()
                                                .load(
                                                        FileUtils.join(
                                                                project.getRootProject()
                                                                        .getBuildDir(),
                                                                FD_INTERMEDIATES,
                                                                "jack-cache",
                                                                "cache.xml"));
                                        break;
                                    }
                                }
                            }
                        });
    }

    private void configureExtension() {
        final NamedDomainObjectContainer<BuildType> buildTypeContainer =
                project.container(
                        BuildType.class,
                        new BuildTypeFactory(instantiator, project, extraModelInfo));
        final NamedDomainObjectContainer<ProductFlavor> productFlavorContainer =
                project.container(
                        ProductFlavor.class,
                        new ProductFlavorFactory(
                                instantiator, project, project.getLogger(), extraModelInfo));
        final NamedDomainObjectContainer<SigningConfig> signingConfigContainer =
                project.container(SigningConfig.class, new SigningConfigFactory(instantiator));

        final NamedDomainObjectContainer<BaseVariantOutput> buildOutputs =
                project.container(BaseVariantOutput.class);

        project.getExtensions().add("buildOutputs", buildOutputs);

        extension =
                createExtension(
                        project,
                        instantiator,
                        androidBuilder,
                        sdkHandler,
                        buildTypeContainer,
                        productFlavorContainer,
                        signingConfigContainer,
                        buildOutputs,
                        extraModelInfo);

<<<<<<< HEAD
        ndkHandler = new NdkHandler(
                project.getRootDir(),
                null, /* compileSkdVersion, this will be set in afterEvaluate */
                "gcc",
                "" /*toolchainVersion*/);
=======
        // create the default mapping configuration.
        project.getConfigurations()
                .create("default" + VariantDependencies.CONFIGURATION_MAPPING)
                .setDescription("Configuration for default mapping artifacts.");
        project.getConfigurations().create("default" + VariantDependencies.CONFIGURATION_METADATA)
                .setDescription("Metadata for the produced APKs.");

        ndkHandler =
                new NdkHandler(
                        project.getRootDir(),
                        null, /* compileSkdVersion, this will be set in afterEvaluate */
                        "gcc",
                        "" /*toolchainVersion*/,
                        false /* useUnifiedHeaders */);
>>>>>>> f6b40a66

        taskManager =
                createTaskManager(
                        project,
                        projectOptions,
                        androidBuilder,
                        dataBindingBuilder,
                        extension,
                        sdkHandler,
                        ndkHandler,
                        dependencyManager,
                        registry,
                        threadRecorder);

        variantFactory = createVariantFactory(instantiator, androidBuilder, extension);

        variantManager =
                new VariantManager(
                        project,
                        androidBuilder,
                        extension,
                        variantFactory,
                        taskManager,
                        instantiator,
                        threadRecorder);

        // Register a builder for the custom tooling model
        ModelBuilder modelBuilder = new ModelBuilder(
                androidBuilder,
                variantManager,
                taskManager,
                extension,
                extraModelInfo,
                ndkHandler,
                new NativeLibraryFactoryImpl(ndkHandler),
                getProjectType(),
                AndroidProject.GENERATION_ORIGINAL);
        registry.register(modelBuilder);

        // Register a builder for the native tooling model
        NativeModelBuilder nativeModelBuilder = new NativeModelBuilder(variantManager);
        registry.register(nativeModelBuilder);

        // map the whenObjectAdded callbacks on the containers.
        signingConfigContainer.whenObjectAdded(variantManager::addSigningConfig);

        buildTypeContainer.whenObjectAdded(
                buildType -> {
                    SigningConfig signingConfig =
                            signingConfigContainer.findByName(BuilderConstants.DEBUG);
                    buildType.init(signingConfig);
                    variantManager.addBuildType(buildType);
                });

        productFlavorContainer.whenObjectAdded(variantManager::addProductFlavor);

        // map whenObjectRemoved on the containers to throw an exception.
        signingConfigContainer.whenObjectRemoved(
                new UnsupportedAction("Removing signingConfigs is not supported."));
        buildTypeContainer.whenObjectRemoved(
                new UnsupportedAction("Removing build types is not supported."));
        productFlavorContainer.whenObjectRemoved(
                new UnsupportedAction("Removing product flavors is not supported."));

        // create default Objects, signingConfig first as its used by the BuildTypes.
        variantFactory.createDefaultComponents(
                buildTypeContainer, productFlavorContainer, signingConfigContainer);
    }

    private static class UnsupportedAction implements Action<Object> {

        private final String message;

        UnsupportedAction(String message) {
            this.message = message;
        }

        @Override
        public void execute(Object o) {
            throw new UnsupportedOperationException(message);
        }
    }

    private void createTasks() {
        threadRecorder.record(
                ExecutionType.TASK_MANAGER_CREATE_TASKS,
                project.getPath(),
                null,
                () ->
                        taskManager.createTasksBeforeEvaluate(
                                new TaskContainerAdaptor(project.getTasks())));

        project.afterEvaluate(
                project ->
                        threadRecorder.record(
                                ExecutionType.BASE_PLUGIN_CREATE_ANDROID_TASKS,
                                project.getPath(),
                                null,
                                () -> createAndroidTasks(false)));
    }

    private void checkGradleVersion() {
        String currentVersion = project.getGradle().getGradleVersion();
        if (GRADLE_MIN_VERSION.compareTo(currentVersion) > 0) {
            File file = new File("gradle" + separator + "wrapper" + separator +
                    "gradle-wrapper.properties");
            String errorMessage =
                    String.format(
                            "Minimum supported Gradle version is %s. Current version is %s. "
                                    + "If using the gradle wrapper, try editing the distributionUrl in %s "
                                    + "to gradle-%s-all.zip",
                            GRADLE_MIN_VERSION,
                            currentVersion,
                            file.getAbsolutePath(),
                            GRADLE_MIN_VERSION);
            if (AndroidGradleOptions.overrideGradleVersionCheck(project)) {
                getLogger().warning(errorMessage);
                getLogger()
                        .warning(
                                "As %s is set, continuing anyways.",
                                AndroidGradleOptions.GRADLE_VERSION_CHECK_OVERRIDE_PROPERTY);
            } else {
                throw new RuntimeException(errorMessage);
            }
        }
    }

    @VisibleForTesting
    final void createAndroidTasks(boolean force) {
        // Make sure unit tests set the required fields.
        checkState(extension.getBuildToolsRevision() != null,
                "buildToolsVersion is not specified.");
        checkState(extension.getCompileSdkVersion() != null, "compileSdkVersion is not specified.");

        ndkHandler.setCompileSdkVersion(extension.getCompileSdkVersion());

        // get current plugins and look for the default Java plugin.
        if (project.getPlugins().hasPlugin(JavaPlugin.class)) {
            throw new BadPluginException(
                    "The 'java' plugin has been applied, but it is not compatible with the Android plugins.");
        }

        ensureTargetSetup();

        // don't do anything if the project was not initialized.
        // Unless TEST_SDK_DIR is set in which case this is unit tests and we don't return.
        // This is because project don't get evaluated in the unit test setup.
        // See AppPluginDslTest
        if (!force
                && (!project.getState().getExecuted() || project.getState().getFailure() != null)
                && SdkHandler.sTestSdkFolder == null) {
            return;
        }

        if (hasCreatedTasks) {
            return;
        }
        hasCreatedTasks = true;

        extension.disableWrite();

        ProcessProfileWriter.getProject(project.getPath())
                .setBuildToolsVersion(extension.getBuildToolsRevision().toString());

        // setup SDK repositories.
        sdkHandler.addLocalRepositories(project);

        taskManager.addDataBindingDependenciesIfNecessary(extension.getDataBinding());
        threadRecorder.record(
                ExecutionType.VARIANT_MANAGER_CREATE_ANDROID_TASKS,
                project.getPath(),
                null,
                () -> {
                    variantManager.createAndroidTasks();
                    ApiObjectFactory apiObjectFactory =
                            new ApiObjectFactory(
                                    androidBuilder, extension, variantFactory, instantiator);
                    for (BaseVariantData variantData : variantManager.getVariantDataList()) {
                        BaseVariantImpl variantPublicApi = apiObjectFactory.create(variantData);
                        variantData.variantOutputFactory =
                                new VariantOutputFactory(
                                        ApkVariantOutputImpl.class,
                                        instantiator,
                                        extension,
                                        variantPublicApi,
                                        variantData);
                        variantData
                                .getSplitScope()
                                .getApkDatas()
                                .forEach(
                                        apkData -> {
                                            apkData.setVersionCode(
                                                    variantData
                                                            .getVariantConfiguration()
                                                            .getVersionCode());
                                            apkData.setVersionName(
                                                    variantData
                                                            .getVariantConfiguration()
                                                            .getVersionName());
                                            variantData.variantOutputFactory.create(apkData);
                                        });
                    }
                });

        // Create and read external native build JSON files depending on what's happening right
        // now.
        //
        // CREATE PHASE:
        // Creates JSONs by shelling out to external build system when:
        //   - Any one of AndroidProject.PROPERTY_INVOKED_FROM_IDE,
        //      AndroidProject.PROPERTY_BUILD_MODEL_ONLY_ADVANCED,
        //      AndroidProject.PROPERTY_BUILD_MODEL_ONLY,
        //      AndroidProject.PROPERTY_REFRESH_EXTERNAL_NATIVE_MODEL are set.
        //   - *and* AndroidProject.PROPERTY_REFRESH_EXTERNAL_NATIVE_MODEL is set
        //      or JSON files don't exist or are out-of-date.
        // Create phase may cause ProcessException (from cmake.exe for example)
        //
        // READ PHASE:
        // Reads and deserializes JSONs when:
        //   - Any one of AndroidProject.PROPERTY_INVOKED_FROM_IDE,
        //      AndroidProject.PROPERTY_BUILD_MODEL_ONLY_ADVANCED,
        //      AndroidProject.PROPERTY_BUILD_MODEL_ONLY,
        //      AndroidProject.PROPERTY_REFRESH_EXTERNAL_NATIVE_MODEL are set.
        // Read phase may produce IOException if the file can't be read for standard IO reasons.
        // Read phase may produce JsonSyntaxException in the case that the content of the file is
        // corrupt.
        boolean forceRegeneration = AndroidGradleOptions.refreshExternalNativeModel(project);

        if (ExternalNativeBuildTaskUtils.shouldRegenerateOutOfDateJsons(project)) {
            threadRecorder.record(
                    ExecutionType.VARIANT_MANAGER_EXTERNAL_NATIVE_CONFIG_VALUES,
                    project.getPath(),
                    null,
                    () -> {
                        for (BaseVariantData variantData : variantManager.getVariantDataList()) {
                            ExternalNativeJsonGenerator generator =
                                    variantData.getScope().getExternalNativeJsonGenerator();
                            if (generator != null) {
                                // This will generate any out-of-date or non-existent JSONs.
                                // When refreshExternalNativeModel() is true it will also
                                // force update all JSONs.
                                generator.build(forceRegeneration);

                                variantData
                                        .getScope()
                                        .addExternalNativeBuildConfigValues(
                                                generator.readExistingNativeBuildConfigurations());
                            }
                        }
                    });
        }
    }

    private boolean isVerbose() {
        return project.getLogger().isEnabled(LogLevel.INFO);
    }

    private void ensureTargetSetup() {
        // check if the target has been set.
        TargetInfo targetInfo = androidBuilder.getTargetInfo();
        if (targetInfo == null) {
            if (extension.getCompileOptions() == null) {
                throw new GradleException("Calling getBootClasspath before compileSdkVersion");
            }

            sdkHandler.initTarget(
                    extension.getCompileSdkVersion(),
                    extension.getBuildToolsRevision(),
                    extension.getLibraryRequests(),
                    androidBuilder,
                    SdkHandler.useCachedSdk(project));

            sdkHandler.ensurePlatformToolsIsInstalled(extraModelInfo);
        }
    }

    /**
     * Check the sub-projects structure :
     * So far, checks that 2 modules do not have the same identification (group+name).
     */
    private void checkModulesForErrors() {
        Project rootProject = project.getRootProject();
        Map<String, Project> subProjectsById = new HashMap<>();
        for (Project subProject : rootProject.getAllprojects()) {
            String id = subProject.getGroup().toString() + ":" + subProject.getName();
            if (subProjectsById.containsKey(id)) {
                String message = String.format(
                        "Your project contains 2 or more modules with the same " +
                                "identification %1$s\n" +
                                "at \"%2$s\" and \"%3$s\".\n" +
                                "You must use different identification (either name or group) for " +
                                "each modules.",
                        id,
                        subProjectsById.get(id).getPath(),
                        subProject.getPath() );
                throw new StopExecutionException(message);
            } else {
                subProjectsById.put(id, subProject);
            }
        }
    }

    /**
     * Verify the plugin version.  If a newer version of gradle-experimental plugin is applied, then
     * builder.jar module will be resolved to a different version than the one this gradle plugin is
     * compiled with.  Throw an error and suggest to update this plugin.
     */
    private static void checkPluginVersion() {
        String actualGradlePluginVersion = Version.ANDROID_GRADLE_PLUGIN_VERSION;
        if(!actualGradlePluginVersion.equals(
                com.android.build.gradle.internal.Version.ANDROID_GRADLE_PLUGIN_VERSION)) {
            throw new UnsupportedVersionException(
                    String.format(
                            "Plugin version mismatch.  "
                                    + "'com.android.tools.build:gradle-experimental:%s' was applied, and it "
                                    + "requires 'com.android.tools.build:gradle:%s'.  Current version is '%s'.  "
                                    + "Please update to version '%s'.",
                            Version.ANDROID_GRADLE_COMPONENT_PLUGIN_VERSION,
                            Version.ANDROID_GRADLE_PLUGIN_VERSION,
                            com.android.build.gradle.internal.Version.ANDROID_GRADLE_PLUGIN_VERSION,
                            Version.ANDROID_GRADLE_PLUGIN_VERSION));
        }
    }

    private void checkPathForErrors() {
        // See if we're on Windows:
        if (!System.getProperty("os.name").toLowerCase(Locale.US).contains("windows")) {
            return;
        }

        // See if the user disabled the check:
        if (AndroidGradleOptions.overridePathCheck(project)) {
            return;
        }

        // See if the path contains non-ASCII characters.
        if (CharMatcher.ASCII.matchesAllOf(project.getRootDir().getAbsolutePath())) {
            return;
        }

        String message =
                "Your project path contains non-ASCII characters. This will most likely "
                        + "cause the build to fail on Windows. Please move your project to a different "
                        + "directory. See http://b.android.com/95744 for details. "
                        + "This warning can be disabled by adding the line '"
                        + AndroidGradleOptions.OVERRIDE_PATH_CHECK_PROPERTY
                        + "=true' to gradle.properties file in the project directory.";

        throw new StopExecutionException(message);
    }

    @NonNull
    @Override
    public ToolingModelBuilderRegistry getModelBuilderRegistry() {
        return registry;
    }

    private SettingsController getSettingsController() {
        Proxy proxy = createProxy(System.getProperties(), getLogger());
        return new SettingsController() {
            @Override
            public boolean getForceHttp() {
                return false;
            }

            @Override
            public void setForceHttp(boolean force) {
                // Default, doesn't allow to set force HTTP.
            }

            @Nullable
            @Override
            public Channel getChannel() {
                return AndroidGradleOptions.getSdkChannel(project);
            }

            @NonNull
            @Override
            public Proxy getProxy() {
                return proxy;
            }
        };
    }

    @VisibleForTesting
    static Proxy createProxy(@NonNull Properties properties, @NonNull ILogger logger) {
        String host = properties.getProperty("https.proxyHost");
        int port = 443;
        if (host != null) {
            String maybePort = properties.getProperty("https.proxyPort");
            if (maybePort != null) {
                try {
                    port = Integer.parseInt(maybePort);
                } catch (NumberFormatException e) {
                    logger.info("Invalid https.proxyPort '" + maybePort + "', using default 443");
                }
            }
        }
        else {
            host = properties.getProperty("http.proxyHost");
            //noinspection VariableNotUsedInsideIf
            if (host != null) {
                port = 80;
                String maybePort = properties.getProperty("http.proxyPort");
                if (maybePort != null) {
                    try {
                        port = Integer.parseInt(maybePort);
                    } catch (NumberFormatException e) {
                        logger.info("Invalid http.proxyPort '" + maybePort + "', using default 80");
                    }
                }
            }
        }
        if (host != null) {
            InetSocketAddress proxyAddr = createAddress(host, port);
            if (proxyAddr != null) {
                return new Proxy(Proxy.Type.HTTP, proxyAddr);
            }
        }
        return Proxy.NO_PROXY;

    }

    private static InetSocketAddress createAddress(String proxyHost, int proxyPort) {
        try {
            InetAddress address = InetAddress.getByName(proxyHost);
            return new InetSocketAddress(address, proxyPort);
        } catch (UnknownHostException e) {
            new ConsoleProgressIndicator().logWarning("Failed to parse host " + proxyHost);
            return null;
        }
    }

    private Downloader getDownloader() {
        return new LocalFileAwareDownloader(
                new LegacyDownloader(FileOpUtils.create(), getSettingsController()));
    }
}<|MERGE_RESOLUTION|>--- conflicted
+++ resolved
@@ -426,20 +426,6 @@
                         buildOutputs,
                         extraModelInfo);
 
-<<<<<<< HEAD
-        ndkHandler = new NdkHandler(
-                project.getRootDir(),
-                null, /* compileSkdVersion, this will be set in afterEvaluate */
-                "gcc",
-                "" /*toolchainVersion*/);
-=======
-        // create the default mapping configuration.
-        project.getConfigurations()
-                .create("default" + VariantDependencies.CONFIGURATION_MAPPING)
-                .setDescription("Configuration for default mapping artifacts.");
-        project.getConfigurations().create("default" + VariantDependencies.CONFIGURATION_METADATA)
-                .setDescription("Metadata for the produced APKs.");
-
         ndkHandler =
                 new NdkHandler(
                         project.getRootDir(),
@@ -447,7 +433,6 @@
                         "gcc",
                         "" /*toolchainVersion*/,
                         false /* useUnifiedHeaders */);
->>>>>>> f6b40a66
 
         taskManager =
                 createTaskManager(
