<?xml version="1.0" encoding="UTF-8"?>
<module relativePaths="true" type="JAVA_MODULE" version="4">
  <component name="NewModuleRootManager" inherit-compiler-output="true">
    <exclude-output />
    <content url="file://$MODULE_DIR$/../../../../out/build/base/gradle-experimental/build/generated" />
    <content url="file://$MODULE_DIR$">
      <sourceFolder url="file://$MODULE_DIR$/src/main/java" isTestSource="false" />
      <sourceFolder url="file://$MODULE_DIR$/src/test/java" isTestSource="true" />
      <sourceFolder url="file://$MODULE_DIR$/src/main/resources" type="java-resource" />
      <excludeFolder url="file://$MODULE_DIR$/.gradle" />
    </content>
    <orderEntry type="inheritedJdk" />
    <orderEntry type="sourceFolder" forTests="false" />
<<<<<<< HEAD
    <orderEntry type="library" exported="" name="proguard-gradle" level="project" />
    <orderEntry type="module-library" exported="">
      <library>
        <CLASSES>
          <root url="jar://$MODULE_DIR$/../../../../prebuilts/tools/common/m2/repository/net/sf/proguard/proguard-gradle/5.3.1/proguard-gradle-5.3.1.jar!/" />
        </CLASSES>
        <JAVADOC />
        <SOURCES>
          <root url="jar://$MODULE_DIR$/../../../../prebuilts/tools/common/m2/repository/net/sf/proguard/proguard-gradle/5.3.1/proguard-gradle-5.3.1-sources.jar!/" />
        </SOURCES>
      </library>
    </orderEntry>
    <orderEntry type="module-library" exported="">
      <library>
        <CLASSES>
          <root url="jar://$MODULE_DIR$/../../../../prebuilts/tools/common/m2/repository/net/sf/proguard/proguard-base/5.3.1/proguard-base-5.3.1.jar!/" />
        </CLASSES>
        <JAVADOC />
        <SOURCES>
          <root url="jar://$MODULE_DIR$/../../../../prebuilts/tools/common/m2/repository/net/sf/proguard/proguard-base/5.3.1/proguard-base-5.3.1-sources.jar!/" />
        </SOURCES>
      </library>
    </orderEntry>
    <orderEntry type="module-library" exported="">
      <library>
        <CLASSES>
          <root url="jar://$MODULE_DIR$/../../../external/gradle/gradle-api-3.4-20170114000025+0000.jar!/" />
        </CLASSES>
        <JAVADOC />
        <SOURCES />
      </library>
    </orderEntry>
    <orderEntry type="module" module-name="builder" exported="" />
    <orderEntry type="module" module-name="lint-cli" exported="" />
=======
    <orderEntry type="library" name="proguard-gradle" level="project" />
    <orderEntry type="module" module-name="builder" />
    <orderEntry type="module" module-name="lint-cli" />
>>>>>>> c352d1f0
    <orderEntry type="library" name="groovy" level="project" />
    <orderEntry type="module" module-name="gradle-core" />
    <orderEntry type="module" module-name="sdk-common-base" />
    <orderEntry type="library" scope="TEST" name="JUnit4" level="project" />
    <orderEntry type="module" module-name="analytics-protos-base" />
    <orderEntry type="library" name="gradle-api" level="project" />
    <orderEntry type="library" name="gson" level="project" />
    <orderEntry type="module" module-name="db-compilerCommon-base" />
    <orderEntry type="module" module-name="repository" />
    <orderEntry type="module" module-name="gradle-api" />
    <orderEntry type="module" module-name="layoutlib-api-base" />
  </component>
</module><|MERGE_RESOLUTION|>--- conflicted
+++ resolved
@@ -11,46 +11,9 @@
     </content>
     <orderEntry type="inheritedJdk" />
     <orderEntry type="sourceFolder" forTests="false" />
-<<<<<<< HEAD
-    <orderEntry type="library" exported="" name="proguard-gradle" level="project" />
-    <orderEntry type="module-library" exported="">
-      <library>
-        <CLASSES>
-          <root url="jar://$MODULE_DIR$/../../../../prebuilts/tools/common/m2/repository/net/sf/proguard/proguard-gradle/5.3.1/proguard-gradle-5.3.1.jar!/" />
-        </CLASSES>
-        <JAVADOC />
-        <SOURCES>
-          <root url="jar://$MODULE_DIR$/../../../../prebuilts/tools/common/m2/repository/net/sf/proguard/proguard-gradle/5.3.1/proguard-gradle-5.3.1-sources.jar!/" />
-        </SOURCES>
-      </library>
-    </orderEntry>
-    <orderEntry type="module-library" exported="">
-      <library>
-        <CLASSES>
-          <root url="jar://$MODULE_DIR$/../../../../prebuilts/tools/common/m2/repository/net/sf/proguard/proguard-base/5.3.1/proguard-base-5.3.1.jar!/" />
-        </CLASSES>
-        <JAVADOC />
-        <SOURCES>
-          <root url="jar://$MODULE_DIR$/../../../../prebuilts/tools/common/m2/repository/net/sf/proguard/proguard-base/5.3.1/proguard-base-5.3.1-sources.jar!/" />
-        </SOURCES>
-      </library>
-    </orderEntry>
-    <orderEntry type="module-library" exported="">
-      <library>
-        <CLASSES>
-          <root url="jar://$MODULE_DIR$/../../../external/gradle/gradle-api-3.4-20170114000025+0000.jar!/" />
-        </CLASSES>
-        <JAVADOC />
-        <SOURCES />
-      </library>
-    </orderEntry>
-    <orderEntry type="module" module-name="builder" exported="" />
-    <orderEntry type="module" module-name="lint-cli" exported="" />
-=======
     <orderEntry type="library" name="proguard-gradle" level="project" />
     <orderEntry type="module" module-name="builder" />
     <orderEntry type="module" module-name="lint-cli" />
->>>>>>> c352d1f0
     <orderEntry type="library" name="groovy" level="project" />
     <orderEntry type="module" module-name="gradle-core" />
     <orderEntry type="module" module-name="sdk-common-base" />
