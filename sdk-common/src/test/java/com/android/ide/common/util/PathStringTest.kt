--- conflicted
+++ resolved
@@ -241,21 +241,12 @@
 
     @Test
     fun testToString() {
-<<<<<<< HEAD
-        assertThat(PathString(URI("file:///"), "/zero/one/two").toString()).isEqualTo("file:///zero/one/two")
-        assertThat(PathString(URI("file:///"), "zero/one/two").toString()).isEqualTo("file://zero/one/two")
-        assertThat(PathString(URI("file:///"), "C:\\zero\\one\\two").toString()).isEqualTo("file://C:\\zero\\one\\two")
-        assertThat(PathString(URI("file:///"), "C:zero\\one\\two").toString()).isEqualTo("file://C:zero\\one\\two")
-        assertThat(PathString(URI("file:///"), "D:\\zero\\one\\two").toString()).isEqualTo("file://D:\\zero\\one\\two")
-        assertThat(PathString(URI("file:///"), "D:zero\\one\\two").toString()).isEqualTo("file://D:zero\\one\\two")
-=======
         assertThat(PathString( "/zero/one/two").toString()).isEqualTo("file:///zero/one/two")
         assertThat(PathString("zero/one/two").toString()).isEqualTo("file://zero/one/two")
         assertThat(PathString("C:\\zero\\one\\two").toString()).isEqualTo("file://C:\\zero\\one\\two")
         assertThat(PathString("C:zero\\one\\two").toString()).isEqualTo("file://C:zero\\one\\two")
         assertThat(PathString("D:\\zero\\one\\two").toString()).isEqualTo("file://D:\\zero\\one\\two")
         assertThat(PathString("D:zero\\one\\two").toString()).isEqualTo("file://D:zero\\one\\two")
->>>>>>> dd04c4c5
         assertThat(PathString(URI("zip:///foo/bar/baz.zip"), "zero/one/two").toString())
             .isEqualTo("zip:///foo/bar/baz.zip!/zero/one/two")
     }
