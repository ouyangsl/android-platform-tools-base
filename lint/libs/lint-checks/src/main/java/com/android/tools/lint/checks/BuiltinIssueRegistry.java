--- conflicted
+++ resolved
@@ -30,11 +30,7 @@
 /** Registry which provides a list of checks to be performed on an Android project */
 public class BuiltinIssueRegistry extends IssueRegistry {
     private static final List<Issue> sIssues;
-<<<<<<< HEAD
-    static final int INITIAL_CAPACITY = 218;
-=======
-    static final int INITIAL_CAPACITY = 217;
->>>>>>> 4c7ca85e
+    static final int INITIAL_CAPACITY = 219;
 
     static {
         List<Issue> issues = new ArrayList<Issue>(INITIAL_CAPACITY);
