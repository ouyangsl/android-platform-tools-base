--- conflicted
+++ resolved
@@ -18,6 +18,7 @@
 
 import com.android.SdkConstants.ANDROID_URI
 import com.android.SdkConstants.ATTR_NAME
+import com.android.testutils.TestUtils
 import com.android.tools.lint.LintCliFlags.ERRNO_SUCCESS
 import com.android.tools.lint.checks.infrastructure.ProjectDescription
 import com.android.tools.lint.checks.infrastructure.ProjectDescription.Type.LIBRARY
@@ -256,18 +257,15 @@
             }
         }
 
+        val canonicalRoot = root.canonicalPath
+
         MainTest.checkDriver(
-<<<<<<< HEAD
-
-"""../baseline: Information: 1 error were filtered out because they were listed in the baseline file, TESTROOT/baseline [LintBaseline]
-=======
 """
 baseline.xml: Information: 1 error was filtered out because it is listed in the baseline file, baseline.xml
  [LintBaseline]
 project.xml:5: Error: test.jar (relative to ROOT) does not exist [LintError]
 <classpath jar="test.jar" />
 ~~~~~~~~~~~~~~~~~~~~~~~~~~~~
->>>>>>> 81ba6ec1
 res/values/strings.xml:4: Error: string1 has already been defined in this folder [DuplicateDefinition]
     <string name="string1">String 2</string>
             ~~~~~~~~~~~~~~
@@ -276,12 +274,8 @@
     <permission android:name="bar.permission.SEND_SMS"
                 ~~~~~~~~~~~~~~~~~~~~~~~~~~~~~~~~~~~~~~
     AndroidManifest.xml:9: Previous permission here
-<<<<<<< HEAD
-2 errors, 1 warnings (1 error filtered by baseline baseline)
-=======
 3 errors, 1 warnings (1 error filtered by baseline baseline.xml)
 
->>>>>>> 81ba6ec1
 """,
                 "",
 
@@ -295,7 +289,7 @@
                         "--project",
                         File(root, "project.xml").path),
 
-                { it.replace(baseline.parentFile.path, "TESTROOT") },
+                { it.replace(canonicalRoot, "ROOT").replace(baseline.parentFile.path, "TESTROOT") },
                 listener)
 
 
@@ -309,24 +303,17 @@
         @Language("XML")
         val descriptor = """
             <project>
-            <classpath jar="test.jar" />
             <module name="Foo:App" android="true" library="true">
               <unknown file="foo.Bar" />
               <resource file="res/values/strings.xml" />
               <dep module="NonExistent" />
             </module>
             </project>""".trimIndent()
-        val projectXml = File(temp.root, "project.xml")
+        val folder = File(temp.root, "app")
+        folder.mkdirs()
+        val projectXml = File(folder, "project.xml")
         Files.asCharSink(projectXml, Charsets.UTF_8).write(descriptor)
 
-<<<<<<< HEAD
-        MainTest.checkDriver(
-                "" +
-                        "project.xml:4: Error: Unexpected tag unknown [LintError]\n" +
-                        "  <unknown file=\"foo.Bar\" />\n" +
-                        "  ~~~~~~~~~~~~~~~~~~~~~~~~~~\n" +
-                        "1 errors, 0 warnings\n",
-=======
         MainTest.checkDriver("""
 app: Error: No .class files were found in project "Foo:App", so none of the classfile based checks could be run. Does the project need to be built first? [LintError]
 project.xml:3: Error: Unexpected tag unknown [LintError]
@@ -334,7 +321,6 @@
   ~~~~~~~~~~~~~~~~~~~~~~~~~~
 2 errors, 0 warnings
 """,
->>>>>>> 81ba6ec1
                 "",
 
                 ERRNO_SUCCESS,
@@ -344,8 +330,6 @@
                         projectXml.path), null, null)
     }
 
-<<<<<<< HEAD
-=======
     @Test
     fun testSimpleProject() {
         val root = temp.newFolder()
@@ -416,7 +400,6 @@
                 null, null)
     }
 
->>>>>>> 81ba6ec1
     companion object {
         @ClassRule
         @JvmField
