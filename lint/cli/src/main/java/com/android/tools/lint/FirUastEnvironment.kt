--- conflicted
+++ resolved
@@ -16,11 +16,8 @@
 package com.android.tools.lint
 
 import com.intellij.core.CoreApplicationEnvironment
-<<<<<<< HEAD
-=======
 import com.intellij.ide.highlighter.JavaFileType
 import com.intellij.mock.MockApplication
->>>>>>> ee420d7c
 import com.intellij.mock.MockProject
 import com.intellij.openapi.Disposable
 import com.intellij.openapi.util.Disposer
@@ -161,9 +158,6 @@
           InternalPersistentJavaLanguageLevelReaderService.DefaultImpl()
         )
       }
-<<<<<<< HEAD
-      buildKtModuleProviderByCompilerConfiguration(config.kotlinCompilerConfig)
-=======
       // We need to re-register Application-level service before AA session is built.
       reRegisterProgressManager(application as MockApplication)
 
@@ -223,7 +217,6 @@
           )
         }
       }
->>>>>>> ee420d7c
     }
   appLock.withLock {
     configureFirApplicationEnvironment(analysisSession.coreApplicationEnvironment)
