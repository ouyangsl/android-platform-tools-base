--- conflicted
+++ resolved
@@ -15,41 +15,35 @@
  */
 package com.android.ddmlib;
 
-<<<<<<< HEAD
-import junit.framework.TestCase;
-=======
 import static org.junit.Assert.assertEquals;
 import static org.junit.Assert.assertNull;
 import static org.junit.Assert.fail;
->>>>>>> fde51d4f
 
-/**
- * Unit tests for {@link EmulatorConsole}.
- */
-public class EmulatorConsoleTest extends TestCase {
+import org.junit.Test;
+import org.junit.runner.RunWith;
+import org.junit.runners.JUnit4;
 
-    /**
-     * Test success case for {@link EmulatorConsole#getEmulatorPort(String)}.
-     */
-    public void testGetEmulatorPort() {
+@RunWith(JUnit4.class)
+public final class EmulatorConsoleTest {
+    /** Test success case for {@link EmulatorConsole#getEmulatorPort(String)}. */
+    @Test
+    public void getEmulatorPort() {
         assertEquals(Integer.valueOf(5554), EmulatorConsole.getEmulatorPort("emulator-5554"));
     }
 
     /**
      * Test {@link EmulatorConsole#getEmulatorPort(String)} when input serial has invalid format.
      */
-    public void testGetEmulatorPort_invalid() {
+    @Test
+    public void getEmulatorPort_invalid() {
         assertNull(EmulatorConsole.getEmulatorPort("invalidserial"));
     }
 
-    /**
-     * Test {@link EmulatorConsole#getEmulatorPort(String)} when port is not a number.
-     */
-    public void testGetEmulatorPort_nan() {
+    /** Test {@link EmulatorConsole#getEmulatorPort(String)} when port is not a number. */
+    @Test
+    public void getEmulatorPort_nan() {
         assertNull(EmulatorConsole.getEmulatorPort("emulator-NaN"));
     }
-<<<<<<< HEAD
-=======
 
     @Test
     public void processOutputLinesLengthEqualsZero() throws CommandFailedException {
@@ -167,5 +161,4 @@
         catch (IllegalArgumentException ignored) {
         }
     }
->>>>>>> fde51d4f
 }