--- conflicted
+++ resolved
@@ -20,6 +20,7 @@
 import com.android.annotations.Nullable;
 import com.android.annotations.concurrency.GuardedBy;
 import com.android.prefs.AndroidLocation;
+import com.google.common.annotations.VisibleForTesting;
 import com.google.common.base.Charsets;
 import com.google.common.io.Files;
 import java.io.File;
@@ -63,6 +64,7 @@
 
     private static final String COMMAND_PING = "help\r\n"; //$NON-NLS-1$
     private static final String COMMAND_AVD_NAME = "avd name\r\n"; //$NON-NLS-1$
+    private static final String COMMAND_AVD_PATH = "avd path\r\n";
     private static final String COMMAND_KILL = "kill\r\n"; //$NON-NLS-1$
     private static final String COMMAND_GSM_STATUS = "gsm status\r\n"; //$NON-NLS-1$
     private static final String COMMAND_GSM_CALL = "gsm call %1$s\r\n"; //$NON-NLS-1$
@@ -368,30 +370,11 @@
         sendCommand(COMMAND_KILL);
     }
 
+    /**
+     * @return the AVD name. If the command failed returns the error message after "KO: " or null.
+     */
+    @Nullable
     public synchronized String getAvdName() {
-<<<<<<< HEAD
-        if (sendCommand(COMMAND_AVD_NAME)) {
-            String[] result = readLines();
-            // qemu2's readline implementation sends some formatting characters in the first line
-            // let's make sure that only the last two lines are fine
-            if (result != null && result.length >= 2) { // this should be the name on the (length - 1)th line,
-                                                        // and ok on last one
-                return result[result.length - 2];
-            } else {
-                // try to see if there's a message after KO
-                Matcher m = RE_KO.matcher(result[result.length-1]);
-                if (m.matches()) {
-                    return m.group(1);
-                }
-                Log.w(LOG_TAG, "avd name result did not match expected");
-                for (int i=0; i < result.length; i++) {
-                    Log.d(LOG_TAG, result[i]);
-                }
-            }
-        }
-
-        return null;
-=======
         try {
             return getOutput(COMMAND_AVD_NAME);
         } catch (CommandFailedException exception) {
@@ -445,7 +428,6 @@
         }
 
         throw new IllegalArgumentException(String.join(System.lineSeparator(), lines));
->>>>>>> fde51d4f
     }
 
     /**
